# coding: utf-8
# Copyright 2013 The Font Bakery Authors. All Rights Reserved.
#
# Licensed under the Apache License, Version 2.0 (the "License");
# you may not use this file except in compliance with the License.
# You may obtain a copy of the License at
#
#     http://www.apache.org/licenses/LICENSE-2.0
#
# Unless required by applicable law or agreed to in writing, software
# distributed under the License is distributed on an "AS IS" BASIS,
# WITHOUT WARRANTIES OR CONDITIONS OF ANY KIND, either express or implied.
# See the License for the specific language governing permissions and
# limitations under the License.
#
# See AUTHORS.txt for the list of Authors and LICENSE.txt for the License.

import yaml
import os
# from flask import current_app

ROOT = os.path.abspath(os.path.join(os.path.dirname(os.path.realpath(__file__)), '..', '..'))
DATA_ROOT = os.path.join(ROOT, 'data')

def rwalk(path):
    """
    Recursively walk a file system path, excluding .git folders
    
    :param path: path to walk down
    
    Returns:
        h: Dictionary of file and directory paths
    """
    h = {}
    cd = os.path.abspath(path)
    fs = os.listdir(path)
    for f in fs:
        cf = os.path.join(cd, f)
        if os.path.isfile(cf):
            h[f] = {}
        elif os.path.isdir(cf) and not cf.endswith('.git'):
            h[f] = rwalk(cf)
    return h

def load_yaml(default_yml, yml = None):
    """
    Load a YAML file.
<<<<<<< HEAD
    
    :param default_yml: a YAML file that may have all possible keys with default values
    :param yml: a YAML file with new values that overwrite those from the default_yml file (optional)
    
=======

    Args:
        default_yml: a YAML file that may have all possible keys with default values
        yml: a YAML file with new values that overwrite those from the default_yml file (optional)

>>>>>>> 1eb7b6e6
    Returns:
        data: the data from the YAML files
    """
    data = yaml.load(open(default_yml, 'r').read())
    if yml:
        data.update(yaml.load(open(yml, 'r').read()))
    return data

def project_state_get(project, refresh = False): # XXX rename refresh throughout codebase to refresh_bakeryStateInternal ?
    """
    Get internal and external state of project from default, repo and local YAML files,
    check external state matches that stored in the _in repo, and
    save these states to local YAML files.
    
    :param project: :class:`~bakery.models.Project` instance
    :param refresh: Optional. Boolean. Force refreshing the internal state
    
    Returns:
        local: the internal state of the project
        state: the external state of the project
    """
    _in = os.path.join(DATA_ROOT, '%(login)s/%(id)s.in/' % project)
    _out = os.path.join(DATA_ROOT, '%(login)s/%(id)s.out/' % project)
    # Define bakery.yaml locations
    bakery_default_yml = os.path.join(ROOT, 'bakery', 'bakery.defaults.yaml')
    bakery_project_yml = os.path.join(DATA_ROOT, '%(login)s/%(id)s.in/bakery.yaml' % project)
    bakery_local_yml = os.path.join(DATA_ROOT, '%(login)s/%(id)s.bakery.yaml' % project)
    # Define state.yaml locations
    state_default_yml = os.path.join(ROOT, 'bakery', 'state.defaults.yaml')
    state_local_yml = os.path.join(DATA_ROOT, '%(login)s/%(id)s.state.yaml' % project)

    # Create internal state object, 'local'
    # TODO? rename this throughout codebase to bakeryStateInternal
    # if local is already set up, load it from file, otherwise load from defaults and set it up later
    if os.path.exists(state_local_yml):
        local = load_yaml(state_default_yml, state_local_yml)
    else:
        local = load_yaml(state_default_yml)
        refresh = True

    # Create external state object, 'state'
    # TODO? rename this throughout codebase to bakeryState
    # try to load the local bakery.yml from any previous runs and note that it was loaded
    if os.path.exists(bakery_local_yml):
        state = load_yaml(bakery_default_yml, bakery_local_yml)
        local['status'] = 'local'
    # if it doesn't exist, try to load a bakery.yml from _in repo and note that it was loaded
    elif os.path.exists(bakery_project_yml):
        state = load_yaml(bakery_default_yml, bakery_project_yml)
        local['status'] = 'repo'
    # if neither exist, just load bakery.defaults.yaml and note that it was loaded
    else:
        state = load_yaml(bakery_default_yml)
        local['status'] = 'default'

    # note if both local and _in repo bakery.yaml files are in sync
    if os.path.exists(bakery_project_yml) and os.path.exists(bakery_local_yml):
        import filecmp
        local['bakery_yaml_in_sync'] = filecmp.cmp(bakery_project_yml, bakery_local_yml, shallow=False)

    # If local is already set up, save both states to YAML files and return them
    if not refresh:
        project_state_save(project, state, local)
        return state, local
    # otherwise, list txt and ufo files found in _in
    txt_files = []
    ufo_dirs = []
    l = len(_in)
    for root, dirs, files in os.walk(_in):
        for f in files:
            fullpath = os.path.join(root, f)
            if os.path.splitext(fullpath)[1].lower() in ['.txt', '.md', '.markdown', 'LICENSE']:
                txt_files.append(fullpath[l:])
        for d in dirs:
            fullpath = os.path.join(root, d)
            if os.path.splitext(fullpath)[1].lower() == '.ufo':
                ufo_dirs.append(fullpath[l:])
    local['txt_files'] = txt_files
    local['ufo_dirs'] = ufo_dirs

    # If license_file not defined then choose OFL.txt or LICENSE.txt from the root of repo, if it exists
    if not state['license_file']:
        for fn in ['OFL.txt', 'LICENSE.txt']: # order means priority
            if os.path.exists(os.path.join(_in, fn)):
                state['license_file'] = fn
                break
    # and note it exists
    if os.path.exists(state['license_file']):
        local['license_file_found'] = True

<<<<<<< HEAD
    # Save both states to YAML files and return them
    if project.is_ready:
        project_state_save(project, state, local)
=======
    if project.is_ready:
        project_state_save(project, state, local)

>>>>>>> 1eb7b6e6
    return state, local

def project_state_save(project, state = None, local = None):
    """
    Save project state in bakery.yaml and state.yaml files.
    
    :param project: :class:`~bakery.models.Project` instance
    :param state: Optional, the external state of this project. If not given, will be loaded from project
    :param local: Optional, the internal state of this project. If not given, will be loaded from project
    """
    if not state:
        state = project.config['state']
    if not local:
        local = project.config['local']

    bakery_local_yml = os.path.join(DATA_ROOT, '%(login)s/%(id)s.bakery.yaml' % project)
    state_local_yml = os.path.join(DATA_ROOT, '%(login)s/%(id)s.state.yaml' % project)

    f = open(bakery_local_yml, 'w')
    f.write(yaml.safe_dump(state))
    f.close()

    l = open(state_local_yml, 'w')
    l.write(yaml.safe_dump(local))
    l.close()<|MERGE_RESOLUTION|>--- conflicted
+++ resolved
@@ -45,18 +45,10 @@
 def load_yaml(default_yml, yml = None):
     """
     Load a YAML file.
-<<<<<<< HEAD
     
     :param default_yml: a YAML file that may have all possible keys with default values
     :param yml: a YAML file with new values that overwrite those from the default_yml file (optional)
-    
-=======
 
-    Args:
-        default_yml: a YAML file that may have all possible keys with default values
-        yml: a YAML file with new values that overwrite those from the default_yml file (optional)
-
->>>>>>> 1eb7b6e6
     Returns:
         data: the data from the YAML files
     """
@@ -147,15 +139,9 @@
     if os.path.exists(state['license_file']):
         local['license_file_found'] = True
 
-<<<<<<< HEAD
     # Save both states to YAML files and return them
     if project.is_ready:
         project_state_save(project, state, local)
-=======
-    if project.is_ready:
-        project_state_save(project, state, local)
-
->>>>>>> 1eb7b6e6
     return state, local
 
 def project_state_save(project, state = None, local = None):
