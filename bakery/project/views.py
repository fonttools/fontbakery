--- conflicted
+++ resolved
@@ -47,11 +47,7 @@
         if not p.is_ready:
             return render_template('project/is_not_ready.html')
 
-<<<<<<< HEAD
-        sync_and_process.delay(p, process = False, sync = True)
-=======
         sync_and_process.ctx_delay(p, process = False, sync = True)
->>>>>>> 687d0709
         flash(_("Git %s was updated" % p.clone))
     return redirect(url_for('project.buildlog', project_id=project_id))
 
