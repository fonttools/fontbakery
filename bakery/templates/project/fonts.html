--- conflicted
+++ resolved
@@ -1,56 +1,15 @@
 {% extends "project/base.html" %}
-{% set page_title = _("Files") %}
+{% set page_title = _("Incoming Repository Files") %}
 
 {% block body %}
 
 {% from 'project/macros.html' import nav with context%}
 {{ nav('fonts') }}
-<<<<<<< HEAD
 
-<div class="span4">
-<h4>Incoming Repository</h4>
-    <div class="tree">
-        <ul>
-            <li><a><i class="icon-folder-open"></i>Root</a></li>
-            <ul>
-            {%- for key, value in project.config['local']['tree'].items() recursive %}
-                <li {%if key == 'glyphs' and value %} class="mother_of_glyphs" {% endif %} >
-                    <a>{% if key == '' %}
-                        Root
-                    {% else %}
-                        {%   if key.lower().endswith('.ufo') and value %}<i class="icon-font text-info"></i>
-                        {% elif key.lower().endswith('.otf') %}<i class="icon-file"></i>
-                        {% elif key.lower().endswith('.ttf') %}<i class="icon-file"></i>
-                        {% elif key.lower().split('.')[-1] in ['txt', 'md', 'mdown', 'markdown'] %}<i class="icon-book"></i>
-                        {% elif key.lower().split('.')[-1] in ['plist'] %}<i class="icon-list"></i>
-                        {% elif key in ['glyphs', 'ttf', 'otf', 'src', 'sources'] %}<i class="icon-folder-close"></i>
-                        {% elif key == 'bakery.yaml' %}<i class="icon-rocket text-error"></i>
-                        {% else %}<i class="icon-file-alt muted"></i>
-                        {%endif%}
-                        {{ key }}
-                    {% endif %}</a>
-                {%- if value %}<ul {%if key == 'glyphs' %} class="glyphs" {% endif %}>{{ loop(value.items())}}</ul>{%- endif %}
-                </li>
-            {%- endfor %}
-            </ul>
-        </ul>
-    </div>
-</div>
-
-<div class="span4">
-    <h4>Outgoing UFOs</h4>
-    <ul>
-    {% for name in project.config['state']['ufo'] %}
-    <li>{{ name }}</li>
-    {% endfor %}
-    </ul>
-</div>
-
-=======
-<h4>{{ _("Incoming Repository") }}</h4>
+<h4>{{ page_title }}</h4>
 {% from 'project/macros.html' import filestree with context %}
 {{ filestree() }}
->>>>>>> 7648a053
+
 {% endblock %}
 
 {% block extrajs %}
