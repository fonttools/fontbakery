{% extends "project/base.html" %}
{% set page_title = _("Setup Repository") %}

{% block body %}

{% from 'project/macros.html' import nav with context%}
{{ nav('setup') }}

{% set config = project.config %}
{% if config['local'].get('status', None) == 'repo' %}
  {% set dis = 'disabled' %}
{% else %}
  {% set dis = '' %}
{% endif %}

<div class="alert alert-info">
<<<<<<< HEAD
    Setup the project's bake process. Options can be pre-selected by storing them in a <code><a href="{{ url_for('project.bakeryyaml', project_id=project.id ) }}" >bakery.yaml</a></code> file inside the git repository.
=======
  Setup the project's bake process. Options can be pre-selected by storing them in a <code><a href="{{ url_for('project.bakeryyaml', project_id=project.id ) }}" >bakery.yaml</a></code> file inside the git repository.
>>>>>>> 7648a053
</div>

<form id="setup" class="form-horizontal" action="{{ url_for('project.setup', project_id = project.id)}}" method="POST">
  <div class="control-group">
    <div class="controls">
      <p><strong>Bold</strong> fields are required.</p>
      {% if bakery_yaml_in_sync == false %}<p><a class="btn btn-small">Reload settings from repo</a></p>{% endif %}
    </div>
  </div>

  <div class="control-group">
    <label class="control-label" for="license_file"><strong>License File:</strong></label>
    <div class="controls">
    <select for="license_file" name="license_file" class="input-xxlarge" {{dis}} required>
      <option>Select file</option>
      {% for i in config['local']['txt_files'] %}
      <option {% if config['state']['license_file']==i %}selected="selected"{% endif %} >{{ i }}</option>
      {% endfor %}
    </select>
    </div>
  </div>

  <div class="control-group">
    <label class="control-label" for="ufo_folders"><strong>UFOs to Bake:</strong></label>
    <div class="controls">
    <select for="ufo_folders" multiple="multiple" name="ufo" class="input-xxlarge" 
        size="{{ config['local']['ufo_dirs']|length }}" {{dis}} required>
      {% for i in config['local']['ufo_dirs'] %}
      <option {% if i in config['state']['ufo'] %}selected="selected"{% endif %}>{{ i }}</option>
      {% endfor %}
    </select>
    </div>
  </div>

  <div class="control-group">
    <label class="control-label" for="subset"><strong>Subsets to Bake:</strong></label>
    <div class="controls">
    <select for="subset" multiple="multiple" name="subset" class="input-xxlarge" 
      size="{{ subsetvals|length }}" {{dis}} required>
      {% for i in subsetvals %}
      <option {% if i in config['state']['subset'] %}selected="selected"{% endif %}>{{ i }}</option>
      {% endfor %}
    </select>
    </div>
  </div>

  <div id="familyname" class="control-group">
    <label class="control-label" for="familyname">New font family name?</label>
    <div class="controls">
    <input type="text" placeholder="" name="familyname" 
      value="{{ config['state'].get('familyname', '') }}" 
      class="input-xxlarge" {{dis}}>
    <p class="muted">If you want to rename the family, type the new family name here.<br/>Else, leave it blank</p>
    </div>
  </div>

  <div class="control-group">
    <label class="control-label" for="ttfautohint"><code>ttfautohint</code> options?</label>
    <div class="controls">
    <input type="text" placeholder="" name="ttfautohint" 
      value="{{ config['state'].get('ttfautohint', '') }}" 
      class="input-xxlarge" {{dis}}>
    <p class="muted">If you wish to bake the TTFs with ttfautohint, type the command line options here.<br/>Else, leave it blank</p>
    </div>
  </div>

  {% if config['local'].get('status', None) == 'repo' %}
    <p> 
    Set these values from <code>bakery.yaml</code> in your repository. <a href="{{ url_for('frontend.page', path='docs') }}">More info in documentation</a>.
    </p>

  {% else %}
  <div class="control-group">
    <div class="controls">
      <button type="submit" class="btn btn-primary" {% if not config['local']['setup'] %} data-confirm="Do you have permission to use the fonts names as presented to the user in modified versions?"{% endif %}>Bake Project</button>
    </div>
  </div>

  {% endif %}

</form>

{% endblock %}


{% block extrajs %}

<script>
$(document).ready(function() {
  $('button[data-confirm]').click(function(ev) {
    var form = $(this).closest('form');

    if (!$('#dataConfirmModal').length) {
        $('body').append('<div id="dataConfirmModal" class="modal" role="dialog" aria-labelledby="dataConfirmLabel" aria-hidden="true"><div class="modal-header"><h3 id="dataConfirmLabel">RFN Permission</h3></div><div class="modal-body"></div><div class="modal-footer"><button class="btn pull-left" data-dismiss="modal" aria-hidden="true">Cancel</button><a class="btn btn-success" id="dataConfirmYes">Yes</a><a class="btn btn-danger" id="dataConfirmNo">No</a></div></div>');
    } 

    $('#dataConfirmModal').find('.modal-body').text($(this).attr('data-confirm'));
    $('#dataConfirmModal').modal({show:true});

<<<<<<< HEAD
        $('#dataConfirmModal').find('.modal-body').text($(this).attr('data-confirm'));
        $('#dataConfirmModal').modal({show:true});

        $('#dataConfirmYes').click(function(ev){
            form.submit();
        });

        $('#dataConfirmNo').click(function(ev){
            $('#dataConfirmModal').modal('hide');
            if (!$('#dataComplyModal').length) {
                $('body').append('<div id="dataComplyModal" class="modal" role="dialog" aria-labelledby="ariaComplyLabel" aria-hidden="true"><div class="modal-header"><h3 id="dataComplyLabel">RFN Permission</h3></div><div class="modal-body">You must get written permission from the copyright holder to use their name, or change the name.</div><div class="modal-footer"><a class="btn btn-success" id="dataComplyYes" data-dismiss="modal" aria-hidden="true">I understand</a></div></div>');
            }
            $('#dataComplyModal').modal({show:true});
        });
=======
    $('#dataConfirmYes').click(function(ev){
        form.submit();
    });
>>>>>>> 7648a053

    $('#dataConfirmNo').click(function(ev){
      $('#dataConfirmModal').modal('hide');
          if (!$('#dataComplyModal').length) {
        $('body').append('<div id="dataComplyModal" class="modal" role="dialog" aria-labelledby="ariaComplyLabel" aria-hidden="true"><div class="modal-header"><h3 id="dataComplyLabel">RFN Permission</h3></div><div class="modal-body">You must get written permission from the copyright holder to use their name, or set a new family name on this page.</div><div class="modal-footer"><a class="btn btn-success" id="dataComplyYes" data-dismiss="modal" aria-hidden="true">I understand</a></div></div>');
      }
      $('#dataComplyModal').modal({show:true});
    });

    return false;
  });
});
</script>


</div>
{% endblock %}
<|MERGE_RESOLUTION|>--- conflicted
+++ resolved
@@ -14,11 +14,7 @@
 {% endif %}
 
 <div class="alert alert-info">
-<<<<<<< HEAD
-    Setup the project's bake process. Options can be pre-selected by storing them in a <code><a href="{{ url_for('project.bakeryyaml', project_id=project.id ) }}" >bakery.yaml</a></code> file inside the git repository.
-=======
-  Setup the project's bake process. Options can be pre-selected by storing them in a <code><a href="{{ url_for('project.bakeryyaml', project_id=project.id ) }}" >bakery.yaml</a></code> file inside the git repository.
->>>>>>> 7648a053
+Setup the project's bake process. Options can be pre-selected by storing them in a <code><a href="{{ url_for('project.bakeryyaml', project_id=project.id ) }}" >bakery.yaml</a></code> file inside the git repository.
 </div>
 
 <form id="setup" class="form-horizontal" action="{{ url_for('project.setup', project_id = project.id)}}" method="POST">
@@ -118,26 +114,9 @@
     $('#dataConfirmModal').find('.modal-body').text($(this).attr('data-confirm'));
     $('#dataConfirmModal').modal({show:true});
 
-<<<<<<< HEAD
-        $('#dataConfirmModal').find('.modal-body').text($(this).attr('data-confirm'));
-        $('#dataConfirmModal').modal({show:true});
-
-        $('#dataConfirmYes').click(function(ev){
-            form.submit();
-        });
-
-        $('#dataConfirmNo').click(function(ev){
-            $('#dataConfirmModal').modal('hide');
-            if (!$('#dataComplyModal').length) {
-                $('body').append('<div id="dataComplyModal" class="modal" role="dialog" aria-labelledby="ariaComplyLabel" aria-hidden="true"><div class="modal-header"><h3 id="dataComplyLabel">RFN Permission</h3></div><div class="modal-body">You must get written permission from the copyright holder to use their name, or change the name.</div><div class="modal-footer"><a class="btn btn-success" id="dataComplyYes" data-dismiss="modal" aria-hidden="true">I understand</a></div></div>');
-            }
-            $('#dataComplyModal').modal({show:true});
-        });
-=======
     $('#dataConfirmYes').click(function(ev){
         form.submit();
     });
->>>>>>> 7648a053
 
     $('#dataConfirmNo').click(function(ev){
       $('#dataConfirmModal').modal('hide');
