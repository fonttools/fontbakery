--- conflicted
+++ resolved
@@ -114,15 +114,11 @@
           {% for item in gitprojects -%}
             <tr>
               <td><a href="{{ url_for('project.fonts', project_id = item.id )}}">{{ item.clone }}</a></td>
-<<<<<<< HEAD
-              <td><a href="{{ url_for('settings.delclone', project_id=item.id) }}"><button class="btn btn-mini btn-block" type="button" data-confirm="Delete this repo?"><i class="icon-trash"></i> </button></a></td>
-=======
 			  <td>
 			      <form class="form-inline" action="{{ url_for('settings.delclone', project_id = item.id )}}" method="GET">
                     <button type="submit" class="btn btn-mini btn-block" data-confirm="Do you really want to remove this repository?"><i class="icon-trash"></i> </button>
                   </form>
 			  </td>
->>>>>>> 9f87e155
             </tr>
           {%- endfor %}
         {% else %}
