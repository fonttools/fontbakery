import pkgutil
import sys
from types import ModuleType, SimpleNamespace
from mock import MagicMock
from importlib import import_module
import unicodedata
import json
import re

import fontbakery


sys.modules["unicodedata2"] = sys.modules["unicodedata"]
for notreal in [
    "cmarkgfm",
    "cmarkgfm.cmark",
    "toml",
    "rich",
    "rich.theme",
    "rich.segment",
    "rich.live",
    "rich.markdown",
    "rich.markup",
    "pyyaml",
    "yaml",
    "defcon",
    "vharfbuzz",
    "uharfbuzz",
<<<<<<< HEAD
    "tabulate",
=======
>>>>>>> fa29ba34
    "freetype",
    "freetype.ft_errors",
]:
    sys.modules[notreal] = MagicMock()


sys.modules["glyphsLib"] = ModuleType("glyphsLib")
sys.modules["glyphsLib.glyphdata"] = ModuleType("glyphsLib.glyphdata")

import glyphsLib

glyphsLib.glyphdata = sys.modules["glyphsLib.glyphdata"]


class Foo:
    pass


glyphsLib.glyphdata.GlyphData = Foo
glyphsLib.glyphdata.GLYPHDATA = glyphsLib.glyphdata.GlyphData()


def fallback_getter(name):
    if hasattr(glyphsLib.glyphdata.GLYPHDATA, name):
        return getattr(glyphsLib.glyphdata.GLYPHDATA, name)
    return MagicMock()


glyphsLib.glyphdata.__getattr__ = fallback_getter

import glyphsets

from fontbakery.cli import log_levels
from fontbakery.fonts_profile import profile_factory, setup_context
from fontbakery.reporters.serialize import SerializeReporter
from fontbakery.checkrunner import (
    CheckRunner,
)
from importlib import import_module


class ProgressReporter(SerializeReporter):
    def __init__(self, callback, loglevels):
        super().__init__(loglevels=loglevels)
        self.count = 0
        self.callback = callback

    def start(self, order):
        super().start(order)
        self.count = len(order)

    def receive_result(self, checkresult):
        super().receive_result(checkresult)
        done = self.count - self._counter["(not finished)"]
        key = checkresult.identity.key
        self.callback({"progress": 100 * done / float(self.count)} | self._counter)
        data = checkresult.getData(self.runner)
        data["key"] = checkresult.identity.check.id
        for log in data["logs"]:
            if type(log["message"]["message"]).__name__ == "FailedConditionError":
                log["message"]["message"] = str(log["message"]["message"])
        data = json.loads(json.dumps(data))
        if not self.omit_loglevel(checkresult.summary_status.name):
            self.callback(data)


def run_fontbakery(
    paths,
    callback,
    profilename="universal",
    loglevels="INFO",
    checks=None,
    exclude_checks=None,
    full_lists=False,
):
    loglevels = [log_levels[loglevels]]
    profile = profile_factory(import_module("fontbakery.profiles." + profilename))
    context = setup_context(paths)
    runner = CheckRunner(
        profile,
        context,
        config={
            "custom_order": None,
            "explicit_checks": checks,
            "exclude_checks": exclude_checks,
            "full_lists": full_lists,
        },
    )
    prog = ProgressReporter(callback, loglevels)
    prog.runner = runner
    reporters = [prog]
    runner.run(reporters)


def dump_all_the_checks():
    checks = {}
    profiles_modules = [
        x.name
        for x in pkgutil.walk_packages(fontbakery.__path__, "fontbakery.")
        if x.name.startswith("fontbakery.profiles")
    ]
    for profile_name in profiles_modules:
        try:
            imported = import_module(profile_name, package=None)
            profile = profile_factory(imported)
        except BaseException:
            continue
        if not profile:
            continue
        profile_name = profile_name[20:]
        for section in profile.sections:
            for check in section.checks:
                if check.id not in checks:
                    checks[check.id] = {
                        "sections": set(),
                        "profiles": set(),
                    }
                checks[check.id]["sections"].add(section.name)
                checks[check.id]["profiles"].add(profile_name)
                for attr in ["proposal", "rationale", "severity", "description"]:
                    if getattr(check, attr):
                        md = getattr(check, attr)
                        if attr == "rationale":
                            md = re.sub(r"(?m)^\s+", "", md)
                            checks[check.id][attr] = md
                        else:
                            checks[check.id][attr] = md

    for ck in checks.values():
        ck["sections"] = list(ck["sections"])
        ck["profiles"] = list(ck["profiles"])
    return checks<|MERGE_RESOLUTION|>--- conflicted
+++ resolved
@@ -26,10 +26,6 @@
     "defcon",
     "vharfbuzz",
     "uharfbuzz",
-<<<<<<< HEAD
-    "tabulate",
-=======
->>>>>>> fa29ba34
     "freetype",
     "freetype.ft_errors",
 ]:
