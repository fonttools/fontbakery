--- conflicted
+++ resolved
@@ -521,15 +521,9 @@
 
 
 @check(
-<<<<<<< HEAD
     id='com.google.fonts/check/052',
     conditions=['is_ttf']
 )
-@check(id='com.google.fonts/check/052')
-=======
-  id = 'com.google.fonts/check/052'
-)
->>>>>>> 1aa1091d
 def com_google_fonts_check_052(ttFont):
   """Font contains all required tables?"""
   REQUIRED_TABLES = set(
