# Copyright 2017 The Font Bakery Authors. All Rights Reserved.
#
# Licensed under the Apache License, Version 2.0 (the "License");
# you may not use this file except in compliance with the License.
# You may obtain a copy of the License at
#
#     http://www.apache.org/licenses/LICENSE-2.0
#
# Unless required by applicable law or agreed to in writing, software
# distributed under the License is distributed on an "AS IS" BASIS,
# WITHOUT WARRANTIES OR CONDITIONS OF ANY KIND, either express or implied.
# See the License for the specific language governing permissions and
# limitations under the License.
#
# See AUTHORS.txt for the list of Authors and LICENSE.txt for the License.

from setuptools import setup

try:
    readme = open("README.md", encoding="utf8").read()
except IOError:
    readme = ""


FONTTOOLS_VERSION = ">=4.39.0"  # Python 3.8+ required
UFO2FT_VERSION = ">=2.25.2"

# Profile-specific dependencies:
ufo_sources_extras = [
    "defcon",
    f"fontTools[ufo]{FONTTOOLS_VERSION}",
    f"ufo2ft{UFO2FT_VERSION}",
    "ufolint",
]

googlefonts_extras = [
    "axisregistry>=0.3.0",
    "beautifulsoup4",  # For parsing registered vendor IDs from Microsoft's webpage
    "dehinter>=3.1.0",  # 3.1.0 added dehinter.font.hint function
    "font-v",
    f"fontTools[lxml,unicode]{FONTTOOLS_VERSION}",
    "gflanguages>=0.3.0",  # There was an api simplification/update on v0.3.0
    # (see https://github.com/googlefonts/gflanguages/pull/7)
    "glyphsets>=0.5.0",
    "protobuf>=3.7.0, <4",  # 3.7.0 fixed a bug on parsing some METADATA.pb files.
    # We cannot use v4 because our protobuf files have been compiled with v3.
    # (see https://github.com/googlefonts/fontbakery/issues/2200)
] + ufo_sources_extras

fontval_extras = [
    "lxml",
]

docs_extras = []

all_extras = set(docs_extras + googlefonts_extras + fontval_extras + ufo_sources_extras)

setup(
    name="fontbakery",
    use_scm_version={"write_to": "Lib/fontbakery/_version.py"},
    url="https://github.com/googlefonts/fontbakery/",
    description="A font quality assurance tool for everyone",
    long_description=readme,
    long_description_content_type="text/markdown",
    author=(
        "Font Bakery authors and contributors:"
        " Dave Crossland,"
        " Felipe Sanches,"
        " Lasse Fister,"
        " Marc Foley,"
        " Nikolaus Waxweiler,"
        " Chris Simpkins,"
        " Jens Kutilek,"
        " Vitaly Volkov,"
        " Simon Cozens,"
        " Miguel Sousa"
    ),
    author_email="juca@members.fsf.org",
    package_dir={"": "Lib"},
    packages=[
        "fontbakery",
        "fontbakery.reporters",
        "fontbakery.profiles",
        "fontbakery.commands",
    ],
    package_data={"fontbakery": ["data/*.cache", "data/googlefonts/*_exceptions.txt"]},
    classifiers=[
        "Environment :: Console",
        "Intended Audience :: Developers",
        "License :: OSI Approved :: Apache Software License",
        "Operating System :: OS Independent",
        "Programming Language :: Python :: 3",
        "Programming Language :: Python :: 3 :: Only",
        "Programming Language :: Python :: 3.8",
        "Programming Language :: Python :: 3.9",
        "Programming Language :: Python :: 3.10",
        "Programming Language :: Python :: 3.11",
    ],
    python_requires=">=3.8",
    setup_requires=[
        "setuptools>=61.2",
        "setuptools_scm[toml]>=6.2",
    ],
    install_requires=[
<<<<<<< HEAD
        'axisregistry>=0.3.0',
        'beautifulsoup4',
        'beziers>=0.5.0', # Uses new fontTools glyph outline access
        'cmarkgfm',
        'collidoscope>=0.5.2', # 0.5.1 did not yet support python 3.11
                               # (see https://github.com/googlefonts/fontbakery/issues/3970)
        'defcon',
        'dehinter>=3.1.0', # 3.1.0 added dehinter.font.hint function
        'fontTools[ufo,lxml,unicode]>=4.36.0',  # allows for passing location to glyphsets
        'font-v',
        'gflanguages>=0.3.0', # there was an api simplification/update on v0.3.0 (see https://github.com/googlefonts/gflanguages/pull/7)
        'glyphsets>=0.5.0',
        'lxml',
        'munkres',  # for interpolation compatibility checking
        'opentype-sanitizer>=7.1.9',  # 7.1.9 fixes caret value format = 3 bug
                                      # (see https://github.com/khaledhosny/ots/pull/182)
        'opentypespec',
        'packaging',  # needed for checking Font Bakery's version
        'pip-api',    # needed for checking Font Bakery's version
        # 3.7.0 fixed a bug on parsing some METADATA.pb files.
        # We cannot use v4 because our protobuf files have been compiled with v3.
        'protobuf>=3.7.0, <4',  
                            # (see https://github.com/googlefonts/fontbakery/issues/2200)
        'PyYAML',
        'requests',
        'rich',
        'stringbrewer',
        'toml',
        'ufolint',
        'ufo2ft>=2.25.2',  # 2.25.2 updated the script lists for Unicode 14.0
        'unicodedata2',
        'vharfbuzz>=0.2.0',  # API update
        'shaperglot>=0.2.0',
=======
        # --- core dependencies
        f"fontTools{FONTTOOLS_VERSION}",
        "freetype-py!=2.4.0",  # Avoiding 2.4.0 due to seg-fault described at
        # https://github.com/googlefonts/fontbakery/issues/4143
        "munkres",  # For interpolation compatibility checking (fontTools dependency)
        "opentypespec",
        "opentype-sanitizer>=7.1.9",  # 7.1.9 fixes caret value format = 3 bug
        # (see https://github.com/khaledhosny/ots/pull/182)
        #
        # --- for parsing Configuration files
        "PyYAML",
        "toml",
        #
        # --- used by Reporters
        "cmarkgfm",
        "rich",
        #
        # --- for checking FontBakery's version
        "packaging",  # Universal profile
        "pip-api",  # Universal profile
        "requests",  # Universal & googlefonts profiles
        #
        # TODO: Try to split the packages below into feature-specific extras.
        "beziers>=0.5.0",  # Opentype, iso15008, Shaping (& Universal) profiles
        # Uses new fontTools glyph outline access
        "collidoscope>=0.5.2",  # Shaping (& Universal) profiles
        # 0.5.1 did not yet support python 3.11
        # (see https://github.com/googlefonts/fontbakery/issues/3970)
        "stringbrewer",  # Shaping (& Universal) profiles
        f"ufo2ft{UFO2FT_VERSION}",  # Shaping
        # 2.25.2 updated the script lists for Unicode 14.0
        "vharfbuzz>=0.2.0",  # Googlefonts, Shaping (& Universal) profiles
        # v0.2.0 had an API update
>>>>>>> 328dc21d
    ],
    extras_require={
        "all": all_extras,
        "docs": docs_extras,
        "googlefonts": googlefonts_extras,
        "fontval": fontval_extras,
        "ufo-sources": ufo_sources_extras,
    },
    entry_points={
        "console_scripts": ["fontbakery=fontbakery.cli:main"],
    },

    # TODO: review this and make it cross-platform:
    #    data_files=[
    #        ('/etc/bash_completion.d', ['snippets/fontbakery.bash-completion']),
    #    ]
)<|MERGE_RESOLUTION|>--- conflicted
+++ resolved
@@ -102,7 +102,6 @@
         "setuptools_scm[toml]>=6.2",
     ],
     install_requires=[
-<<<<<<< HEAD
         'axisregistry>=0.3.0',
         'beautifulsoup4',
         'beziers>=0.5.0', # Uses new fontTools glyph outline access
@@ -136,41 +135,6 @@
         'unicodedata2',
         'vharfbuzz>=0.2.0',  # API update
         'shaperglot>=0.2.0',
-=======
-        # --- core dependencies
-        f"fontTools{FONTTOOLS_VERSION}",
-        "freetype-py!=2.4.0",  # Avoiding 2.4.0 due to seg-fault described at
-        # https://github.com/googlefonts/fontbakery/issues/4143
-        "munkres",  # For interpolation compatibility checking (fontTools dependency)
-        "opentypespec",
-        "opentype-sanitizer>=7.1.9",  # 7.1.9 fixes caret value format = 3 bug
-        # (see https://github.com/khaledhosny/ots/pull/182)
-        #
-        # --- for parsing Configuration files
-        "PyYAML",
-        "toml",
-        #
-        # --- used by Reporters
-        "cmarkgfm",
-        "rich",
-        #
-        # --- for checking FontBakery's version
-        "packaging",  # Universal profile
-        "pip-api",  # Universal profile
-        "requests",  # Universal & googlefonts profiles
-        #
-        # TODO: Try to split the packages below into feature-specific extras.
-        "beziers>=0.5.0",  # Opentype, iso15008, Shaping (& Universal) profiles
-        # Uses new fontTools glyph outline access
-        "collidoscope>=0.5.2",  # Shaping (& Universal) profiles
-        # 0.5.1 did not yet support python 3.11
-        # (see https://github.com/googlefonts/fontbakery/issues/3970)
-        "stringbrewer",  # Shaping (& Universal) profiles
-        f"ufo2ft{UFO2FT_VERSION}",  # Shaping
-        # 2.25.2 updated the script lists for Unicode 14.0
-        "vharfbuzz>=0.2.0",  # Googlefonts, Shaping (& Universal) profiles
-        # v0.2.0 had an API update
->>>>>>> 328dc21d
     ],
     extras_require={
         "all": all_extras,
