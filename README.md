--- conflicted
+++ resolved
@@ -40,11 +40,7 @@
 
 You may with to clear out all user data:
 
-<<<<<<< HEAD
-    $ make clean
-=======
     $ make clean;
->>>>>>> 7648a053
 
 During the development process you may wish to be run a fake mail server:
 
