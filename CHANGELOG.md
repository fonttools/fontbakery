--- conflicted
+++ resolved
@@ -14,11 +14,8 @@
   - **[com.adobe.fonts/check/varfont/valid_default_instance_nameids]:** The check did not account for nameID 17. (issue #3895)
   - **[com.google.fonts/check/colorfont_tables]:** Check for four-digit 'SVG ' table instead of 'SVG' (PR #3903)
   - Added a `--timeout` parameter and set timeouts on all network requests. (PR #3892)
-<<<<<<< HEAD
+  - Fix summary header in the Github Markdown reporter. (PR #3923)
   - Use `getBestFullName` for the report instead of reading name table identifier 4 directly. (PR #3924)
-=======
-  - Fix summary header in the Github Markdown reporter. (PR #3923)
->>>>>>> b27edd3c
 
 ### Changes to existing checks
 #### On the OpenType Profile
