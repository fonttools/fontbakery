--- conflicted
+++ resolved
@@ -9,12 +9,9 @@
   - **[com.google.fonts/check/description/noto_has_article]:** Noto fonts must have an ARTICLE.en_us.html file. (issue #3841)
 
 ### BugFixes
+  - Added a `--timeout` parameter and set timeouts on all network requests. (PR #3892)
   - **[com.adobe.fonts/check/varfont/valid_default_instance_nameids]:** The check did not account for nameID 17. (issue #3895)
-<<<<<<< HEAD
-  - Added a `--timeout` parameter and set timeouts on all network requests. (PR #3892)
-=======
-  - **[com.google.fonts/check/colorfont_tables]:** Check for four-digit 'SVG ' table instead of 'SVG'
->>>>>>> bcffc033
+  - **[com.google.fonts/check/colorfont_tables]:** Check for four-digit 'SVG ' table instead of 'SVG' (PR #3903)
 
 ### Changes to existing checks
 #### On the OpenType Profile
