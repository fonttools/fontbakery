Below are the noteworthy changes from each release.
A more detailed list of changes is available in the corresponding milestones for each release in the Github issue tracker (https://github.com/googlefonts/fontbakery/milestones?state=closed).

<<<<<<< HEAD
##  1.0.1 (2025-May-??)

### Changes to existing checks
### On the Universal profile
  - **[name/family_and_style_max_length]:** Update to account for STAT table, along with recent testing and observations contributed to issue #2179
=======
## Upcoming release: 1.1.0 (2025-Jul-??)
  - ...
>>>>>>> 2b130c8e


## 1.0.1 (2025-Jul-04)
### Bugfixes
  - fonttools==4.58.0 has been changed (PR #https://github.com/fonttools/fonttools/pull/3809/): It fixes duplicate names, therefore the test for the `unique_glyphnames`check was failing. (issue #5023)
  - Fix passing legacy check ids to --exclude-checkid (PR #5032)

### On the OpenType profile
  - **[check_monospace]:** Check CFF fonts as well: remove conditions "is_ttf" + remove "glyf" from required tables (issue #5030)

### On the Universal profile
  - **[base_has_width]** is no longer considered experimental.


## 1.0.0 (2025-May-07)
  - See also: https://github.com/fonttools/fontspector

### Migration of checks
#### Moved from Universal to OpenType profile
  - **[opentype/unwanted_aat_tables]:** AAT is as legitimate as OpenType and Apple ships and actively develop AAT fonts. Such check belongs to the OpenType profile instead of the Universal profile. (issue #4991)

### New checks
#### Added to the OpenType profile
  - **[opentype/dsig]:** Reintroduce this check that had been recently deprecated. It is considered by users to be easier to disable this dedicated check, instead of having the DSIG table checking happen inside of the broader 'unwanted_tables' check. (issue #4990)

### Changes to existing checks
### On the OpenType profile
  - **[opentype/unwanted_aat_tables]:** EBSC is not an AAT table. (issue #4992)
  - **[opentype/layout_valid_script_tags]:** Set a minimum requirement for the opentypespec dependency. To make sure 'sunu' script tag (for Sunuwar) is recognized as a valid tag. (issue #5014)

### On the Universal profile
  - **[unwanted_tables]:** Remove checking for 'prop' because it is an AAT table. (issue #4989)
  - **[base_has_width]:** Examine non-mark glyphs rather than mark glyphs; ignore PUA. (issue #5007)
  - **[typographic_family_name]:** Fix for support families with RIBBI and non-RIBBI styles. (PR #5012)


##  0.13.2 (2025-Feb-03)
### Changes to existing checks
### On the Universal profile
  - **[fontdata_namecheck]:** Use api endpoint (issues #https://github.com/fonttools/fontbakery/issues/2719#issuecomment-2618877625)
  - **[base_has_width]:** Use `config` instead of `context` variable. (PR #4983)
  - **[arabic_high_hamza]:** Check high hamza isn’t mark even if hamza is missing and make the size of high hamza a WARN. Also check the correct code point. (issue #4290)

### On the Open Type profile
  - **[opentype/STAT/ital_axis]:** Rework segment_vf_collection. Better testing of italic/family relation, not just file names. (issue #4964 / PR #4966)


##  0.13.1 (2025-Jan-17)
### Changes to existing checks
### On the Universal profile
  - **[no_debugging_tables]** and **[vttclean]** are now merged into unwanted_tables. (issues #4972 and #4975)
  - **[arabic_high_hamza]** now checks U+0674 ARABIC LETTER HIGH HAMZA and not U+0675 ARABIC LETTER HIGH HAMZA ALEF, and the size check of _high hamza_ is now a warning instead of a fauilre. (issue #4290)

### On the OpenType Profile
  - **[opentype/slant_direction]:** SKIP instead of ERROR if a font does not contain 'H' (PR #4969)

### On the Google Fonts Profile
  - Changed Google Fonts production metadata URL to https. (issue #4977)


##  0.13.0 (2025-Jan-10)
### Stable release notes
  To see the full list of changes, please read below the changelog entries of these pre-releases of v0.13.0:
  - 0.13.0a7 (2024-Dec-29)
  - 0.13.0a6 (2024-Dec-03)
  - 0.13.0a5 (2024-Nov-10)
  - 0.13.0a4 (2024-Nov-06)
  - 0.13.0a3 (2024-Oct-25)
  - 0.13.0a2 (2024-Oct-16)
  - 0.13.0a1 (2024-Sep-19)
  - 0.13.0a0 (2024-Sep-13)


##  0.13.0a7 (2024-Dec-29)
### Noteworthy code-changes
  - Created a dictionary at `Lib/fontbakery/legacy_checkids.py` that documents the renaming of checks-IDs that is happenning between versions v0.12.10 and v0.13.0 (PR #4929)

  - This file contains a translation map that can be useful to be read directly by humans and it is also used to implement a backwards compatibility mechanism to accept the old IDs.

  - All reporters are now listing which legacy check-IDs were used on the --checkid and --exclude-checkid options and instructing the users to update to the new naming scheme, because the old ones will be permanently deprecated in the next major release. (issue #4942)

### New checks
#### Added to the Universal profile
  - **EXPERIMENTAL - [base_has_width]:** Check base characters have non-zero advance width. (issue #4906)

#### Added to the OpenType profile
  - **[STAT/ital_axis]**: Replaces the old checks (**opentype/italic_axis_in_stat**, **opentype/italic_axis_in_stat_is_boolean** and **opentype/italic_axis_last**) from the same profile (issue #4865)

### Migration of checks
#### Moved from Universal to Google Fonts profile
  - **[[colorfont_tables]]: Renamed and moved back to **googlefonts/color_fonts** based on feedback from @khaledhosny (issue #4945)

#### Moved from Google Fonts to Universal profile
  - **[googlefonts/varfont/duplicate_instance_names]**: Renamed to **varfont/duplicate_instance_names** (PR #4937)
  - **[googlefonts/varfont/bold_wght_coord]**: Renamed to **varfont/bold_wght_coord** (PR #4938)

### Deprecated checks
#### On the Universal Profile
  - **[epar]**: The EPAR table is/was a way of expressing common licensing permissions and restrictions in metadata; almost nothing supported it, and we gave it a chance for quite a while... (issues #4947)
  - **[kerning_for_non_ligated_sequences]**: "Is there kerning info for non-ligated sequences?" (issue #2954 / https://github.com/simoncozens/fontspector/commit/eaa52447ddc4a42e26b6430841a43026870d8a48)

#### On the OpenType Profile
  - **[opentype/STAT_has_axis_value_tables]**: Because **inconsistencies_between_fvar_STAT** (now on `Universal`) potentially has a wider scope in the future, checking back from the fvar table to the STAT table. (https://github.com/fonttools/fontbakery/issues/4916#issuecomment-2507999113)
  - **[opentype/fsselection_matches_macstyle]:** Merged into **[opentype/fsselection]**. (PR #4935)

### Changes to existing checks
### On the Universal profile
  - **[smallcaps_before_ligatures]:** This check works just fine on OTFs, no need for `conditions=["is_ttf"]` (issue #4920)

### On the Google Fonts profile
  - **[googlefonts/axes_match]:** Skip if remote_style is static. (PR #4924)
  - **[googlefonts/metadata/weightclass]:** Removed `"os2_"` from **googlefonts/metadata/os2_weightclass** checkid. (PR #4929)


##  0.13.0a6 (2024-Dec-03)
### Noteworthy code-changes
  - **Users are encouraged to try this pre-release as we're approaching the date when we'll cut a final v0.13.0 release...**
  - Full fix for bug where check details with more severe status would be missing from the HTML report if a check with the same ID but less severe status was omitted (issue #4687)


### Previously experimental checks now made effective
The dates indicate when each check was originally implemented as temporarily experimental.

#### Promoted on Universal profile
  - 2024/Jul/17: **ufo_consistent_curve_type**
  - 2024/Aug/09: **designspace_has_consistent_codepoints**
  - 2024/Aug/09: **designspace_has_consistent_glyphset**
  - 2024/Aug/09: **designspace_has_default_master**
  - 2024/Aug/09: **designspace_has_sources**
  - 2024/Aug/09: **ufo_features_default_languagesystem**
  - 2024/Aug/09: **ufolint**
  - 2024/Aug/09: **ufo_no_open_corners**
  - 2024/Aug/09: **ufo_recommended_fields**
  - 2024/Aug/09: **ufo_required_fields**
  - 2024/Aug/09: **ufo_unnecessary_fields**
  - 2024/Aug/12: **designspace_has_consistent_groups**

### New checks
#### On the OpenType profile
  - **[opentype/fvar/axis_ranges_correct]:** Replaces **opentype/varfont/ital_range**, **opentype/varfont/slnt_range**, **opentype/varfont/wdth_valid_range** and **opentype/varfont/wght_valid_range**
  - **[opentype/varfont/valid_nameids]:** Replaces **opentype/varfont/valid_axis_nameid**, **opentype/varfont/valid_postscript_nameid**, and **opentype/varfont/valid_subfamily_nameid**

### Changes to existing checks
### On the Universal profile
  - **[[hinting_impact]]:** Fix ERROR when running from a directory where the user lacks write permissions. Use a better location for creating a temp-dir (and a temp-file) for this check. (issue #4917)
  - **[family/control_chars]:** renamed to **control_chars** as it is not realy a family-wide check. (issue #4896)
  - **[glyf_nested_components]**  renamed to **nested_components**.

### On the Google Fonts profile
  - **[googlefonts/name/family_name_compliance]**  renamed to **googlefonts/family_name_compliance**.
  - **[googlefonts/STAT** renamed to **googlefonts/STAT/compulsory_axis_values**


## 0.13.0a5 (2024-Nov-10)
  - **Users are encouraged to try this pre-release as we're approaching the date when we'll cut a final v0.13.0 release...**

### Previously experimental checks now made effective
The dates indicate when each check was originally implemented as temporarily experimental.

#### Promoted on Universal profile
  - 2024/Jul/17: **typoascender_exceeds_Agrave**

#### Promoted on Google Fonts profile
  - 2024/May/22: **googlefonts/metadata/date_added**

### Changes to existing checks
### On the Universal profile
  - **[gsub/smallcaps_before_ligatures]:** renamed to **[smallcaps_before_ligatures]** (removing the `gsub/` prefix).

### Migration of checks
#### Moved from Google Fonts to Universal profile
  - **[epar]**: The EPAR table is/was a way of expressing common licensing permissions and restrictions in metadata; while almost nothing supported it, Dave Crossland wonders that having this INFO-level check could help make it more popular. (issues #226 and #818)

#### Moved from OpenType to Universal profile
  - **[gpos_kerning_info]:** The OpenType spec does not require that GPOS kerning to be present. (issue #4886)


##  0.13.0a4 (2024-Nov-06)
### Noteworthy release notes
  - Thanks Guido Ferreyra for updating the TypeNetwork profile based on its "pending_review" list of recent checks that had been added since his last review (summary of changes listed below). **Other profile owners should consider doing the same.** (PRs #4878 and #4882)

#### TypeNetwork review: approved checks:
  - **case_mapping**
  - **dotted_circle**
  - **fontdata_namecheck**
  - **googlefonts/negative_advance_width** (cherry-picked from gfonts profile)
  - **googlefonts/STAT/axis_order** (cherry-picked from gfonts profile)
  - **gsub/smallcaps_before_ligatures**
  - **integer_ppem_if_hinted**
  - **legacy_accents**
  - **name/char_restrictions**
  - **no_debugging_tables**
  - **opentype/cff_ascii_strings**
  - **opentype/postscript_name**
  - **opentype/varfont/family_axis_ranges**
  - **opentype/weight_class_fvar**
  - **overlapping_path_segments**
  - **tabular_kerning**
  - **typoascender_exceeds_Agrave**
  - **typographic_family_name**
  - **varfont/duplexed_axis_reflow**
  - **varfont/instances_in_order**

#### TypeNetwork review: excluded checks:
  - **caps_vertically_centered**
  - **cjk_not_enough_glyphs**
  - **cmap/format_12**
  - **color_cpal_brightness** (Color font check)
  - **colorfont_tables** (Color font check)
  - **designspace_has_consistent_codepoints** (TypeNetwork doesn’t check designspace files.)
  - **designspace_has_consistent_glyphset** (designspace files)
  - **designspace_has_consistent_groups** (designspace files)
  - **designspace_has_default_master** (designspace files)
  - **designspace_has_sources** (designspace files)
  - **empty_glyph_on_gid1_for_colrv0** (Color font check)
  - **file_size**
  - **fontval** (Temporarily disabled)
  - **hinting_impact**
  - **render_own_name**
  - **ufo_features_default_languagesystem** (.ufo files)
  - **ufolint** (TypeNetwork doesn’t check .ufo files.)
  - **ufo_recommended_fields** (.ufo files)
  - **ufo_required_fields** (.ufo files)
  - **ufo_unnecessary_fields** (.ufo files)
  - **varfont/unsupported_axes** (Despite discouraging its use, TN accepts fonts with ital axis.)
  - **vtt_volt_data** (Very similar to 'vttclean' check, it may be a good idea to merge them.)

### Previously experimental checks now made effective
The dates indicate when each check was originally implemented as temporarily experimental.

#### Promoted on Universal profile
  - 2024/Jun/04: **tabular_kerning**
  - 2024/Jun/10: **gsub/smallcaps_before_ligatures**

#### Promoted on Opentype profile
  - 2024/Jun/20: **opentype/cff_ascii_strings**

### Changes to existing checks
### On the Google Fonts profile
  - **[googlefonts/fvar_instances]:** Skip if font has MORF axis. We allow designers to define their own custom fvar instances if the font has a Morph axis. They spend a significant amount of time drawing custom shapes for this axis so it is the right call imo. (PR #4880)
  - **[googlefonts/font_names]:** Raise WARN for families with MORF axis. (PR #4881)

### On the TypeNetwork profile
  - **[typenetwork/usweightclass]:** Fix weightclass check. (PR #4878)

#### On the Google Fonts Profile
  - **[googlefonts/STAT/axisregistry]:** Allow MORF axis to have user defined AxisValues (PR #4874)

### Deprecated checks
#### Removed from the OpenType profile
  - **DEPRECATED - [opentype/dsig]:** Merged into **[unwanted_tables]** on the `Universal` profile. (issue #4865)


## 0.13.0a3 (2024-Oct-25)
### Noteworthy release notes
  - **Everybody, please, pay attention!** There will soon be (possibly in a week or two) a stable release that changes a lot of check-IDs. Please try this pre-release in order to get used to the changes and fix any of your scripts that may be referencing these check-IDs!

### Deprecated checks
#### Removed from the Google Fonts profile
  - **DEPRECATED - [googlefonts/name/unwanted_chars]:** (PR #4869 / issue #2854)

### Changes to existing checks
#### On the Universal Profile
  - **[name/ascii_only_entries]:** Renamed to **[name/char_restrictions]**; Improve and apply character repertoire restrictions only where necessary. (PR #4869 / issue #1718)
  - **[overlapping_path_segments]:** Downgrade to warn since its raising many false positives. (PR #4872)

#### On the OpenType Profile
  - **[opentype/vendor_id]:** Pads the configured vendor ID to four characters, to accurately match what it will actually be in the OS/2 table. (PR # #4870)


##  0.13.0a2 (2024-Oct-16)
### Noteworthy code-changes
  - **[FontBakeryCondition:remote_styles]:** Fetching static fonts no longer raises an error. (PR # #4863)

### New checks
#### Added to the Universal profile
  - **[overlapping_path_segments]:** Check there are no overlapping path segments. (PR #4853)

### Migration of checks
#### Moved from OpenType to Universal profile
  - **[name/no_copyright_on_description]**: Adding copyright information to the description name entry is bad practice but is not a breach of specification. (issue #4857)
  - **[name/italic_names]**: This check uses the filename to determine whether the font should have various italic bits set. File naming is a matter for the OpenType specification. (issue #4858)

### Changes to existing checks
#### On the Universal Profile
  - **[caps_vertically_centered]:** Reenabled and corrected it. If possible, the uppercase glyphs should be vertically centered in the em box. (issues #4139 and #4274)

#### On the Google Fonts profile
  - **[googlefonts/article/images]:** Missing image files are now reported at **FATAL** level. (issue #4848)
  - **[googlefonts/axes_match]:** Only run on variable fonts. This stops fontbakery producing an error on static fonts. (PR # #4863)

### Deprecated checks
#### Removed from the Universal profile
  - **DEPRECATED - [whitespace_glyphnames]:** This check lacked a solid enough rationale. We may want to substitute it in the future by a full AGL-compliance check, if needed. (issue #4851)


##  0.13.0a1 (2024-Sep-19)
### Noteworthy code-changes
  - **[FontBakeryCondition:remote_styles]:** Use the Google Fonts family name to fetch the family. (PR #4838)
  - This release drops support for Python 3.8

### New checks
#### Added to the Google Fonts profile
  - **[googlefonts/axes_match]**: Check the font isn't missing any axes and the axes have the same range as the Google Fonts version. (PR #4836)

### Changes to existing checks
#### On the Universal profile
  - **[unreachable_glyphs]:** Avoid mutation of TTFont to fix issues with concurrent tests. (issue #4834)

#### On the Google Fonts profile
  - **[googlefonts/glyphsets/shape_languages]:** Improve formatting of output to avoid excessively long reports. (issue #4781)

### Promotion of previously experimental checks
#### Made effective on the Universal profile
  - * **[varfont/instances_in_order]**: "Ensure the font's instances are in the correct order." Was experimental since March/2024. (issue #3334)


##  0.13.0a0 (2024-Sep-13)
### Noteworthy code-changes
  - **Profile owners,**  please take a look at the **pending_review** lists in your profile definitions. If you move them to **exclude_checks** it means you do not want the check in your profile. If you just remove from **pending_review**, then the check becomes effective in your profile. And if you do nothing, the checks still not reviewed will continue being automatically excluded from your profile.
  - This release adopts a new naming scheme for checks. We had reports of users getting confused by the meaning of the reverse domain names included as prefixes of check-IDs, such as **com.google.fonts**. The real meaning was that the organization identified by such domain was the first contributor of a given check implementation. But some users were confused thinking that it mean the check belong to that organization's vendor-specific profile.
  - Now profiles do not include that reverse domain prefix. And do not also have the `"/check/"` keywork anymore. As an example, **com.google.fonts/check/tabular_kerning** (on the Universal profile) is now simply called **tabular_kerning**
  - Also, there's been a large number of checks migrated among profiles. Mosly towards the Universal one.
  - The checks themselves also moved around in the code-repository, in an attempt to remove any resemblance of profile allocation within the **/Lib/fontbakery/checks/** directory, which should be seen as a general pool of check implementations. As much as possible, profile definition should happen inside **/Lib/fontbakery/profiles** instead.
  - The exception to this are the checks that are surely vendor-specific. All those were placed in sub-directories inside **Lib/fontbakery/checks/**, such as **Lib/fontbakery/checks/vendorspecific/microsoft/**.
  - As this is the **"a0" pre-release**, there may be additional migrations and renames of checks, before we make an actual **v0.13.0** release. Please open an issue if you have suggestions of better names or better profile allocations.

### Changes to existing checks
#### On the Opentype profile
  - **[opentype/gdef_spacing_marks]:** Clarify log-message about glyphs that seem to be spacing. (issue #4824)

#### On the Universal profile
  - **[name/family_and_style_max_length"]:** Use nameID 16 (Typographic family name) to determine name length if it exists. (PR #4811)
  - **[typoascender_exceeds_Agrave]:** Downgrade from FAIL to WARN. (PR #4828 / issue #3170)

### Migration of checks
#### Moved from Fontwerk to OpenType profile
  - **[opentype/weight_class_fvar]**: "Checking if OS/2 usWeightClass matches fvar."

#### Moved from Google Fonts to OpenType profile
  - **[opentype/slant_direction]**: "Checking direction of slnt axis angles."

#### Moved from Noto Fonts to Universal profile
  - **[cmap/format_12]**: "Check that format 12 cmap subtables are correctly constituted."

#### Moved from Adobe Fonts to Universal profile
  - **[empty_letters]**: "Letters in font have glyphs that are not empty?"

#### Moved from Google Fonts to Universal profile
  - **[cjk_not_enough_glyphs]**: "Any CJK font should contain at least a minimal set of 150 CJK characters."
  - **[color_cpal_brightness]**: "Color layers should have a minimum brightness."
  - **[colorfont_tables]**: "Ensure font has the expected color font tables."
  - **[empty_glyph_on_gid1_for_colrv0]**: "Put an empty glyph on GID 1 right after the .notdef glyph for COLRv0 fonts."
  - **[family/control_chars]**: "Does font file include unacceptable control character glyphs?"
  - **[file_size]**: "Ensure files are not too large."
  - **[fontdata_namecheck]**: "Familyname must be unique according to namecheck.fontdata.com"
  - **[fvar_name_entries]**: "All name entries referenced by fvar instances exist on the name table?"
  - **[glyf_nested_components]**: "Ensure glyphs do not have components which are themselves components."
  - **[hinting_impact]**: "Show hinting filesize impact." (merely INFO-level result)
  - **[integer_ppem_if_hinted]**: "PPEM must be an integer on hinted fonts."
  - **[kerning_for_non_ligated_sequences]**: "Is there kerning info for non-ligated sequences?"
  - **[ligature_carets]**: "Are there caret positions declared for every ligature?"
  - **[mandatory_avar_table]**: "Ensure variable fonts include an avar table."
  - **[missing_small_caps_glyphs]**: "Ensure small caps glyphs are available."
  - **[name/ascii_only_entries]**: "Are there non-ASCII characters in ASCII-only NAME table entries?"
  - **[name/family_and_style_max_length]**: "Combined length of family and style must not exceed 32 characters."
  - **[render_own_name]**: "Ensure font can render its own name."
  - **[smart_dropout]**: "Ensure smart dropout control is enabled in "prep" table instructions."
  - **[stylisticset_description]**: "Ensure Stylistic Sets have description."
  - **[varfont/consistent_axes]**: "Ensure that all variable font files have the same set of axes and axis ranges."
  - **[varfont/duplexed_axis_reflow]**: "Ensure VFs with duplexed axes do not vary horizontal advance."
  - **[varfont/instances_in_order]**: ""Ensure the font's instances are in the correct order."
  - **[varfont/unsupported_axes]**: "Ensure VFs do not contain (yet) the ital axis."
  - **[vttclean]**: "There must not be VTT Talk sources in the font."

#### Moved from Fontwerk to Universal profile
  - **[inconsistencies_between_fvar_stat]**: "Checking if STAT entries matches fvar and vice versa."
  - **[no_mac_entries]**: "Ensure font doesn't have Mac name table entries (platform=1)."

#### Moved from Microsoft to Universal profile
  - **[typographic_family_name]**: "Typographic Family name consistency."
  - **[vtt_volt_data]**: "VTT or Volt Source Data must not be present."


##  0.12.10 (2024-Aug-14)
### Noteworthy code changes
  - The **UFO** profile was removed and its checks were migrated to the **Universal** profile. For that reason, all of them received a temporary "experimental" flag (issue #4801)
  - The **Shaping** and **Outline** profile were also removed and their checks migrated to the **Google Fonts** profile. As gfonts was already including those, and no other profile did so, there's no need to add experimental flags to these ones. (issue #4801)

### Changes to existing checks
#### Previously on the UFO profile
  - **EXPERIMENTAL - [com.daltonmaag/check/consistent_curve_type]:** remove usage of `ufoLib2` APIs. (PR #4802)

#### On the Universal profile
  - **[com.google.fonts/check/gsub/smallcaps_before_ligatures]:** Check lookup indexes instead of feature indexes. (PR #4813)

### New checks
#### Added to the Universal profile
  - **EXPERIMENTAL - [com.daltonmaag/check/consistent_curve_type]:** checks that a consistent curve type is used across the font sources as well as within glyphs. (PR #4795)
  - **EXPERIMENTAL - [com.daltonmaag/check/no_open_corners]:** checks that sources don't contain open corners, intended for use in font projects with a roundness axis. (PR #4808)
  - **EXPERIMENTAL - [com.daltonmaag/check/designspace_has_consistent_groups]:** checks that all designspace sources have the same kerning groups. (PR #4814)
  - And all other pre-existing UFO checks as well.

### Promotion of previously experimental checks
#### Made effective on the Google Fonts profile
  - * **com.google.fonts/check/article/images** After being marked as **experimental** for 4 months since the 0.12.0a5 release (issue #4594)

### Removed checks
  - **[com.google.fonts/check/metadata/has_tags]:** Check removed because a tool in the google/fonts repository will do the checking instead.


## 0.12.9 (2024-Jul-17)
### New checks
#### Added to the Universal profile
  - **EXPERIMENTAL - [com.arrowtype.fonts/check/typoascender_exceeds_Agrave]:** Check that the typoAscender exceeds the yMax of the /Agrave (issue #3170)

### Changes to existing checks
#### On the Universal profile
  - **[com.google.fonts/check/gsub/smallcaps_before_ligatures]:** Skip check if font lacks GSUB table or font is missing either liga or smcp features. (PR #4787)

#### On the Shaping profile
  - **[com.google.fonts/check/unreachable_glyphs]:** Fix ERROR by being sure that we have a LayerList before attempting to access it. (issue #4786)


## 0.12.8 (2024-Jul-05)
### Noteworthy code-changes
  - The HTML reporter bug reported at issue #4687 is not fully fixed yet, but as a partial-fix, the check results are not ommited anymore. A better fix is planned for a future release.

### New checks
#### Added to the Universal profile
  - **EXPERIMENTAL - [com.google.fonts/check/gsub/smallcaps_before_ligatures]:** Ensure 'smcp' (small caps) lookups are defined before ligature lookups in the 'GSUB' table (issue #3020)

#### Added to the OpenType profile
  - **EXPERIMENTAL - [com.adobe.fonts/check/cff_ascii_strings]:** Checks if all strings in a font's CFF table top dict fit in the range of ASCII values (issue #4619)

#### Added to the Google Fonts profile
  - **FATAL - [com.google.fonts/check/metadata/single_cjk_subset]:** Check METADATA.pb file only contains a single CJK subset since the Google Fonts backend doesn't support multiple CJK subsets. (issue #4779)

### Changes to existing checks
#### On the Universal profile
  - **[com.google.fonts/check/unreachable_glyphs]:** Glyphs identified in the Extender Glyph Table within JSTF table, such as kashidas, are not included in the check output. (issue #4773)
  - **[com.google.fonts/check/tabular_kerning]:** bumped the date of its EXPERIMENTAL flag, due to last month's additional changes at issue #4640.

#### On the OpenType profile
  - **[com.adobe.fonts/check/varfont/valid_default_instance_nameids]** Clarify that the problem may actually be NameID 17, rather than the default instance. (PR #4761)

#### On the Google Fonts profile
  - **[com.google.fonts/check/description/has_unsupported_elements]:** No longer marked EXPERIMENTAL. (was "Since 2024/Feb/07")
  - **[com.google.fonts/check/metadata/minisite_url]:** No longer marked EXPERIMENTAL. (was "Since 2024/Feb/16")


## 0.12.7 (2024-Jun-04)
  - Support setting `input.variations` in input TOML for `update_shaping_tests`. (PR #4753)

### New checks
#### Added to the Google Fonts profile
  - **EXPERIMENTAL - [com.google.fonts/check/metadata/date_added]:** Check that the date_added field is not empty or malformed. (issue #4729)

### Changes to existing checks
#### On the Universal profile
  - Most checks were reorganised into separate files, thematically. (PR #4746)
  - **[com.google.fonts/check/case_mapping]:** Only check letters. As per David Corbett's suggestion, we now check for unicode category = "L*". (issue #4733)
  - **EXPERIMENTAL - [com.google.fonts/check/tabular_kerning]:** Revised check another time to remove even further false positives (issue #4640)

#### On the Outline profile
  - **[com.google.fonts/check/outline_direction]:** fixed an error where the outermost path was not correctly detected. (issue #4719)
  - **[com.google.fonts/check/outline_direction]:** fix wording in rational, it stated the opposite of what the check does. (issue #4743)
  - **[com.google.fonts/check/outline_direction]:** fixed an error where single-point contours would crash the check. (PR #4745)

#### On the Google Fonts profile
  - **[com.google.fonts/check/family/italics_have_roman_counterparts]:** Look for style name only after "-" in file name. (issue #1733)
  - Checks which validate the description files now also validate article files (issue #4730)
  - **[com.google.font/check/description/unsupported_elements]:** Also checks for wellformedness of HTML video tags. (issue #4730)
  - **[com.google.fonts/check/metadata/copyright_max_length], [com.google.fonts/check/metadata/nameid/copyright], [com.google.fonts/check/metadata/valid_copyright], [com.google.fonts/check/name/copyright_length]:** These checks have all been merged into [com.google.fonts/check/font_copyright]. (PR #4748 / issue #4735)
  - **EXPERIMENTAL - [com.google.fonts/check/article/images]:** Ensure article page has minimum length and includes visual assets. Also added more thorough code-testing. (issue #4653) and remove checking of location of the image files (issue #4703)

#### On the Type Network profile
 - **[com.typenetwork/check/usweightclass]:** Detects better "Semi", "Extra" and "Ultra" weights using a space on the name. (PR #4751)

#### Shared Conditions
  - Extend "regular coord" conditions to accept "Regular Italic" style name, in addition to "Regular" and "Italic" (PR #4741)


## 0.12.6 (2024-May-13)
  - Fixed race condition with `--auto-jobs` caused by the current working directory changing (issue #4700)

### Changes to existing checks
#### On the Universal profile
  - **[com.google.fonts/check/tabular_kerning]:** Fixed race condition / bug where the check would modify the cmap of the font being checked (issue #4697)
  - **[com.google.fonts/check/legacy_accents]:** Re-enabled check but dropped complaints about legacy accents as part of glyph compositions (issue #4567)

#### On the Google Fonts profile
  - **[com.google.font/check/description/has_article]:** yield INFO when a non-Noto font doesn' t have an article. Also, an empty description file is not needed anymore (issue #4702)

#### On the Type Network profile
  - **[com.typenetwork/check/glyph_coverage]:** Added minus sign to min charset. (PR #4701)
  - **[com.typenetwork/check/usweightclass]:** Updated `tn_expected_os2_weight` condition. (issue #4694 / PR #4701)

#### On the Microsoft profile
  - Make it independent of Universal and OpenType profiles by explicitly listing all needed checks instead of including the Universal profile. (PR #4712)

#### On the Outline profile
  - **[com.google.fonts/check/outline_direction]:** fixed float division by zero error, by bumping the `beziers` dependency to a version that includes the necessary fix. (issue #4699)


## 0.12.5 (2024-May-03)
  - When multi-threading is enabled, we now ensure that the font objects are fully loaded before running the checks. This causes an initial delay but avoids some code concurrency issues. (issue #4638)
  - Add back the `--list-subcommands` option that had been removed by mistake on v0.12.0 (issue #4685)
  - Fix ordering of log-messages on reports to show FAILs at the top. (issue #4672)

### Changes to existing checks
#### On the OpenType profile
  - **[com.google.fonts/check/monospace]:** Fix ERROR when accessing the 4th bit of panose (spacing) when family type is LATIN_HAND_WRITTEN or LATIN_SYMBOL. FontTools still calls it 'bProportion' even though the proper name should be 'bSpacing' (issue #2857)
  - **[com.microsoft/check/tnum_glyphs_equal_widths]:** Fix shaping error under certain conditions (PR #4689)

#### On the Outline profile
  - Checks now check unencoded glyphs as well as encoded glyphs. (issue #2056)

### New checks
#### Added to the Outline profile
  - **[com.google.fonts/check/outline_direction]:** Check that outermost contours of glyphs have a clockwise direction. (issue #2056)


## 0.12.4 (2024-Apr-26)
  - Fixed bug where some checks would modify the font under test and make other checks fail (issue #4678)

### Promotion of previously experimental checks
#### Made effective on the FontWerk profile
  - * **com.fontwerk/check/names_match_default_fvar** After being marked as **experimental** for 10 weeks since the v0.12.0a1 release (PRs #3604 / #3698)

### Changes to existing checks
#### On the OpenType profile
  - **[com.google.fonts/check/caret_slope]:** Downgrade "caretslope-mismatch" from FAIL to WARN. (issue #4679)

#### On the Google Fonts profile
  - **[com.google.fonts/check/fvar_instances]:** Fix markdown table formatting. (issue #4675)
  - **[com.google.fonts/check/missing_small_caps_glyphs]:** Fix ERROR: Handle LookupType 2, which maps to more than a single glyph. (issue #4677)

#### On the FontWerk profile
  - **[com.fontwerk/check/style_linking]:** (also included in the `Type Network` profile). Adjust the `is_bold` condition to check for bold-adjacent style names with spaces, such as "Semi Bold" and "Extra Bold", and not consider such styles as "Bold" in the RIBBI sense. (issue #4667)


## 0.12.3 (2024-Apr-22)
### New Profile
  - A new profile for Microsoft fonts. (PR #4657)

### Changes to existing checks
#### On the Universal profile
  - **[com.google.fonts/check/interpolation_issues]:** We had forgotten to display the glyph name (issue #4659)

#### On the Google Fonts profile
  - **[com.google.fonts/check/outline_alignment_miss]:** Extended to work even when OS/2 version is < 2 (PR #4655)


## 0.12.2 (2024-Apr-17)
  - Unpin `glyphsets` dependency and fix `fontbakery.com` (issue #4639)

### Changes to existing checks
#### On the TypeNetwork profile
  - **[com.typenetwork/check/usweightclass]:** Update `tn_expected_os2_weight` condition and FAIL/WARN results (PR #4643)
  - Also temporarily removed the FontVal check. (PR #4643)

#### On the Google Fonts profile
  - **[com.google.fonts/check/glyphsets/shape_languages]:** Refactor shape_languages and avoid repetition of messages. (issue #4646)


## 0.12.1 (2024-Apr-15)
  - Temporarily pin glyphsets dependency to version v0.6.17 until a failing assert is addressed (issue #4639)
  - **com.google.fonts/check/tabular_kerning** (Universal profile) will remain experimental for a bit longer (issue #4640)

### Changes to existing checks
#### On the Universal profile
  - **[com.google.fonts/check/tabular_kerning]:** Eliminated some false positives in Ubuntu Sans related to digraphs. (PR #4579)


## 0.12.0 (2024-Apr-12)
  - Restablish ordering of results on github markdown reports, showing the more severe results (such as FAILs) at the top. (issue #4600)
  - Set exit code when called from `__main__.py`. (issue #4633)
  - Support setting `configuration` in input TOML for `update_shaping_tests`. (issue #4635)
  - Fix Github Markdown syntax. (issue #4627)
  - And also includes the changes from the previous release-candidates:
    - v0.12.0a1 (2024-Feb-14)
    - v0.12.0a2 (2024-Feb-21)
    - v0.12.0a3 (2024-Mar-13)
    - v0.12.0a4 (2024-Mar-15)
    - v0.12.0a5 (2024-Apr-02)
    - v0.12.0a6 (2024-Apr-04)
    - v0.12.0a7 (2024-Apr-04)

### Promotion of previously experimental checks
  After being marked as **experimental** for 9 weeks since the v0.11.1 release, these checks are now made effective.
  For more details, see their previous entries on the changelog.

#### Made effective on the Open Type profile
  - * **com.typenetwork/check/varfont/ital_range** (PR #4402)
  - * **com.google.fonts/check/varfont/family_axis_ranges** (issue #4554)

#### Made effective on the Universal profile
  - * **com.google.fonts/check/tabular_kerning** (issue #4440)
  - * **com.google.fonts/check/case_mapping** (issue #3230)
### Changes to existing checks
#### On the Universal profile
  - **[com.google.fonts/check/ttx_roundtrip]:** Fix multithreading conflict when using `--auto-jobs` and running this check (issue #4481)

#### On the Google Fonts profile
  - **[com.google.fonts/check/kerning_for_non_ligated_sequences]:** Correctly generate the list of ligated sequences the test warns about and do not include unligated sequences in it. (issue #2227)


## 0.12.0a7 (2024-Apr-04)
### Release notes
  - Unpin **glyphsets** dependency.


## 0.12.0a6 (2024-Apr-04)
### Release notes
  - Temporarily pin **glyphsets** dependency to **v0.6.14** to workaround API breaking change. (https://github.com/googlefonts/glyphsets/commit/bfd0bb637)

### Changes to existing checks
#### On the Google Fonts profile
  - **EXPERIMENTAL [com.google.fonts/check/varfont/instances_in_order]:** Fix an ERROR caused by a list IndexError (issue #4626)


## 0.12.0a5 (2024-Apr-02)
  - Documentation for profile and check writers has been rewritten.
  - Implement a basic tool to update regression test files. See https://github.com/fonttools/fontbakery/discussions/4589 for details. Run like `python -m fontbakery.update_shaping_tests input.toml output.json path/to/*.ttf`.

### New checks
#### Added to the Google Fonts profile
  - **EXPERIMENTAL - [com.google.fonts/check/article/images]:** Validate maximum filesize and resolution of images in the article/images directory. (issue #4594)
  - **EXPERIMENTAL - [com.google.fonts/check/varfont/instances_in_order]:** Ensure that the fvar table instances are in ascending order of weight. (issue #3334)

### Changes to existing checks
#### On the Google Fonts profile
  - [com.google.fonts/check/description/noto_has_article]:** This check has been renamed to `description/has_article` and also checks that fonts with article files have an empty description. (issue #4318)

#### On the Universal profile
  - **[com.google.fonts/check/arabic_high_hamza]:** Fixed detection of glyphs by codepoint. And fixed a code-typo, to also check for high hamza glyph. (issue #4539)
  - **[com.google.fonts/check/interpolation_issues]:** Also detect kinks and contours becoming overweight or underweight. (issue #4388)


## 0.12.0a4 (2024-Mar-15)
  - Fixed markdown/html reporters (issue #4595)

### Changes to existing checks
#### On the Google Fonts profile
  - **[com.google.fonts/check/metadata/minisite_url]:** Added detection of duplicated `minisite_url` entries. And also fixed a few typos. (issue #4504)


## 0.12.0a3 (2024-Mar-13)
### Release notes
  - **UFO Sources** profile (`check-ufo-sources`) was renamed to **UFO** profile.
  - Since it is not vendor-specific by itself, it will be merged into other profiles (most likely **Universal**) in an upcoming release. The same applies to the **Shaping** profile.

### New utilily functions
  - **fontbakery.utils.show_inconsistencies**: Display an 'inconsistencies dictionary' as a bullet list. (PR #4570)

### Deprecated checks
#### Removed from the Open Type profile
  - **DEPRECATED - [com.google.fonts/check/family/equal_unicode_encodings]:** (issue #4569)
  - **DEPRECATED - [com.google.fonts/check/family/panose_proportion]:** (issue #4083)

#### Removed from the Google Fonts profile
  - **DEPRECATED - [com.google.fonts/check/metadata/italic_style]:** (issue #4575)
  - **DEPRECATED - [com.google.fonts/check/metadata/multiple_designers]:** (issue #4574)
  - **DEPRECATED - [com.google.fonts/check/metadata/nameid/family_name]:** (issue #4572)
  - **DEPRECATED - [com.google.fonts/check/metadata/nameid/full_name]:** (issue #4572)
  - **DEPRECATED - [com.google.fonts/check/metadata/normal_style]:** (issue #4575)
  - **DEPRECATED - [com.google.fonts/check/metadata/unknown_designer]:** (issue #4573)
  - **DEPRECATED - [com.google.fonts/check/metadata/valid_name_values]:** (issue #4571)

### Changes to existing checks
#### On the Google Fonts profile
  - **[com.google.fonts/check/description/min_length]:** Added rationale. (PR #4570)
  - **[com.google.fonts/check/family/equal_codepoint_coverage]:** Added rationale. (PR #4570)
  - **[com.google.fonts/check/family/has_license]:** Added rationale. (PR #4570)
  - **[com.google.fonts/check/has_ttfautohint_params]:** Added rationale. (PR #4570)
  - **[com.google.fonts/check/linegaps]:** Override WARN messages to FAIL-level. (issue #4136)
  - **[com.google.fonts/check/metadata/broken_links]:** Added rationale. (PR #4570)
  - **[com.google.fonts/check/metadata/canonical_weight_value]:** Added rationale. (PR #4570)
  - **[com.google.fonts/check/metadata/canonical_style_names]:** Added rationale. (PR #4570)
  - **[com.google.fonts/check/metadata/copyright]:** Added rationale and improve display of detected inconsistencies. (PR #4570)
  - **[com.google.fonts/check/metadata/copyright_max_length]:** Added rationale. (PR #4570)
  - **[com.google.fonts/check/metadata/familyname]:** Added rationale and improve display of detected inconsistencies. (PR #4570)
  - **[com.google.fonts/check/metadata/has_tags]:** Also fetch family tagging data from a second Google Sheet (Submissions from designers via form: https://forms.gle/jcp3nDv63LaV1rxH6) (PR #4576)
  - **[com.google.fonts/check/metadata/has_regular]:** Added rationale. (PR #4570)
  - **[com.google.fonts/check/metadata/italic_style]:** Added rationale. (PR #4570)
  - **[com.google.fonts/check/metadata/license]:** Added rationale. (PR #4570)
  - **[com.google.fonts/check/metadata/match_filename_postscript]:** Added rationale. (PR #4570)
  - **[com.google.fonts/check/metadata/match_fullname_postscript]:** Added rationale. (PR #4570)
  - **[com.google.fonts/check/metadata/match_name_familyname]:** Added rationale. (PR #4570)
  - **[com.google.fonts/check/metadata/match_weight_postscript]:** Added rationale. (PR #4570)
  - **[com.google.fonts/check/metadata/menu_and_latin]:** Added rationale. (PR #4570)
  - **[com.google.fonts/check/metadata/nameid/copyright]:** Added rationale. (PR #4570)
  - **[com.google.fonts/check/metadata/nameid/family_and_full_names]:** Added rationale. (PR #4570)
  - **[com.google.fonts/check/metadata/nameid/family_name]:** Added rationale. (PR #4570)
  - **[com.google.fonts/check/metadata/nameid/full_name]:** Added rationale. (PR #4570)
  - **[com.google.fonts/check/metadata/nameid/post_script_name]:** Added rationale. (PR #4570)
  - **[com.google.fonts/check/metadata/normal_style]:** Added rationale. (PR #4570)
  - **[com.google.fonts/check/metadata/valid_filename_values]:** Added rationale. (PR #4570)
  - **[com.google.fonts/check/metadata/valid_full_name_values]:** Added rationale. (PR #4570)
  - **[com.google.fonts/check/metadata/valid_post_script_name_values]:** Added rationale. (PR #4570)
  - **[com.google.fonts/check/metadata/regular_is_400]:** Added rationale. (PR #4570)
  - **[com.google.fonts/check/metadata/reserved_font_name]:** Added rationale. (PR #4570)
  - **[com.google.fonts/check/metadata/subsets_order]:** Added rationale. (PR #4570)
  - **[com.google.fonts/check/metadata/unique_full_name_values]:** Added rationale. (PR #4570)
  - **[com.google.fonts/check/metadata/unique_weight_style_pairs]:** Added rationale. (PR #4570)
  - **[com.google.fonts/check/metadata/unknown_designer]:** Added rationale. (PR #4570)
  - **[com.google.fonts/check/metadata/valid_name_values]:** Added rationale. (PR #4570)
  - **[com.google.fonts/check/name/mandatory_entries]:** Added rationale. (PR #4570)
  - **[com.google.fonts/check/name/unwanted_chars]:** Added rationale. (PR #4570)
  - **[com.google.fonts/check/name/version_format]:** Added rationale. (PR #4570)
  - **[com.google.fonts/check/production_glyphs_similarity]:** Added rationale. (PR #4570)
  - **[com.google.fonts/check/repo/dirname_matches_nameid_1]:** Added rationale. (PR #4570)
  - **[com.google.fonts/check/smart_dropout]:** Improve rationale with better fixing instructions. (PR #4570)
  - **[com.google.fonts/check/version_bump]:** Added rationale. (PR #4570)

#### On the UFO profile
  - **[com.daltonmaag/check/ufolint]:** Added rationale. (PR #4570)

#### On the FontValidator profile
  - **[com.google.fonts/check/fontvalidator]:** Added rationale. (PR #4570)

#### On the Universal profile
  - **DISABLED - [com.google.fonts/check/legacy_accents]:** This is one of the checks that we probably should run on the sources instead of binaries. (https://github.com/fonttools/fontbakery/issues/3959#issuecomment-1822913547)
  - **[com.google.fonts/check/name/trailing_spaces]:** Added rationale. (PR #4570)
  - **[com.google.fonts/check/ots]:** Added rationale. (PR #4570)
  - **[com.google.fonts/check/ttx_roundtrip]:** Added rationale. (PR #4570)
  - **[com.google.fonts/check/whitespace_glyphs]:** Added rationale. (PR #4570)
  - **[com.google.fonts/check/whitespace_ink]:** Added rationale. (PR #4570)

#### On the Open Type Profile
  - **[com.google.fonts/check/family/equal_font_versions]:** Added rationale. (PR #4570)
  - **[com.google.fonts/check/family_naming_recommendations]:** Added rationale. (PR #4570)
  - **[com.google.fonts/check/family/panose_familytype]:** Add rationale and improve message when there are inconsistencies. (PR #4570)
  - **[com.google.fonts/check/font_version]:** Added rationale. (PR #4570)
  - **[com.google.fonts/check/fsselection]:** Added rationale. (PR #4570)
  - **[com.adobe.fonts/check/fsselection_matches_macstyle]:** Improve log messages to include the bit values. (PR #4570)
  - **[com.google.fonts/check/glyf_unused_data]:** Added rationale. (PR #4570)
  - **[com.google.fonts/check/gpos_kerning_info]:** Added rationale. (PR #4570)
  - **[com.google.fonts/check/layout_valid_feature_tags]:** Updated the check to allow valid private-use feature tags. (issue #4544)
  - **[com.google.fonts/check/loca/maxp_num_glyphs]:** Added rationale. (PR #4570)
  - **[com.google.fonts/check/mac_style]:** Skip if font style can not be determined. (issue #4349)
  - **[com.google.fonts/check/maxadvancewidth]:** Added rationale. (PR #4570)
  - **[com.google.fonts/check/name/no_copyright_on_description]:** Added rationale. (PR #4570)
  - **[com.google.fonts/check/points_out_of_bounds]:** Added rationale. (PR #4570)
  - **[com.adobe.fonts/check/postscript_name]:** Added rationale. (PR #4570)
  - **[com.google.fonts/check/varfont/family_axis_ranges]:** Updated the check to skip fonts without fvar tables. (issue #4554)
  - **[com.google.fonts/check/xavgcharwidth]:** Added rationale. Also, when glyphs needed to compute xAvgCharWidth are missing, it is considered critical, so it is now results in a FATAL-level result. (PR #4570)

#### On the Universal Profile
  - **[com.google.fonts/check/tabular_kerning]:** Eliminated false positives and other errors (issue #4640)


## 0.12.0a2 (2024-Feb-21)
  - **[multi-threading]:** Lock reporting when returning results. (issue #4494)
  - Added support for checking TTC (OpenType font collection) files. (issue #2595)

### New checks
#### Added to the Google Fonts profile
  - **EXPERIMENTAL - [com.google.fonts/check/metadata/minisite_url]:** Validate minisite_url field on METADATA.pb (issue #4504)

### Deprecated checks
#### Removed from the Google Fonts profile
  - **[com.google.fonts/check/font-v]:** (issue #4138)

### Changes to existing checks
#### On the Open Type Profile
  - **[com.adobe.fonts/check/postscript_name]:** OpenType spec does not impose single hyphen condition on postcript names. (issue #4348)

#### On the Universal Profile
  - **[com.google.fonts/check/unreachable_glyphs]:** Also consider glyphs referenced by MATH table. (issue #4536)


## 0.12.0a1 (2024-Feb-14)
  - Major refactoring. Check definitions now are all placed at `Lib/fontbakery/checks` and profile definitions are purely declarative, picking the checks from the pool by check-id. (PR #4491)
  - Deprecate check.name field that was never used (issue #3478)

### New checks
#### Added to the Google Fonts Profile
  - **EXPERIMENTAL - [com.google.fonts/check/description/has_unsupported_elements]:** Check the description doesn't contain unsupported html elements. (issue #2811)

#### Added to the FontWerk Profile
  - **EXPERIMENTAL - [com.fontwerk/check/names_match_default_fvar]:** Check if the font names match default fvar. (PRs #3604 / #3698)


## 0.11.1 (2024-Feb-06)
### Release highlights & new features
  - Added a `-q` `--quiet` CLI option to suppress all terminal output. (issue #4484)
  - Fixed HTML reporter by adding the templates directory to the fontbakery package. (issue #4479)
  - Minor wording improvement on the GHMarkdown reporter (issue #4492)

### Changes to existing checks
#### On the Universal Profile
  - **[com.google.fonts/check/unreachable_glyphs]:** Also consider the case of glyphs which are components only of unreachable glyphs. (issue #4378)


## 0.11.0 (2024-Feb-02)
### Noteworthy code-changes
  - The babelfont dependency has been dropped. (PR #4416)
  - Fix a crash when no matching checks are found during a multi-processing run. Also, do not freeze indefinitely. Instead, terminate the program emitting a process error code -1 and giving the user some guidance. (issue #4420)
  - Reporters have been refactored; there may be some changes to the terminal display, particularly when --succinct is passed. (PR #4447)
  - Added templating for the HTML reporter. We were mixing a lot of HTML and code in the same reporter, leading to messy code that's hard to improve. But now we use Jinja2 to feed the JSON output from the serialize reporter into a bunch of HTML templates. The reporter code is a lot simpler, and as a bonus, we make it easier for profile owners to change the look-and-feel of their reports. (PR #4460)
  - Improved grouping of check results on the reporters, displaying separately (1) checks with FATAL results (2) experimental checks and (3) all remaining check results. (issue #4377)

### New checks
#### Added to the Universal Profile
  - **EXPERIMENTAL - [com.google.fonts/check/varfont/family_axis_ranges]:** Check that family axis ranges are indentical. (issue #4445)
  - **EXPERIMENTAL - [com.google.fonts/check/tabular_kerning]:** Check that tabular numerals and symbols have no kerning. (issue #4440)
  - **EXPERIMENTAL - [com.google.fonts/check/case_mapping]:** Ensure that no glyph lacks its corresponding upper or lower counterpart (but only when unicode supports case-mapping). (issue #3230)

#### Added to the Google Fonts Profile
  - **[com.google.fonts/check/metadata/has_tags]:** Check that the font family appears in the tags spreadsheet. (issues #4465 & #4470)

### Previously experimental checks now made effective
The dates indicate when each check was originally implemented as temporarily experimental.

#### Promoted on Universal profile
  - 2023/Oct/13: **com.google.fonts/check/legacy_accents**
  - 2023/Oct/20: **com.google.fonts/check/arabic_high_hamza**

#### Promoted on Google Fonts profile
  - 2023/Oct/12: **com.google.fonts/check/metadata/empty_designer**
  - 2023/Oct/13: **com.google.fonts/check/family/equal_codepoint_coverage**
  - 2023/Nov/02: **com.google.fonts/check/glyphsets/shape_languages**

### Migration of checks
#### Moved to the Google Fonts profile
  - **[com.google.fonts/check/varfont/bold_wght_coord]:** from the Open Type profile. (issue #4436)

### Changes to existing checks
#### On the Universal Profile
  - **[com.google.fonts/check/arabic_spacing_symbols]:** Also check U+FBC2 ARABIC SYMBOL WASLA ABOVE (issue #4417)
  - **[com.google.fonts/check/contour_count]:** Use `ttFont.getBestCmap()` to avoid potential ERROR. (issue #3601)
  - **[com.google.fonts/check/valid_glyphnames]:** Fix an outdated URL (issue #4080)
  - **[com.google.fonts/check/alt_caron]:** Expanded to catch casing variants like "caroncomb.case" as well. The check previously didn't catch L+caroncomb.case, because the it relies on Unicodes to identify wrong accents. Now, we're purging known-wrong endings (e.g. .case) before resolving the Unicode, so that caroncomb.case can be found. (issue #3308 / PR #4469)

#### On the OpenType Profile
  - **[com.google.fonts/check/varfont/bold_wght_coord]:** Only check for a bold instance on fonts where the weight range extends to 700. (issue #4373)
  - **[com.google.fonts/check/license/OFL_body_text]:** yield WARN instead of FAIL if body text is incorrect since the Google Fonts backend will make its own license file. Also show which lines needing changing (PR #4437)
  - **[com.google.fonts/check/name/license]:** yield WARN if license url is scripts.sil.org/OFL (PR #4437)

#### On the Shaping Profile
  - **[com.google.fonts/check/dotted_circle]:** Don't check for dotted circles in Hangul fonts. Hangul is not a syllabic script. Old Hangeul uses complex shaping and has diacritic marks that require dotted circles. Contemporary Hangeul does not. (related to issue #3600)
  - **[com.google.fonts/check/soft_dotted]:** Check requires internet access. (issue #4396)

#### On the Google Fonts Profile
  - **[com.google.fonts/check/varfont/duplexed_axis_reflow]:** yield FAILs per incorrect axis (message codes specifying axis); sort the list of bad glyphs (PR #4400)
  - **[com.google.fonts/check/legacy_accents]:** We changed our minds here, and removed the overide to FAIL on "legacy-accents-component", so it is back a mere WARN again, just like in the Universal Profile (issue #4425)
  - **[com.google.fonts/check/font_copyright]:** Accept date ranges. (issue #4386)
  - **[com.google.fonts/check/metadata/unsupported_subsets]** and **[com.google.fonts/check/metadata/unreachable_subsetting]**: Updated to use the new `gfsubsets` package. (PR #4434)
  - **[com.google.fonts/check/glyphsets/shape_languages]:** Check requires internet access. (issue #4396)
  - **[com.google.fonts/check/name/family_and_style_max_length]:** Updated max length requirements according to feedback from @vv-monsalve and improved description of problems to inform the users. Entries longer than 32 chars now emmit a FAIL. (issue #2179)
  - **[com.google.fonts/check/STAT/axis_order]:** Improve wording. (issue #4100)


## 0.10.9 (2024-Jan-12)
  - New command-line flag `--skip-network` to skip any checks which require Internet access. (PR #4387)
  - Fix number of log level stats colums displayed with --ghmarkdown (PR #4390)
  - Code tests no longer catch exceptions and instead display backtraces. (PR #4392)

### New checks
#### Added to the OpenType Profile
  - **EXPERIMENTAL - [com.typenetwork/check/varfont/ital_range]:** Check variable font ital axis has correct range. (PR #4402)

### Changes to existing checks
#### On the Shaping profile
- **[com.google.fonts/check/shaping/regression]:** Font variations can now be set in the test configuration, similar to font features. (PR #4405)
- **[com.google.fonts/check/shaping/regression]:** Fix regressions in HTML outoput and make the check outout more markdown-compatible. (PR #4406)

#### On the OpenType profile
- **[com.adobe.fonts/check/varfont/same_size_instance_records]:** Skip variable fonts without named instances. (issue #4410)

#### On the Google Fonts Profile
  - **[com.google.fonts/check/metadata/valid_name_values]:**  Compare METADATA family name against the font's best family name (issue #4262)
  - **[com.google.fonts/check/name/license_url]:** New OFL website URL is expected, while the old one emits a WARN (issue #4358)

#### On the TypeNework Profile
  - Updated including latest universal checks and improved writing of some rationales and log messages. (PR #4402)


## 0.10.8 (2023-Dec-15)
  - New status result: "FATAL". To be used when a problem detected is extremely bad and must be imediately addressed. (issue #4374 / Discussion #4364)
  - New command-line flag `--error-code-on` to define the threshold for emitting error code 1. By default, the FontBakery process still communicates an error code 1 if there's any check resulting in FAIL or worse. But with this flag, the user (for instance, in a continuous integration setup) can change the behaviour, such as making a CI job break only when getting a FATAL check-result (or, alternatively, making it even stricter by also breaking CI jobs on WARNs). (PR #4376)

### Changes to existing checks
#### On the Google Fonts Profile
  - **[com.google.fonts/check/metadata/parses]:**  Changed from **FAIL** to **FATAL** (issue #4374)
  - **[com.google.fonts/check/glyph_coverage]:** Rewrite check to follow new glyphsets API and data sets (issue #4379)


## 0.10.7 (2023-Dec-13)
### Changes to existing checks
#### On the Google Fonts Profile
  - **[com.google.fonts/check/name/family_and_style_max_length]:** This test has been extensively reworked, thanks to feedback from @vv-monsale, @moontypespace and @RosaWagner (issue #4316, issue #4104)

#### On the Universal Profile
  - **[com.google.fonts/check/contour_count]:** U+0025 PERCENT SIGN and U+2031 PER TEN THOUSAND SIGN can also have 4 and 8 contours, respectively (issue #4365)
  - **[com.google.fonts/check/interpolation_issues]:** Fix crash when using fonttools>=4.46.0, crash when only ignored issues were found, and missing location formatting for contour order issues. (issue #4356)


## 0.10.6 (2023-Dec-01)
### Note-worthy code changes
  - There are a few Google Fonts profile dependencies that MUST always be up-to-date because they hold data: **glyphsets**, **gflanguages**, **shaperglot** and **axisregistry**. These will from now on be handled differenty on `setup.py`, so that only their latest available packages are acceptable for installation. Thanks @yanone for noticing and reporting this issue. (issue #4351)


## 0.10.5 (2023-Dec-01)
### Note-worthy code changes
  - Serialize a check's documentation along with the other properties so reporters can use the info. (PR #4345)

### Changes to existing checks
#### On the Open Type Profile
  - **[com.adobe.fonts/check/postscript_name]:** Render GitHub Flavoured Markdown on HTML reporter output, so that we can have nice things like tables. (issue #4346)

#### On the Universal Profile
  - **[com.google.fonts/check/arabic_spacing_symbols]:** "Check that Arabic spacing symbols U+FBB2–FBC1 aren't classified as marks." Originally implemented in v0.10.2 / **No longer marked as experimental.** (issue #4295)

#### On the Google Fonts Profile
  - **[@condition github_gfonts_ttFont]:** Fixed a bug that was not properly handling the square brackets used in variable font file names. (issue #4340)
  - **[com.google.fonts/check/version_bump]:** Improved log messages making them more legible and also fixing the formating of the version numbers (issue #4340)
  - **[com.google.fonts/check/glyphsets/shape_languages]:** React to new glyphset data as per glyphsets==0.6.6. This finalizes the check as originally intended. (issue #4147)


## 0.10.4 (2023-Nov-17)
### Note-worthy code changes
  - With significant performance improvement on some of the checks (**check/hinting_stats**, **check/varfont/generate_static** and **check/interpolation_issues**), from a dozen hours down to a few seconds ;-) Thanks Simon & Behdad for that performance boost!

### Changes to existing checks
#### On the Universal Profile
  - **[com.google.fonts/check/arabic_high_hamza]:** Check area of arabic letter high hamza (U+0621) to be roughly the same as arabic letter hamza (U+0675) (issue #4315)
  - **[com.google.fonts/check/xavgcharwidth]:** This check now also applies to CFF-flavoured fonts (issue #4212)

#### On the Google Fonts Profile
  - **[com.google.fonts/check/metadata/escaped_strings]:** Accept escaped quotes. They're fine. This check is really meant to detect things like "Juli\303\241n" instead of "Julián". (issue #4331)
  - **[com.google.fonts/check/glyphsets/shape_languages]:** Use tables to make the check results more readable. (issue #4326)


## 0.10.3 (2023-Nov-02)
### New checks
#### Added to the Google Fonts Profile
  - **EXPERIMENTAL - [com.google.fonts/check/glyphsets/shape_languages]:** This check uses a heuristic to determine which GF glyphsets a font supports. Then it checks the font for correct shaping behaviour for all languages in those glyphsets. (issue #4147)

### Changes to existing checks
#### On the OpenType profile
  - **[com.google.fonts/check/monospace]:** The check result has been made more consistent when there are outliers and the font is not set to monospaced in the `post` table. (issue #3839)

#### On the Google Fonts Profile
  - **[com.google.fonts/check/metadata/consistent_repo_urls]:** Git URLs can contain dashes and also there may be multiple URLs in a single description file. (issue #4316)


## 0.10.2 (2023-Oct-20)
### New checks
#### Added to the Universal Profile
  - **EXPERIMENTAL - [com.google.fonts/check/arabic_spacing_symbols]:** Check that Arabic spacing symbols U+FBB2–FBC1 aren't classified as marks. (issue #4295)
  - **EXPERIMENTAL - [com.google.fonts/check/arabic_high_hamza]:** Check that glyph for U+0675 ARABIC LETTER HIGH HAMZA is not a mark. (issue #4290)

### Changes to existing checks
#### On the Universal Profile
  - **EXPERIMENTAL - [com.google.fonts/check/legacy_accents]:** Legacy accents cannot have zero-width. Previously we were expecting those to not be "too narrow". (issue #4310)


## 0.10.1 (2023-Oct-13)
### New checks
#### Added to the Universal Profile
  - **EXPERIMENTAL - [com.google.fonts/check/legacy_accents]:** Legacy accents must not be used in composites and must have positive width (issue #3959)
  - **EXPERIMENTAL - [com.google.fonts/check/family/equal_codepoint_coverage]:** Previously called **com.google.fonts/check/family/equal_numbers_of_glyphs**, this check has been reworked and re-enabled. It now checks that the encoded glyphset is consistent across a family. (issue #4180)

### Changes to existing checks
#### On the Google Fonts Profile
  - **[com.google.fonts/check/license/OFL_body_text]:** Make the check more tolerant to minor and negligible differences on the contents of the OFL license text, ignoring white space (tabs, line-breaks and space chars). (issue #4289)


## 0.10.0 (2023-Oct-12)
### Release notes
  - This release adds support for marking checks as **experimental**, which will make them not affect the process exit code and so will allow such checks to result in a FAIL without breaking continuous integration builds. This will give time for users to report problems on the implementation of new checks. If after some time nobody complains, then those new checks will more safely be made effective by removing their `experimental` tag.

  - **Bugfix:** Display informative message when users forget to install the `extra` needed for the vendor-specific profile they're trying to run (issue #4292)

### New checks
#### Added to the Google Fonts Profile
  - **EXPERIMENTAL - [com.google.fonts/check/metadata/empty_designer]:** Any font published on Google Fonts must credit one or several authors, foundry and/or individuals. (issue #3961)

### Changes to existing checks
#### On the Google Fonts Profile
  - **[com.google.fonts/check/metadata/consistent_repo_urls]:** Report missing source.repository_url (issue #4285), check with other sources (issue #3521), test repo URL more flexibly (issue #4107)
  - **[com.google.fonts/check/description/urls]:** fixed an ERROR due to trying to call `startswith` method on NoneType. Also upgrade check to FAIL and report any links with empty text content. (issue #4283)
  - **[com.google.fonts/check/glyph_coverage]:** Only check for GF Latin Kernel when fonts have a primary_script set. (issue #4111)
  - **[com.google.fonts/check/vf_has_static_fonts]:** This check now allows manually-hinted static fonts but otherwise warns if fonts are found in the static/ directory. (issue #4092)
  - **[com.google.fonts/check/unitsperem_strict]:** Relax the range of values which cause FAIL. (issue #4094)
  - **[com.google.fonts/check/metadata/nameid/full_name]:** Only English language name entries will be considered. (issue #4000)
  - **[com.google.fonts/check/metadata/nameid/font_name]:** Only English language name entries will be considered. (issue #4000)
  - **[com.google.fonts/check/metadata/valid_name_values]:** Allow name table entries in any language to match the METADATA. (issue #4000)
  - **[com.google.fonts/check/metadata/valid_full_name_values]:** Allow name table entries in any language to match the METADATA. (issue #4000)
  - **[com.google.fonts/check/metadata/valid_post_script_name_values]:** Allow name table entries in any language to match the METADATA. (issue #4000)
  - **[com.google.fonts/check/font_names]:** This check now highlights names which did not match the expected values. (issue #3912)

#### On the Universal Profile
  - **[com.google.fonts/check/interpolation_issues]:** Improved the warning message to show the actual master locations. (PR #4288)


## 0.9.2 (2023-Sep-23)
### Stable release notes
  - **[com.google.fonts/check/caps_vertically_centered]** was temporarily disabled, until the calculations are properly reviewed. (issue #4274)

### Changes to existing checks
#### On the Universal profile
  - **[com.google.fonts/check/caps_vertically_centered]:** Fix yet another ERROR on fonts without ASCII letters (issue #4269)
  - **[com.google.fonts/check/contour_count]:** This check now FAILs if a glyph which should have contours is found to have no contours (issue #4137)

#### On the Google Fonts Profile
  - **[com.google.fonts/check/metadata/unreachable_subsetting]:** Report codepoints in supplementary Unicode planes, and codepoints with no glyphset support at all (PR #4273)


## 0.9.1 (2023-Sep-19)
### Stable release notes
  - Guido Ferreyra from Type Network contributed improvements to the HTML Reporter which now displays vendor-specific branding (like logo and custom header text - whenever provided). This also includes improvements on the layout of the HTML page with the goal of improving readability of the reports. (PRs #4260 and #4263)
  - This version also introduces a new `Type Network` vendor-specific profile. (PR #4260)

### Bug Fixes
#### On the Universal Profile
  - **[com.google.fonts/check/caps_vertically_centered]:** Fix error on font without ASCII letters (issue #4265)

### New Checks
#### Added to the TypeNetwork Profile
  A large portion of these 16 checks below are derived from existing checks from other profiles, but adapted to the specific needs of Type Network. For that reason, we may in the future embrace some of those different criteria, perhaps on the `Universal` profile. But that will require us to look more closely and try to reach consensus of each of them, whenever appropriate.

  - **[com.typenetwork/check/glyph_coverage]:** Type Network expects that fonts in its catalog support at least the minimal set of characters. (PR #4260)
  - **[com.typenetwork/check/vertical_metrics]:** OS/2 and hhea vertical metric values should match. This will produce the same linespacing on Mac, GNU+Linux and Windows. (PR #4260)
  - **[com.typenetwork/check/font_is_centered_vertically]:** Similar to the one on the `Universal` profile, but with a different implementation. (PR #4260)
  - **[com.typenetwork/check/family/tnum_horizontal_metrics]:** Tabular figures need to have the same metrics in all styles in order to allow tables to be set with proper typographic control, but to maintain the placement of decimals and numeric columns between rows. (PR #4260)
  - **[com.typenetwork/check/family/equal_numbers_of_glyphs]:** Check if all fonts in a family have the same number of glyphs. (PR #4260)
  - **[com.typenetwork/check/usweightclass]:**  (PR #4260)
  - **[com.typenetwork/check/family/valid_underline]:** If underline thickness is not set nothing gets rendered on Figma. (PR #4260)
  - **[com.typenetwork/check/family/valid_strikeout]:** If strikeout size is not set, nothing gets rendered on Figma. (PR #4260)
  - **[com.typenetwork/check/fstype]:** Type Network's EULA is more accurately represented by setting fstype to 4, also known as 'Print & Preview'. This setting indicates that the fonts may be embedded, and temporarily loaded on the remote system, but documents that use it must not be editable. (PR #4260)
  - **[com.typenetwork/check/composite_glyphs]:** For performance reasons, is desirable that TTF fonts use composites glyphs. (PR #4260)
  - **[com.typenetwork/check/PUA_encoded_glyphs]:** Since the use of PUA encoded glyphs is not frequent, we want to WARN when a font can be a bad use of it, like to encode small caps glyphs. (PR #4260)
  - **[com.typenetwork/check/marks_width]:** To avoid incorrect overlappings when typing, glyphs that are spacing marks must have width, on the other hand, combining marks should be 0 width. (PR #4260)
  - **[com.typenetwork/check/name/mandatory_entries]:** For proper functioning, fonts must have some specific records. Other name records are optional but desireable to be present. (PR #4260)
  - **[com.typenetwork/check/varfont/axes_have_variation]:** Axes on a variable font must have variation. In other words min and max values need to be different. It’s common to find fonts with unnecesary axes added like `ital`. (PR #4260)
  - **[com.typenetwork/check/varfont/fvar_axes_order]:** If a font doesn’t have a STAT table, instances get sorted better on Adobe Apps when fvar axes follow a specific order: 'opsz', 'wdth', 'wght','ital', 'slnt'. **Note:** We should deprecate this check since STAT is a required table. (PR #4260)
  - **[com.typenetwork/check/family/duplicated_names]:** Check if font doesn’t have duplicated names within a family. Having duplicated name records can produce several issues like not all fonts being listed on design apps or incorrect automatic creation of CSS classes and @font-face rules. (PR #4260)


## 0.9.0 (2023-Sep-12)
### Stable release notes
  To see the full list of changes, please also read below the changelog entries of these pre-releases of v0.9.0:
  - 0.9.0a3 (2023-Sep-05)
  - 0.9.0a2 (2023-Aug-04)
  - 0.9.0a1 (2023-Aug-02)

### Noteworthy code-changes
  - gflanguages dependency updated to v0.5.6

### New Checks
#### Added to the OpenType Profile
  - **[com.adobe.fonts/check/postscript_name]:** FAIL on bad postscript names (issue #4254).

### Changes to existing checks
#### On the OpenType Profile
  - **[com.google.fonts/check/family_naming_recommendations]:** Two validations of PostScript names were moved out of this check and into **com.adobe.fonts/check/postscript_name** which yields FAILs (issue #4254).


## 0.9.0a3 (2023-Sep-05)
### Note-worthy code changes
  - The default log level has been changed to WARN. Now that profiles are big, you don't (by default) want a big long list of everything that is OK about your font; you just want to know the problems to fix. Make WARN the default and have people get a list of PASS if they ask for it. (issue #4186)

### Bug-fixes
  - Fix summary statistics on HTML reporter (issue #3997)
  - Updated **fonts_public.proto** to fix ERRORs on parsing fields `stroke` and `classifications` that were recently added to the schema (issue #4249)

### New Checks
#### Added to the Universal Profile
  - **[com.google.fonts/check/caps_vertically_centered]:** If possible, the uppercase glyphs should be vertically centered in the em box. (issue #4139)

#### Added to the Google Fonts Profile
  - **[com.google.fonts/check/metadata/primary_script]:** New check that guesses the primary script and compares to METADATA.pb (issue #4109)

#### Added to the UFO Profile
  - **[com.thetypefounders/check/features_default_languagesystem]:** Checks if a default languagesystem statement is present in feature files and warns if the compiler will not insert one automatically (issue #4011)

### Changes to existing checks
#### On the Universal profile
  - **[com.google.fonts/check/os2_metrics_match_hhea]:** Re-worded rationale text to be vendor-neutral (issue #4206)
  - **[com.google.fonts/check/mandatory_glyphs]:** The check which ensures that the `.notdef` glyph is not empty has been upgraded from a WARN to a FAIL. (issue #4093)

#### On the Google Fonts profile
  - **[com.google.fonts/check/font-v]:** Change rationale to reflect the fact that this check emits an INFO (issue #4067)
  - **[com.google.fonts/check/vertical_metrics_regressions]:** Fix an error when the provided font did not have a Regular style. (issue #3897)
  - **[com.google.fonts/check/cjk_not_enough_glyphs]:** This check is now only run when a font has CJK codepages or ranges declared in the `OS/2` table. Other CJK-related checks are run on fonts with a minimum of 150 CJK glyphs. (issue #3846)
  - **[com.google.fonts/check/grade_reflow]**: This check has been renamed to **com.google.fonts/check/varfont/duplexed_axis_reflow** and now also checks the `ROND` axis. (issue #4200)
  - **[com.google.fonts/check/glyph_coverage]:** This check is now skipped for icon fonts. (issues #3323 and #3327)

#### On the OpenType profile
  - **[com.google.fonts/check/family/panose_familytype], [com.google.fonts/check/family/panose_proportion]:** Failures have been downgraded to warnings. (issue #4192)


## 0.9.0a2 (2023-Aug-04)
### Changes to existing checks
#### On the Shaping profile
  - **[com.google.fonts/check/soft_dotted]:** Added affected languages to output & downgraded to WARN. (issue #4085)


## 0.9.0a1 (2023-Aug-02)
### Note-worthy code changes
  - This is the first version in which we're using the Black auto-formatter on the entire code-base. (Discussions #3397)
  - Also, now software dependencies can be installed based on the user needs. The default FontBakery installation from PyPI includes only the dependencies for running font-binary checks from the Universal profile (which includes the OpenType profile). To run source-level checks, one needs to enable the `ufo-sources` extra. For vendor-specific profiles, the profile name has to be used as an extra when installing fontbakery (issues #3715 and #3874)
  - The **Shaping** and **UFO** checks are no longer included in the Universal profile. To run them use their respective subcommands (`check-shaping` or `check-ufo-sources`).
  - On the `conditions` field of the `@check` decorator, the "!" character is no longer supported as a boolean-not operator. Please use the "not" keyword for that, instead.

### Bugfixes
  - A font-file is not needed anymore when running `--list-checks` (issue #3878)

### New Checks
#### Added to the Universal Profile
  - **[com.google.fonts/check/alt_caron]:** Check that alternate caron is used in the four affected Latin glyphs. (issue #3308)

### Migrations of checks
#### Moved to the Shaping profile
  - **[com.google.fonts/check/dotted_circle]:** from the Universal profile (issue #4161)
  - **[com.google.fonts/check/soft_dotted]:** from the Universal profile (issue #4161)

### Changes to existing checks
#### On the Universal profile
  - **[com.adobe.fonts/check/freetype_rasterizer]:** Added test-code that segfaults with freetype-py version 2.4.0, so that we make sure the problem won't go unnoticed, and will enable us to know when it gets fixed (issue #4143)
  - **[com.google.fonts/check/interpolation_issues]:** The check ERRORed when ran on CFF2 variable fonts. The check is now SKIPped for such fonts because it depends on the presence of the `gvar` table, which only apply to TrueType variable fonts (https://github.com/miguelsousa/openbakery/issues/28).
  - **[com.google.fonts/check/valid_glyphnames]:** The check now takes into account that OpenType-CFF2 fonts with `post` table format 3 contain no glyph names, and will yield SKIP.
  - **[com.google.fonts/check/unique_glyphnames]:** The check now takes into account that OpenType-CFF2 fonts with `post` table format 3 contain no glyph names, and will yield SKIP.
  - **[com.google.fonts/check/mandatory_glyphs]:** Improved the check's resilience to edge cases that could result in ERRORs.
  - **[com.google.fonts/check/STAT_in_statics]:** The check now skips fonts that do not have a `STAT` table.

#### On the OpenType profile
  - **[com.google.fonts/check/italic_angle]**: Fix an ERROR: If any of the glyphs checked (bar, vertical line, left square bracket, etc.) have no outlines, the check will now emit a WARN, because that's useful information. (PR #4187)


## 0.8.13 (2023-Jun-02)
  - Fix a critical install bug. I had used wrong syntax on setup.py which made v0.8.12 impossible to install when enabling the freetype extra. Sorry! (issue #4157)


## 0.8.12 (2023-May-31)
### New Checks
#### Added to the Universal Profile
  - **[com.google.fonts/check/STAT_in_statics]:** Static fonts with more than a single entry per design axis cause trouble on Windows (issue #4149)

#### Added to the Open Type Profile
  - **[com.google.fonts/check/name/italic_names]:** Implemented checks for name IDs 1, 2, 16, 17 for Italic fonts (issues #3666 and #3667)

#### Added to the Google Fonts Profile
  - **[com.google.fonts/check/metadata/unreachable_subsetting]:** Implemented checks to ensure that all encoded glyphs in the font are covered by a subset declared in the METADATA.pb (issue #4097)

#### Added to the Adobe Fonts Profile
  - **[com.adobe.fonts/check/family/consistent_family_name]:** Verifies that family names in the name table are consistent across all fonts in a family. Checks Typographic Family name (nameID 16) if present, otherwise uses Font Family name (nameID 1). (issue #4112)

### Migrations of checks
#### Moved to the Universal profile
  - **[com.google.fonts/check/linegaps]:** from the OpenType profile (issue #4133)

### Changes to existing checks
#### On the Universal Profile
  - **[com.google.fonts/check/soft_hyphen]:** Improve wording of the rationale. (issue #4095)
  - **[com.google.fonts/check/linegaps]:** Added rationale (issue #4133)

#### On the Google Fonts profile
  - **[com.google.fonts/check/usweightclass]:** use the axisregistry's name builders instead of the parse module (issue #4113)
  - **[com.google.fonts/check/metadata/broken_links]:** We should not keep email addresses on METADATA.pb files (issue #4110)
  - **[com.google.fonts/check/description/broken_links]:** We should not keep email addresses on DESCRIPTION files (issue #4110)
  - **[com.google.fonts/check/metadata/nameid/font_name]:** Use name id 16, when present, to compute the expected font family name (issue #4086)
  - **[com.google.fonts/check/check/colorfont_tables]:** Update checking criteria according to gf-guide (issue #4131)

### BugFixes
  - Fix crash on markdown reporter by explicitly specifing UTF-8 encoding (issue #4089)

### Code tests
  - Added test for com.google.fonts/soft_doted. (issue #4069)


## 0.8.11 (2023-Mar-03)
### Noteworthy code-changes
  - The terminal reporter now prints out URLs for "more info" (typically github issues) where the user can learn more about how the check was originally proposed/discussed. (PR #3994)
  - Added a `--timeout` parameter and set timeouts on all network requests. (PR #3892)

### BugFixes
  - **[setup.py]:** Our protobuf files have been compiled with v3 versions of protobuf which cannot be read by v4. (PR #3946)
  - Fix summary header in the Github Markdown reporter. (PR #3923)
  - Use `getBestFullName` for the report instead of reading name table identifier 4 directly. (PR #3924)
  - fix crash on iso15008 checks by updating usage of internal fonttools `_TTGlyphGlyf` API that changed at https://github.com/fonttools/fonttools/commit/b818e1494ff2bfb7f0cd71d827ba97578c919303
  - Overriden checks now also properly inherit conditions. (issue #3952)
  - Updated style condition to correctly handle VFs (PR #4007)
  - Do not include an "And" on the last item of bullet lists. (issue #4006)
  - Correctly process expected messages when they are plain strings in assert_results_contain() (PR #4015)

### Migrations of checks
#### Moved to the OpenType profile
  - **[com.google.fonts/check/italic_angle]:** from the GoogleFonts profile (issue #3663)
  - **[com.google.fonts/check/mac_style]:** from the GoogleFonts profile (issue #3664)
  - **[com.google.fonts/check/fsselection]:** from the GoogleFonts profile (issue #3665)

### New Checks
#### Added to the Universal Profile
  - **[com.google.fonts/check/soft_dotted]:** Ensure soft_dotted characters lose their dot when combined with marks that replace the dot. (issue #4059)
  - **[com.google.fonts/check/interpolation_issues]:** Check for shape order or curve start point interpolation issues within a variable font. (issue #3930)
  - **[com.google.fonts/check/math_signs_width]:** Check that math signs have the same width (issue #3832)
  - **[com.google.fonts/check/soft_hyphen]:** It was originally part of the validation on **check/contour_count**, but it was leading to confusion, so it was split out into a separate check. (issue #4046)

#### Added to the Open Type Profile
  - **[com.thetypefounders/check/vendor_id]:** When a font project's Vendor ID is specified explicitely on FontBakery's configuration file, all binaries must have a matching vendor identifier value in the OS/2 table. (PR #3941)
  - **[com.google.fonts/check/caret_slope]:** Check for hhea.caretSlopeRise and hhea.caretSlopeRun to match post.italicAngle (issues #3670 & #4039)
  - **[com.google.fonts/check/italic_axis_in_stat]:** Check that ital axis exists in STAT table (issue #2934)
  - **[com.google.fonts/check/italic_axis_in_stat_is_boolean]:** Check that STAT ital axis values are boolean (0 or 1) and flags are elided for Upright and not elided for Roman, and Roman is linked to Italic (issue #3668)
  - **[com.google.fonts/check/italic_axis_last]:** Check that STAT ital axis is last in order (issue #3669)
  - **[com.adobe.fonts/check/varfont/foundry_defined_tag_name]:** Check that foundry-defined tags begin with an uppercase letter (0x41 to 0x5A), and use only uppercase letters or digits (issue #4043)

#### Proposed for future inclusion on the Open Type Profile
  - **[com.google.fonts/check/name/italic_names]:** Implemented checks for name IDs 1, 2, 16, 17 for Italic fonts (Proposed at issues #3666 and #3667, but has problems described at issue #4061)

#### Added to the Google Fonts Profile
  - **[com.google.fonts/check/colorfont_tables]:** Check if fonts contain the correct color tables. (issue #3886)
  - **[com.google.fonts/check/description/noto_has_article]:** Noto fonts must have an ARTICLE.en_us.html file. (issue #3841)
  - **[com.google.fonts/check/slant_direction]:** Check slant direction of outline to match values of slnt axis extrema. (PR #3910)
  - **[com.google.fonts/check/color_cpal_brightness]:** Warn if COLRv0 layers are colored too dark or too bright instead of foreground color. (PR #3908)
  - **[com.google.fonts/check/empty_glyph_on_gid1_for_colrv0]:** Ensure that GID 1 is empty to work around Windows 10 rendering bug ([gftools issue #609](https://github.com/googlefonts/gftools/issues/609))
  - **[com.google.fonts/check/metadata/valid_nameid25]:** Check Name ID 25 for VF Italics (issue #3024)
  - **[com.google.fonts/check/metadata/consistent_repo_urls]:** Check URL on copyright string is the same as in repository_url field. (issue #4056)
  - **[com.google.fonts/check/name/family_name_compliance]:** Expanded and revised version of `metadata/fontname_not_camel_cased` check (issue #4049)

### Renamed check IDs
#### On Google Fonts profile
  - **[com.google.fonts/check/metadata/fontname_not_camel_cased]** => com.google.fonts/check/name/family_name_compliance

### Deprecated checks
#### Removed from the Open Type and Adobe Profiles
  - **[com.google.fonts/check/all_glyphs_have_codepoints]:** This check cannot ever fail with fontTools and is therefore redundant. (issue #1793)

#### Removed from the Google Fonts Profile
  - **[com.google.fonts/check/listed_on_gfonts]:** Did not pass for any new families and was not deemed to be a useful check by the onboarding team. The WARN was actually considered annoying. (issue #3220)

### Changes to existing checks
#### On the Universal Profile
  - **[com.google.fonts/check/unreachable_glyphs]:** Fix handling of format 14 'cmap' table. (issue #3915)
  - **[com.google.fonts/check/contour_count]:** U+0E3F THAI CURRENCY SYMBOL BAHT can also have 5 contours (issue #3914)

#### On the OpenType Profile
  - **[com.adobe.fonts/check/varfont/valid_default_instance_nameids]:** The check did not account for nameID 17. (issue #3895)
  - **[com.google.fonts/check/varfont/wdth_valid_range]:** Modified (relaxed) to match the OpenType spec's valid range ("strictly greater than zero")
  - **[com.adobe.fonts/check/stat_has_axis_value_tables]:** Fixed bug that resulted in an ERROR when attempting to access `.AxisIndex` of a format 4 AxisValue table (issue #3904)
  - **[com.google.fonts/check/varfont/bold_wght_coord]:** The check was modified to distinguish between a font having no bold
  instance (code: `no-bold-instance`) versus having a bold instance whose wght coord != 700 (existing code `wght-not-700`). (issue #3898)
  - **[com.google.fonts/check/monospace]:** The check was modified to WARN when `hhea.numberOfHMetrics` is not `3` for monospaced fonts, as per [Microsoft's recommendation](https://learn.microsoft.com/en-us/typography/opentype/spec/recom#hhea-table). (PR #4025 & PR #4074)
  - **[com.google.fonts/check/varfont/regular_wght_coord]:** The check was modified to distinguish between a font having no regular
  instance (code: `no-regular-instance`) versus having a regular instance whose wght coord != 400 (existing code `wght-not-400`). (issue #4003)
  - **[com.google.fonts/check/varfont/regular_wdth_coord]:** The check was modified to distinguish between a font having no regular
  instance (code: `no-regular-instance`) versus having a regular instance whose wdth coord != 100 (existing code `wdth-not-100`). (issue #4003)
  - **[com.google.fonts/check/varfont/regular_slnt_coord]:** The check was modified to distinguish between a font having no regular
  instance (code: `no-regular-instance`) versus having a regular instance whose slnt coord != 100 (existing code `slnt-not-0`). (issue #4003)
  - **[com.google.fonts/check/varfont/regular_ital_coord]:** The check was modified to distinguish between a font having no regular
  instance (code: `no-regular-instance`) versus having a regular instance whose ital coord != 100 (existing code `ital-not-0`). (issue #4003)
  - **[com.google.fonts/check/varfont/regular_opsz_coord]:** The check was modified to distinguish between a font having no regular
  instance (code: `no-regular-instance`) versus having a regular instance whose opsz is out of range (existing code `opsz-out-of-range`). (issue #4003)
  - **[com.google.fonts/check/varfont/bold_wght_coord]:** The check was modified to distinguish between a font having no bold
  instance (code: `no-bold-instance`) versus having a bold instance whose wght coord != 700 (existing code `wght-not-700`). (issue #3898)
  - **[com.google.fonts/check/italic_angle]:**  Improve italic_angle check to base reporting on Italic angle as measure from outline. (PR #4031)
  - **[com.google.fonts/check/italic_axis_in_stat_is_boolean]:** Skip check if font doesn't have an ital axis. (PR #4033)
  - **[com.google.fonts/check/kern_table]**: Scour all cmap tables for encoded glyphs.

#### On the AdobeFonts Profile
  - **[com.adobe.fonts/check/stat_has_axis_value_tables]:** Added check that format 4 AxisValue tables have AxisCount (number of AxisValueRecords) > 1 (issue #3957)
  - **[com.adobe.fonts/check/stat_has_axis_value_tables]:** Improved overall check to FAIL when an unknown AxisValue.Format is encountered.
  - **[com.adobe.fonts/check/STAT_strings]:** Added a more lenient version of com.google.fonts/check/STAT_strings (allows "Italic" on 'slnt' or 'ital' axes).
  - **[com.google.fonts/check/STAT_strings]:** removed from the list of explicit checks.
  - **[com.google.fonts/check/transformed_components]**: removed from the list of explicit checks.
  - **[com.adobe.fonts/check/varfont/valid_default_instance_nameids]**: relax `invalid-default-instance-subfamily-name` and `invalid-default-instance-postscript-name` from FAIL to WARN.
  - **[com.adobe.fonts/check/stat_has_axis_value_tables]**: relax `missing-axis-value-table` and `format-4-axis-count` from FAIL to WARN.
  - **[com.fontwerk/check/inconsistencies_between_fvar_stat]**: relax `missing-fvar-instance-axis-value` from FAIL to WARN.
  - **[com.fontwerk/check/weight_class_fvar]**: relax `bad-weight-class` from FAIL to WARN.
  - **[com.google.fonts/check/varfont/bold_wght_coord]**: relax `wght-not-700` from FAIL to WARN.
  - **[com.google.fonts/check/varfont/bold_wght_coord]:** downgrade `no-bold-instance` from FAIL to WARN. (issue #3898)
  - **[com.adobe.fonts/check/varfont/foundry_defined_tag_name]:** Added check that foundry-defined tags begin with an uppercase letter (0x41 to 0x5A), and use only uppercase letters or digits (issue #4043)

#### Overridden in the Adobe Fonts Profile
  - **[com.google.fonts/check/varfont/regular_wght_coord]:** downgrade `no-regular-instance` from FAIL to WARN. (issue #4003)
  - **[com.google.fonts/check/varfont/regular_wdth_coord]:** downgrade `no-regular-instance` from FAIL to WARN. (issue #4003)
  - **[com.google.fonts/check/varfont/regular_slnt_coord]:** downgrade `no-regular-instance` from FAIL to WARN. (issue #4003)
  - **[com.google.fonts/check/varfont/regular_ital_coord]:** downgrade `no-regular-instance` from FAIL to WARN. (issue #4003)
  - **[com.google.fonts/check/varfont/regular_opsz_coord]:** downgrade `no-regular-instance` from FAIL to WARN. (issue #4003)
  - **[com.google.fonts/check/varfont/bold_wght_coord]:** downgrade `no-bold-instance` from FAIL to WARN. (issue #3898)

#### On the GoogleFonts Profile
  - **[com.google.fonts/check/metadata/can_render_samples]:** Fix false-FAIL by removing '\n' and U+200B (zero width space) characteres from sample strings (issue #3990)
  - **[com.google.fonts/check/metadata/broken_links]:** add special handling for github url (issue #2550)
  - **[com.google.fonts/check/vendor_id]:** PYRS is a default Vendor ID entry from FontLab generated binaries. (issue #3943)
  - **[com.google.fonts/check/colorfont_tables]:** Check for four-digit 'SVG ' table instead of 'SVG' (PR #3903)
  - **[com.google.fonts/check/vertical_metrics]:** Check for positive and negative ascender and descender values (PR #3921)
  - **[com.google.fonts/check/missing_small_caps_glyphs]:** fix ERROR (issue #4030)

#### On the FontVal Profile
  - **[com.google.fonts/check/fontvalidator]:** Disable a slew of frequent false positive warnings and make the check configurable via the configuration.

#### On the FontWerk Profile
  - **[com.fontwerk/check/inconsistencies_between_fvar_stat]:** Fixed bug that resulted in an ERROR when attempting to access `.AxisIndex` of a format 4 AxisValue table (issue #3904)
  - **[com.adobe.fonts/check/stat_has_axis_value_tables]:** Fixed bug that resulted in an ERROR when attempting to access `.AxisIndex` of a format 4 AxisValue table (issue #3904)


## 0.8.10 (2022-Aug-25)
### Release Notes
  - We have updated our Code of Conduct. Please read [the updated text](CODE_OF_CONDUCT.md) which corresponds to the `Contributor Covenant version 2.1` available at https://www.contributor-covenant.org/version/2/1/code_of_conduct/
  - We normalized the ordering of log messages of some more checks. To avoid imprevisibility of python set iteration, we sort them before printing. This helps to reduce diffs for people that compare subsequent runs of fontbakery on automated QA setups (issue #3654)

### New Checks
#### Added to the Adobe Fonts Profile
  - **[com.adobe.fonts/check/unsupported_tables]:** Verifies if fonts contain any tables not supported by Adobe Fonts' font-processing pipeline (PR #3870)

#### Added to the Google Fonts Profile
  - **[com.google.fonts/check/font_names]:** Ensure font names match our specification (PR #3800)
  - **[com.google.fonts/check/fvar_instances]:** Ensure fvar instances match our specification (PR #3800)
  - **[com.google.fonts/check/STAT]:** Ensure fonts have compulsory STAT table axis values (PR #3800)
  - **[com.google.fonts/check/description/valid_html]:** Fix parser to accept ampersand character in DESCRIPTION files. (issue #3840)

### Deprecated Checks
#### Removed from the Google Fonts Profile
  - **[com.google.fonts/check/description_max_length]**: Recent requirement from GF marketing team is to remove character limit on description. GF specimen page has been updated to allow bigger description text from designers. (issue #3829)

### Migrations
#### To the `Universal` profile
  - **[com.google.fonts/check/whitespace_widths]:** moved from `OpenType` profile. Also added rationale text. (issue #3843)

### BugFixes
  - **[com.google.fonts/check/unreachable_glyphs]:** Fix crash by adding support for color-font legacy COLR v0 format. (issue #3850)
  - Fixed bug on `fontbakery_version` check so that it now understands that v0.x.9 is older than v0.x.10 (issue #3813)
  - Fixed `fontbakery.profiles.shared_conditions.*_*_coord` functions so they work on Italic fonts (issue #3828, PR #3834)
  - **[com.fontwerk/check/weight_class_fvar]:** Fixed ERROR result as the check did not yield any status when a variable font had no `wght` axis. (PR #3866)
  - **[com.google.fonts/check/varfont_duplicate_instance_names]:** Fixed crash caused by trying to decode a non-existant `name`-table record. (PR #3866)
  - **[com.google.fonts/check/linegaps]:** Fixed crash by checking for the existence of tables required by the check before accessing them. (issue #3656, PR #3866)
  - **[com.google.fonts/check/maxadvancewidth]:** Fixed crash by checking for the existence of tables required by the check before accessing them. (issue #3656, PR #3866)
  - **[com.google.fonts/check/unexpected_subtables]:** Fixed crash by checking for the existence of `OS/2` table required by `is_cjk_font` condition before accessing it. (PR #3866)
  - **[com.adobe.fonts/check/varfont/valid_axis_nameid]:** Fixed ERROR result as the check did not yield any status when a variable font had no `name` table. (PR #3866)
  - **[com.adobe.fonts/check/varfont/valid_subfamily_nameid]:** Fixed ERROR result as the check did not yield any status when a variable font had no `name` table. (PR #3866)
  - **[com.adobe.fonts/check/varfont/valid_postscript_nameid]:** Fixed ERROR result as the check did not yield any status when a variable font had no `name` table. (PR #3866)
  - **[com.adobe.fonts/check/varfont/valid_default_instance_nameids]:** Fixed ERROR result as the check did not yield any status when a variable font had no `name` table. (PR #3866)
  - **[com.adobe.fonts/check/varfont/distinct_instance_records]:** Fixed ERROR result as the check did not yield any status when a variable font had no `name` table. (PR #3866)

### Changes to existing checks
#### On the Adobe Fonts Profile
  - **[com.google.fonts/check/cmap/unexpected_subtables]:** This check from the Noto Fonts profile was disabled; CJK vendors still include Macintosh format 2 subtables in their fonts (PR #3870)
  - **[com.google.fonts/check/os2_metrics_match_hhea]:** Mismatches of `lineGap` values were downgraded from FAIL to WARN (PR #3870)
  - **[com.google.fonts/check/name/match_familyname_fullfont]:** This check from the OpenType profile was overridden and downgraded from FAIL to WARN. Many OpenType-CFF fonts in circulation are built with the Microsoft platform Full font name string identical to the PostScript FontName in the CFF Name INDEX. This practice was documented in the OpenType specification up until version 1.5 (PR #3870)
  - **[com.google.fonts/check/name/trailing_spaces]:** This check from the Universal profile was overridden and downgraded from FAIL to WARN (PR #3870)
  - **[com.google.fonts/check/unwanted_tables]:** This check from the Universal profile was replaced by the new `com.adobe.fonts/check/unsupported_tables` check (PR #3870)
  - **[com.adobe.fonts/check/nameid_1_win_english]:** Replaced ERROR status by FAIL status (PR #3870)
  - **[com.adobe.fonts/check/freetype_rasterizer]:** Replaced ERROR status by FAIL status (PR #3870)

#### On the Google Fonts Profile
  - **[com.google.fonts/check/glyph_coverage]:** Ensure check doesn't error when font contains all required encoded glyphs (PR #3833)
  - **[com.google.fonts/check/mandatory_avar_table]:** Downgrade it to a mere WARN, even though it is still a high-priority one. (issue #3100)
  - **[com.fontwerk/check/inconsistencies_between_fvar_stat]:** Do not raise an error if font is missing AxisValues (issue #3848 PR #3849)
  - **[com.adobe.fonts/check/stat_has_axis_value_tables]:** Do not raise an error if font is missing AxisValues (issue #3848 PR #3849)
  - **[com.google.fonts/check/name/familyname]:** Removed due to new `font_names` check (PR #3800)
  - **[com.google.fonts/check/name/subfamilyname]:** Removed due to new `font_names` check (PR #3800)
  - **[com.google.fonts/check/name/fullfontname]:** Removed due to new `font_names` check (PR #3800)
  - **[com.google.fonts/check/name/postscriptname]:** Removed due to new `font_names` check (PR #3800)
  - **[com.google.fonts/check/name/typographicfamilyname]:** Removed due to new `font_names` check (PR #3800)
  - **[com.google.fonts/check/name/typographicsubfamilyname]:** Removed due to new `font_names` check (PR #3800)
  - **[com.google.fonts/check/varfont_has_instances]:** Removed due to new `fvar_instances` check (PR #3800)
  - **[com.google.fonts/check/varfont_weight_instances]:** Removed due to new `fvar_instances` check (PR #3800)
  - **[com.google.fonts/check/varfont_instance_coordinates]:** Removed due to new `fvar_instances` check (PR #3800)
  - **[com.google.fonts/check/varfont_instance_names]:** Removed due to new `fvar_instances` check (PR #3800)
  - **[com.adobe.fonts/check/freetype_rasterizer]:** Override this check to make it mandatory for Google Fonts, emitting a FAIL if freetype is not installed, instead of silently skipping. (issue #3871)

#### On the OpenType Profile
  - **[com.adobe.fonts/check/varfont/valid_default_instance_nameids]:** Relaxed the implementation to compare name values, not strictly IDs. (PR #3821)

#### On the Universal Profile
  - **[com.google.fonts/check/unreachable_glyphs]:** Do not report glyphs referenced in color fonts graphic compositions on the COLR table as missing. (issue #3837)


## 0.8.9 (2022-Jun-16)
### Noteworthy code-changes
  - Improve implementation of `is_italic` condition and provide an `is_bold` counterpart (issue #3693)
  - Nicer cancellation for terminal runner. (issue #3672)
  - The CheckTester class now takes into account the check's own `conditions`. (PR #3766)
  - Windows Terminal displays colors fine. We can now remove the win32 workaround. (issue #3779)
  - On the `Google Fonts` profile, the lists of exceptions for **Reserved Font Names (RFN)** and **CamelCased family names**, are now placed on separate txt files (`Lib/fontbakery/data/googlefonts/*_exceptions.txt`) to facilitate their future editing. (issue #3707)
  - The FontVal checks report will be written to a temporary directory now, making it safe to run the checks in parallel on multiple fonts.
  - Updated the Google Fonts metadata proto format.
  - Always read regression shaping JSON files as UTF-8 text. Windows may otherwise use a different default encoding.

### BugFixes
  - Users reading markdown reports are now directed to the "stable" version of our ReadTheDocs documentation instead of the "latest" (git dev) one. (issue #3677)
  - Improve rendering of bullet lists (issue #3691 & PR #3741)
  - fix crash on terminal reporter on specific Windows paths with backslashes (issue #3750)

### Changes to existing checks
#### On the Universal Profile
  - **[com.google.fonts/check/valid_glyphnames]:** Ignore colored .notdef glyphs (PR #3807)
  - **[com.google.fonts/check/name/rfn]:** Do not FAIL if an RFN is found but referencing a familyname that differs frmo the currently used name. Just emit an WARN message instead, so that we're careful with font naming. (PR #3739)
  - **[com.google.fonts/check/varfont/unsupported_axes]:** Allow slnt axis (PR #3795)
  - **[com.google.fonts/check/dotted_circle]:** Fix ERROR on fonts without GlyphClassDef.classDefs (issue #3736)
  - **[com.google.fonts/check/transformed_components]:** Check for any component transformation only if font is hinted, otherwise check only for flipped contour direction (one transformation dimension is flipped while the other isn't) (issue #3738)
  - **[com.google.fonts/check/gpos7]:** Previously we checked for the existence of GSUB 5 lookups in the erroneous belief that they were not supported; GPOS 7 lookups are not supported in CoreText, but GSUB 5 lookups are fine. (issue #3689)
  - **[com.google.fonts/check/required_tables]:** CFF/CFF2 fonts are now checked instead of skipped. (PR #3742)
  - **[com.google.fonts/check/family/win_ascent_and_descent]:** Fixed the parameter used in the FAIL message that is issued when the value of `usWinAscent` is too large. (PR #3745)
  - **[com.google.fonts/check/fontbakery_version]:** A change introduced in #3432 made this check always be skipped; that's now fixed. (issue #3576)
  - **[com.google.fonts/check/fontbakery_version]:** If the request to PyPI.org is not successful (due to host errors, or lack of internet connection), the check fails. (PR #3756)
  - **[com.google.fonts/check/os2_metrics_match_hhea]:** Included lineGap in comparison
  - **[com.google.fonts/check/family/vertical_metrics]:** Included hhea.lineGap in comparison
  - **[com.google.fonts/check/superfamily/vertical_metrics]:** Included hhea.lineGap in comparison
  - **[com.google.fonts/check/contour_count]:** U+0024 DOLLAR SIGN can also have 5 contours, to support glyphs with two strokes. (issue #3780)

#### On the OpenType Profile
  - **[com.google.fonts/check/name/match_familyname_fullfont]:** The check was completely rewritten; it now correctly compares full name and family name strings that are from the same platform, same encoding, and same language. (PR #3747)
  - **[com.google.fonts/check/name/match_familyname_fullfont]:** Added rationale text contibuted by Adam Twardoch (issue #3754)

#### On the Adobe Fonts Profile
  - The profile was updated to exercise only an explicit set of checks, making it impossible for checks from imported profiles to sneak-in unnoticed. As a result, the set of checks that are run now is somewhat different from previous Font Bakery releases. For example, UFO- and designspace-related checks are no longer attempted; and outline and shaping checks are excluded as well. In addition to pairing down the set of checks inherited from the Universal profile, an effort was made to enable specific checks from other profiles such as Fontwerk, GoogleFonts, and Noto Fonts. (PR #3743)
  - **[com.adobe.fonts/check/find_empty_letters]:** Was downgraded to WARN only for a specific set of Korean hangul syllable characters, which are known to be included in fonts as a workaround to undesired behavior from InDesign's Korean IME (Input Method Editor). More details available at issue #2894. (PR #3744)
  - **[com.adobe.fonts/check/freetype_rasterizer]:** This check from the Universal profile is overridden to yield ERROR if FreeType is not installed, ensuring that the check isn't skipped. (PR #3745)
  - **[com.google.fonts/check/family/win_ascent_and_descent]:** This check from the Universal profile is now overridden to yield just WARN instead of FAIL. (PR #3745)
  - **[com.google.fonts/check/os2_metrics_match_hhea]:** This check from the Universal profile is now overridden to yield just WARN instead of FAIL. (PR #3745)
  - **[com.google.fonts/check/fontbakery_version]:** This check from the Universal profile is overridden to be skipped instead of failing, when the user's internet connection isn't functional. (PR #3756)

#### On the Google Fonts Profile
  - **[com.google.fonts/check/unitsperem]:** Auto-SKIP this check inherited from the OpenType profile because Google Fonts has a stricter policy which is enforced by **com.google.fonts/check/unitsperem_strict** (issue #3622)
  - **[com.google.fonts/check/license/OFL_copyright]:** Improve wording of log message to clarify its meaning. It was too easy to think that the displayed copyright string (read from the font binary and reported for reference) was an example of the actually expected string format. (issue #3674)
  - **[com.google.fonts/check/cjk_vertical_metrics_regressions]:** Round calculation of expected sTypoAscender and sTypoDescender values (issue #3645)
  - **[com.google.fonts/check/name/familyname]:** Don't validate localized name table entries compared to the expected English names derived from the font filename (issue #3089)
  - **[com.google.fonts/check/glyph_coverage]:** Check all fonts against all glyphsets and report any glyphsets which are partially filled (PR #3775)

#### On the Fontwerk Profile
  - Added a few more checks to the `CHECKS_NOT_TO_INCLUDE` list. These are checks (most of them from the Google Fonts profile) that Fontwerk is not interested in including in its vendor-specific profile.

### New Checks
#### Added to the Adobe Fonts Profile
  - **[com.adobe.fonts/check/nameid_1_win_english]:** Validates that the font has a good nameID 1, Windows/Unicode/US-English `name` table record. (issue #3714)

#### Added to the Google Fonts Profile
  - **[com.google.fonts/check/vertical_metrics]:** Similar to `cjk_vertical_metrics`, this check enforces Google Fonts’ general vertical metrics specifications.

#### Added to the Noto Fonts Profile
  - The majority of checks from the Google Fonts profile have been added. (PR #3681)
  - **[com.google.fonts/check/name/noto_manufacturer]:** Checks for a known manufacturer name and correct designer URL in the name table. (PR #3681)
  - **[com.google.fonts/check/name/noto_designer]:** Checks for a known designer name. (PR #3681)
  - **[com.google.fonts/check/name/noto_trademark]:** Checks that the trademark entry in the name table is correct. (PR #3681)
  - **[com.google.fonts/check/cmap/format_12]:** Checks that format 12 cmap tables are used appropriately. (PR #3681)
  - **[com.google.fonts/check/os2/noto_vendor]:** Checks that the vendor ID in the OS/2 table is set to GOOG. (PR #3681)
  - **[com.google.fonts/check/hmtx/encoded_latin_digits]:** Checks that any encoded Latin digits have equal advance width. (PR #3681)
  - **[com.google.fonts/check/hmtx/comma_period]:** Checks that the comma and period glyphs have the same advance width as each other. (PR #3681)
  - **[com.google.fonts/check/hmtx/whitespace_advances]:** Checks that whitespace glyphs have expected advance widths. (PR #3681)
  - **[com.google.fonts/check/cmap/alien_codepoints]:** Checks that there are no surrogate pair or private use area codepoints encoded in the cmap table. (PR #3681)

#### Added to the OpenType Profile
  - **[com.adobe.fonts/check/stat_has_axis_value_tables]:** Validates that STAT table has Axis Value tables. (issue #3090)
  - **[com.adobe.fonts/check/varfont/valid_axis_nameid]:** Validates that the value of axisNameID used by each VariationAxisRecord is greater than 255 and less than 32768. (issue #3702)
  - **[com.adobe.fonts/check/varfont/valid_subfamily_nameid]:** Validates that the value of subfamilyNameID used by each InstanceRecord is 2, 17, or greater than 255 and less than 32768. (issue #3703)
  - **[com.adobe.fonts/check/varfont/valid_postscript_nameid]:** Validates that the value of postScriptNameID used by each InstanceRecord is 6, 0xFFFF, or greater than 255 and less than 32768. (issue #3704)
  - **[com.adobe.fonts/check/varfont/valid_default_instance_nameids]:** Validates that when an instance record is included for the default instance, its subfamilyNameID value is set to either 2 or 17, and its postScriptNameID value is set to 6. (issue #3708)
  - **[com.adobe.fonts/check/varfont/same_size_instance_records]:** Validates that all of the instance records in a given font have the same size, with all either including or omitting the postScriptNameID field. (issue #3705)
  - **[com.adobe.fonts/check/varfont/distinct_instance_records]:** Validates that all of the instance records in a given font have distinct data. (issue #3706)

#### Added to the Universal Profile
  - **[com.adobe.fonts/check/freetype_rasterizer]:** Checks that the font can be rasterized by FreeType. (issue #3642)
  - **[com.adobe.fonts/check/sfnt_version]:** Ensures the font has the proper sfntVersion value. (issue #3388)


## 0.8.8 (2022-Mar-23)
### Noteworthy code-changes
  - On the GitHub Markdown reporter, checks which produce all the same output for a range of fonts are now automatically clustered into a family check result. (PR #3610)
  - More cosmetic improvements to the GitHub Markdown reporter. (PR #3647)
  - Use the new `axisregistry` python module (Google Fonts Variable Font Axis Registry data-set) to eliminate code & data duplication across tools and repos (issue #3633)

### BugFixes
  - Fixed broken parsing at `@condition def production_metadata()` (issue #3661)

### New Checks
#### Added to the FontWerk Profile
  - **[com.fontwerk/check/inconsistencies_between_fvar_stat]:** Check for inconsistencies in names and values between the fvar instances and STAT table which may cause issues in apps like Adobe InDesign. (PR #3636)
  - **[com.fontwerk/check/style_linking]:** Look for possible style linking issues. (PR #3649)

#### Added to the Google Fonts Profile
  - **[com.google.fonts/check/metadata/category_hints]:** Check if category on METADATA.pb matches what can be inferred from keywords in the family name. (issue #3624)

#### Added to the Universal Profile
  - **[com.google.fonts/check/gsub5_gpos7]:** Check if font contains any GSUB 5 or GPOS 7 lookups which are not widely supported. (issue #3643)

### Changes to existing checks
#### On the Universal Profile
  - **[com.google.fonts/check/dotted_circle]:** Fix ERROR by adding safeguard conditional on `is_complex_shaper_font` function. (issue #3640)
  - **[com.google.fonts/check/repo/upstream_yaml_has_required_fields]:** Remove repository_url field check since METADATA.pb files now include the source field. (issue #3618)

#### On the OpenType Profile
  - **[com.google.fonts/check/post_table_version]:** Updated policy on acceptable post table version. Downgraded the check from FAIL to WARN-level (according to discussions at issue #3635)

#### On the Google Fonts Profile
  - **[com.google.fonts/check/metadata/can_render_samples]:** Check that the fonts can render the sample texts for all languages specified on METADATA.pb, by using the new `gflanguages` module (issue #3605)


## 0.8.7 (2022-Feb-17)
### Noteworthy code-changes
  - The `--succinct` flag now generates succinct HTML and MD reports. (PR #3608)

### New Checks
#### Added to the Fontwerk Profile
  - Include most of the `googlefonts` profile checks. (PR #3579)
  - **[com.fontwerk/check/vendor_id]:** Vendor ID must be 'WERK' on FontWerk fonts. (PR #3579)
  - **[com.fontwerk/check/weight_class_fvar]:** usWeightclass must match fvar default value. (PR #3579)

#### Added to the Universal Profile
  - **[com.google.fonts/check/dotted_circle]:** Check dotted circle is present and correct (issue #3600)

### Changes to existing checks
#### On the Google Fonts Profile
  - **[com.google.fonts/check/name/familyname]:** Consider camel-case exceptions (issue #3584)
  - **[com.google.fonts/check/name/fullfontname]:** Consider camel-case exceptions (issue #3584)
  - **[com.google.fonts/check/glyph_coverage]:** Use the correct nam-file for checking coverage of the GF-latin-core glyphset (issue #3583)
  - **[com.google.fonts/check/font_copyright]:** Allow Google LLC copyright. These are use in Noto fonts. (PR #3607)
  - **[com.google.fonts/check/license/OFL_copyright]:** Re-use expected copyright format. (PR #3607)
  - **[com.google.fonts/check/metadata/reserved_font_name]:** Added support for an RFN Exception allow-list, but it is kept empty for now while we review potential exceptions (issues #3589 and #3612)
  - **[com.google.fonts/check/name/rfn]:** RFN Exception allow-list (same as above)

### Migrations
#### To the `Universal` profile
  - **[com.google.fonts/check/transformed_components]:** moved from `Google Fonts` profile. It is not strictly a Google Fonts related check as transformed components cause problems in various rendering environments. (issue #3588)


## 0.8.6 (2022-Jan-29)
### Noteworthy code-changes
  - We now ensure that version 0.4.0 of our `collidoscope` dependency is not used because it had a bug that failed to detect an `ïï` collision on Nunito Black. (issues #3556)

### New Profile
  - Olli Meier (@moontypespace) contributed a new profile for Fontwerk, https://fontwerk.com/ (PR #3546)

### New Checks
#### Added to the Fontwerk Profile
  - **[com.fontwerk/check/no_mac_entries]:** Check if font has Mac name table entries (platform=1) (PR #3545)

#### Added to the Universal Profile
  - **[com.google.fonts/check/designspace_has_sources]:** Check that all sources in a designspace can be loaded successfully. (PR #3168)
  - **[com.google.fonts/check/designspace_has_default_master]:** Check that a default master is defined. (PR #3168)
  - **[com.google.fonts/check/designspace_has_consistent_glyphset]:** Check that non-default masters do not contain glyphs not found in the default master. (PR #3168)
  - **[com.google.fonts/check/designspace_has_consistent_codepoints]:** Check that Unicode assignments are consistent between masters. (PR #3168)

### Changes to existing checks
#### On the Opentype Profile
  - **[com.google.fonts/check/monospace]:** Update PANOSE requirements for monospaced fonts based on comments by Thomas Phinney (@tphinney) (issue #2857)

#### On the Google Fonts Profile
  - **[com.google.fonts/check/name/rfn]:** If the OFL text is included in a name table entry, the check should not FAIL, as the full license text contains the term 'Reserved Font Name', which in this case is OK. (issue #3542)
  - **[com.google.fonts/check/layout_valid_feature_tags]:** Allow 'HARF' and 'BUZZ' tags. (issue #3368)
  - **[com.google.fonts/check/glyph_coverage]:** Fix ERROR. (issue #3551)
  - **[com.google.fonts/check/repo/sample_image]:** Declare conditions so that font repos lacking a README.md file will skip this check. (issue #3559)
  - **[com.google.fonts/check/metadata/unsupported_subsets]:** Declare conditions so that font repos lacking a METADATA.pb file will skip this check. (issue #3564)
  - **[com.google.fonts/check/varfont/grade_reflow]:** fix AttributeError: `'NoneType'` object has no attribute `'StartSize'` (issue #3566)
  - **[com.google.fonts/check/varfont/grade_reflow]:** Cleanup log message output: use a set (instead of a list) in order to eliminate multiple reporting of the same glyphs (issue #3561)
  - **[com.google.fonts/check/metadata/os2_weightclass]:** Improve wording of log messages to make the reasoning of expected values clearer to the users (issue #2935)


## 0.8.5 (2022-Jan-13)
### Noteworthy code-changes
  - New command line flag: `-F, --full-list` to print full lists (`pretty_print_list` method) even when the total number of items exceeds a certain threashold. (issues #3173 and #3512)
  - Included a few of the more recently added profiles that were still missing on our online docs (issue #3518)
  - Do not accept more than a single dash on font filenames. This ensures FontBakery won't miscomputed expected style values use on checks such as `com.google.fonts/check/usweightclass`. (issue #3524)

### New Checks
#### Added to the Universal Profile
  - **[com.google.fonts/check/cjk_chws_feature]:** Ensure CJK fonts contain chws/vchw features. (issue #3363)

#### Added to the Google Fonts Profile
  - **[com.google.fonts/check/metadata/unsupported_subsets]:** Check for METADATA subsets with zero support. (issue #3533)

### Changes to existing checks
#### On the Universal Profile
  - **[com.google.fonts/check/unreachable_glyphs]:** Glyphs which are components of other glyphs are no longer flagged as unreachable. (issue #3523)

#### On the Google Fonts Profile
  - **[com.google.fonts/check/contour_count]:** Four fifths glyph can also be drawn with only 3 contours if the four is open-ended. (issue #3511)
  - **[com.google.fonts/check/glyph_coverage]:** Use the new glyphsets python module. (issue #3533)


## 0.8.4 (2021-Nov-19)
### Noteworthy code-changes
  - Updated Sphinx-docs extension code to use the latest API so that we can have FontBakery online docs properly build once more at https://fontbakery.readthedocs.io (issue #3313)
  - Also improved the documentation of checks, now displaying the contents of the `proposal` metadata fields. (Also issue #3313)
  - Fixed readability of tracebacks on ERROR messages on the text terminal (issue #3482)
  - Update fonts_public.proto and fonts_public_pb2.py

### New Checks
#### Added to the Google Fonts Profile
  - **[com.google.fonts/check/description/urls]:** Check for http/https in anchor texts and WARN to remove them (issue #3497)

### Changes to existing checks
#### On the Google Fonts Profile
  - **[com.google.fonts/check/contour_count]:** WARN if a font has a softhyphen. Also, if present, it should be non-spacing (and should have no contours). (issue #3486)
  - **[com.google.fonts/check/contour_count]:** Do not expect ZWNJ and ZWJ glyphs to have zero contours. (issue #3487)
  - **[com.google.fonts/check/metadata/can_render_samples]:** Ensure METADATA.pb is present before running check (issue googlefonts/Unified-Font-Repository#62)

### Migrations
#### To the `Universal` profile
  - **[com.google.fonts/check/contour_count]:** moved from `Google Fonts` profile. (issue #3491)


## 0.8.3 (2021-Oct-28)
### Noteworthy code-changes
  - This release drops Python 3.6 support (issue #3459)
  - Check statuses may now also be overriden via configuration file. See USAGE.md for examples. (PR #3469)
  - We now use the CheckTester helper class in all our code-tests. (PR #3453)
  - The `get_family_checks` method also takes into account usage of the `fonts` dependency, in addition to `ttFonts`.

### Changes to existing checks
#### On the Universal Profile
  - **[com.google.fonts/check/shaping/regression]:** Improve reporting of shaping differences. (PR #3472)

### New Checks
#### Added to the Universal Profile
  - **[com.google.fonts/check/unreachable_glyphs]:** Check if the font contains any glyphs not reachable by codepoint or substitution rules (issue #3160)

#### Added to the Google Fonts Profile
  - **[com.google.fonts/check/repo/sample_image]:** The README.md file has a sample image to showcase the font family? (issue #2898)
  - **[com.google.fonts/check/metadata/can_render_samples]:** Ensure sample_text in METADATA.pb can be rendered in the font (issue #3419)

### Deprecated Checks
#### Removed from the Universal Profile
  - **[com.google.fonts/check/ftxvalidator]**: Since ftxvalidator is a proprietary tool, we can't be sure what it does. Font Bakery's mission is to collect font-bug knowledge publicly with "free as in freedom" code. Also, Font Bakery users have been either simply ignoring this third-party tool, or having headaches with installing it (we heard reports of tens of gigabytes and hours of downloading Apple tools just to have ftxvalidator available for this FontBakery check). In the past the reasoning for keeping a Font Bakery wrapper to ftxval was based on the fact that fonts will not install on MacOS if they do not pass ftxval checking routines. But the onboarders on Google Fonts reported that they've never faced that kind of problem, so we're now making the bold move of completely removing the wrapper-check since we believe our collection of FB checks are good enough to make sure fonts are valid for the MacOS font-installer. (PR #3479)
  - **[com.google.fonts/check/ftxvalidator_is_available]**: same reason as stated above.


## 0.8.2 (2021-Sep-01)
### Noteworthy code-changes
  - Fixed build of Read The Docs documentation pages (issue #3313)
  - Now one can invoke Font Bakery with different filetypes (other than just TTFs or OTFs) and the checks will run or skip based on file-type. (issue #3169)
  - For this reason, `UFO Source` checks are now included in the `Universal` profile. (issue #3439)
  - We'll likely have source-level (GlyphsApp) checks soon using this mechanism.
  - Updated font family protobuf files (issue #3443)

### Changes to existing checks
#### On the Universal Profile
  - **[com.google.fonts/check/unwanted_tables]:** Documented reason for rejection of the 'prop' table. It is a table used on Apple's OSX-specific AAT and new fonts should not be using that. (issue #3411)
  - **[com.google.fonts/check/old_ttfautohint]:** Get latest ttfautohint version number from a constant instead of checking the user's system for an installed version of ttfautohint (issue #3423)

#### On the OpenType Profile
  - **[com.google.fonts/check/glyf_nested_components]:** Nested components are permitted by the OpenType specification, so this check has been moved to the Google Fonts profile. (issue #3424)

#### On the Google Fonts Profile
  - **[com.google.fonts/check/metadata/designer_profiles]:** The `link` field is not currently used by the GFonts API, so it should be kept empty for now. (issue #3409)

### New Checks
#### Added to the Google Fonts Profile
  - **[com.google.fonts/check/transformed_components]:** Ensure component transforms do not perform scaling or rotation (which causes hinting and rasterization issues). (issue #2011)
  - **[com.google.fonts/check/metadata/family_directory_name]:** We want the directory name of a font family to be predictable and directly derived from the family name, all lowercased and removing spaces. (issue #3421)
  - **[com.google.fonts/check/file_size]:** Ensure that the absolute file size of the font is not going to cause problems on the Google Fonts platform. (issue #3320)
  - **[com.google.fonts/check/render_own_name]:** Ensure the font can render its own name without .notdef glyphs. (issue #3159)
  - **[com.google.fonts/check/varfont/grade_reflow]:** Ensure that variations on the GRAD axis do not change any horizontal advances. (issue #3187)


## 0.8.1 (2021-Aug-11)
### Bug fixes
  - Fix crash on is_OFL condition when a font project lacks a license. (issue #3393)

### Changes to existing checks
#### On the Universal Profile
  - **[com.google.fonts/check/unwanted_tables]:** Stop rejecting MVAR table (issue #3400)
  - **[com.google.fonts/check/required_tables]:** remove 'DSIG' from list of optional tables and improve wording on the check rationale. (issue #3398)
  - **[com.google.fonts/check/outline_\*]:** Also print codepoints on the log messages (issue #3395)

#### On the OpenType Profile
  - **[com.google.fonts/check/dsig]:** We now recommend (with a WARN) completely removing the 'DSIG' table. We may make this a FAIL by November 2023 when the EOL date for MS Office 2013 is reached. (issue #3398)
  - **[com.google.fonts/check/gdef_mark_chars]:** Also print glyphnames on log messages (issue #3395)
  - **[com.google.fonts/check/gdef_spacing_marks]:** Also print glyphnames on log messages (issue #3395)

#### On the Adobe Fonts Profile
  - Remove **check/dsig** override, which was now outdated because the original check implementation was just changed to actually suggest (with a WARN) the removal of any DSIG tables. (issue #3407)

#### On the Google Fonts Profile
  - **[com.google.fonts/check/metadata/designer_profiles]:** Change "missing-link" FAIL to WARN (issue #3409)


## 0.8.0 (2021-Jul-21)
### New Reporter
  - A reporter for `shields.io` badges, as discussed in https://github.com/googlefonts/Unified-Font-Repository/issues/14. It adds all the severity scores (with a default severity of 5 for those not yet providing a severity score) and uses this to generate a percentage. The JSON file it emits separates each profile into a separate badge.

### New Checks
  - **[com.google.fonts/check/family/italics_have_roman_counterparts]:** Ensure Italic styles have Roman counterparts. (issue #1733)
  - **[com.google.fonts/check/layout_valid_feature_tags]:** Check if the font contains any invalid feature tags. (PR #3359, issue #3355)
  - **[com.google.fonts/check/layout_valid_script_tags]:** Check if the font contains any invalid script tags. (PR #3359, issue #3355)
  - **[com.google.fonts/check/layout_valid_language_tags]:** Check if the font contains any invalid language tags. (PR #3359, issue #3355)
  - **[com.google.fonts/check/meta/script_lang_tags]:** Ensure fonts have ScriptLangTags declared on the 'meta' table. (issue #3349)
  - **[com.google.fonts/check/no_debugging_tables]:** Ensure fonts do not contain any preproduction tables. (issue #3357)

### Bug Fixes
  - Add a code-testing mechanism to ignore spurious ERRORs and use it for not letting the namecheck timeouts break our CI builds. (issue #3366)

### Changes to existing checks
  - **[com.google.fonts/check/license/OFL_body_text]**: Silently tolerate usage of "http://" on the OFL.txt file. (issue #3372)


## 0.7.38 (2021-Jun-23)
### New Checks
  - **[com.google/fonts/check/repo/upstream_yaml_has_required_fields]:** Check upstream.yaml file contains all required fields (PR #3344, issue #3338)
  - **[com.google.fonts/check/license/OFL_body_text]:** Check OFL.txt body text is correct (PR #3353, issue #3352)
  - **[com.google.fonts/check/os2/use_typo_metrics]:** Confirm that OS/2.fsSelection bit 7 (USE TYPO METRICS) is set (PR #3314, issue #3241)

### Bug Fixes
  - Log levels are now correctly honored when using the HTML reporter (issue #3225)

### Dependencies
  - Drop again the usage of unidecode due to licensing policies (issue #3316)

### Bug Fixes
  - **[com.google/fonts/check/whitespace_ink]:** Fixed a bug affecting Ogham Space Mark. The set of codepoints was created incorrectly because we forgot to use parentheses in the expression, which resulted in the set of non-drawing codepoints to still include the ogham space mark codepoint (quite the opposite of what the comment said we were doing there :-P) Now the check handles it properly and I also added a test case to ensure we do not reintroduce the bug. (issue #3345)

### Changes to existing checks
  - **[com.google.fonts/check/description/max_length]:** nowadays the Google Fonts specimen pages allow for longer texts without upsetting the balance of the page. So the new limit is 2,000 characters. (PR #3337)


## 0.7.37 (2021-May-20)
### Bug Fixes
  - fix crash on **com.google.fonts/check/missing_small_caps_glyphs** (issue #3294)

### Changes to existing checks
  - **[com.google.fonts/check/varfont/regular_opsz_coord]:** update the "Regular" instance opsz axis range  guidance to 10 - 16 from 9 - 13 according to updated [OT spec](https://docs.microsoft.com/en-gb/typography/opentype/spec/dvaraxistag_opsz) (PR #3292)
  - **[com.google.fonts/check/missing_small_caps_glyphs]:** Also look for missing 'c2sc' glyphs (issue #3294)
  - **[com.google.fonts/check/stylisticset_description]:** Temporarily downgrade it to WARN-level (issue #3155)


## 0.7.36 (2021-May-14)
### Release notes
  - bugfixing quick release

### Bug Fixes
  - fix crash on *glyph_metrics_stats* condition (issue #3273)

### Changes to existing checks
  - **[com.google.fonts/check/canonical_filename]:** Split out `variable_font_filename` into a reusable condition (issue #3274)


## 0.7.35 (2021-May-12)
### Release notes
  - Axis Registry has been updated to commit https://github.com/google/fonts/tree/6418bd97834330f245cce4131ec3b8b98cb333be which includes changes to the `opsz` axis.
  - Format status output to improve readability. (issue #2052)
  - Move reporter-specific write logic to reporters, simplify argparse (PR #3206)
  - Profile-specific `fontbakery.commands.check_...` removed and replaced with a call to `check_profile` with the appropriate profile. (PR #3218)
  - HTML and Terminal reporter parses and renders markdown. (PR #3212) (PR #3227)
  - You can now pass (some) options to fontbakery using a configuration file, with the `--configuration` command line parameter. This configuration file is available to check code using the `config` parameter. (PR #3219)
  - All failing tests are now *required* to return a `Message` object containing a message code. (PR #3226)

### New Profile
  - Created a Type Network profile for checking some of their new axis proposals (issue #3130)
  - Created an ISO15008 profile for checking suitability for use in in-car display environments (issue #1832)

### Bugfixes
  - **license** condition now assumes that all license files in a given project repo are identical if more than one is found. With that some checks wont be skipped. We should have a fontbakery check to ensuring that assumption is valid, though. (issue #3172)
  - **license_path** condition: do not cause an ERROR on families lacking a license file. (issue #3201)
  - use Chris Simpkins' dehinter instead of ttfautohint-py to dehint font files while computing the file-size impact of hinting. (issue #3229)

### New Checks
  - **[io.github.abysstypeco/check/ytlc_sanity]:** Check if ytlc values are sane in a varfont (issue #3130)
  - **[com.google.fonts/check/cjk_vertical_metrics_regressions]:** Check CJK family has the same vertical metrics as the same family hosted on Google Fonts (issue #3242)
  - **[com.google.fonts/check/cjk_not_enough_glyphs]:** Warn users if there are less than 40 CJK glyphs in a font. (PR #3214)
  - **[com.google.fonts/check/gf_axisregistry/fvar_axis_defaults]:** Ensure default axis values are registered as fallback on the Google Fonts Axis Registry (issue #3141)
  - **[com.google.fonts/check/description/family_update]:** On a family update, the DESCRIPTION.en_us.html file should ideally also be updated. (issue #3182)
  - **[com.google.fonts/check/missing_small_caps_glyphs]:** Check small caps glyphs are available (issue #3154)
  - **[com.google.fonts/check/shaping/regression]:** Check that OpenType shaping produces results consistent with predefined expectations.
  - **[com.google.fonts/check/shaping/forbidden]:** Check that OpenType shaping does not produce "forbidden" glyphs (e.g. `.notdef`, visible virama, etc.).
  - **[com.google.fonts/check/shaping/collides]:** Check that OpenType shaping does not produce glyphs which collide with one another (e.g. `ïï`).
  - **[com.google.fonts/check/iso15008_proportions]:** Check that fonts designed for use in in-car environments have suitable proportions (issue #3250)
  - **[com.google.fonts/check/iso15008_stem_width]:** Check that fonts designed for use in in-car environments have suitable weight (issue #3251)
  - **[com.google.fonts/check/iso15008_intercharacter_spacing]:** Check that fonts designed for use in in-car environments have suitable intercharacter spacing (issue #3252)
  - **[com.google.fonts/check/iso15008_interword_spacing]:** Check that fonts designed for use in in-car environments have suitable interword spacing (issue #3253)
  - **[com.google.fonts/check/iso15008_interline_spacing]:** Check that fonts designed for use in in-car environments have suitable interline spacing (issue #3254)

### Changes to existing checks
  - **[com.google.fonts/check/vertical_metrics_regressions]:** Skip check if fonts are CJK (issue #3242) and refactor fsSelection bit 7 requirements (issue #3241)
  - **[com.google.fonts/check/kern_table]:** add FAIL when non-character glyph present, WARN when no format-0 subtable present (issue #3148)
  - **[com.google.fonts/check/gf_axisregistry/fvar_axis_defaults]:** Only check axes which are in the GF Axis Registry (PR #3217)
  - **[com.google.fonts/check/mandatory_avar_table]:** Update rationale to mention that this check may be ignored if axis progressions are linear.
  - **[com.google.fonts/check/integer_ppem_if_hinted]:** Format message with newlines.
  - **[com.google.fonts/check/STAT/gf_axisregistry]:** Ensure that STAT tables contain Axis Values
  - **[com.google.fonts/check/repo/dirname_matches_nameid_1]:** Added hints to GF specs for single-weight families to FAIL output (PR #3196)
  - **[com.google.fonts/check/metadata/has_regular]:** Added hints to GF specs for single-weight families to FAIL output (PR #3197)
  - **[com.google.fonts/check/gdef_mark_chars]:** Do not consider chars with Unicode category Mc, Spacing_Marks as (non spacing) mark class glyphs.
  - **[com.google.fonts/check/gdef_non_mark_chars]:** Same as com.google.fonts/check/gdef_mark_chars.
  - **[com.google.fonts/check/kerning_for_non_ligated_sequences]:** Change 'ligatures' condition to match changes in fontTools 4.22.0.
a - **[com.google.fonts/check/ligature_carets]:** Change 'ligature_glyphs' condition to match changes in fontTools 4.22.0. Updated rationale because fontmake 2.4.0 can compile ligature carets.
  - **[com.google.fonts/check/monospace]:** Changed conditions of seems_monospaced returned by glyph_metrics_stats(), if less than 80% of ASCII characters are in the font then it seems monospaced when all glyphs have one of two widths, excluding control character glyphs, mark glyphs and zero-width glyphs, instead of always 80% of ASCII glyphs having the same width.


## 0.7.34 (2021-Jan-06)
### New checks
  - **[com.google.fonts/check/mandatory_avar_table]:** Require variable fonts to include an avar table (issue #3100)

### Changes to existing checks
  - **[com.google.fonts/check/mandatory_glyphs]:** split check into multiple WARNs so that reporting of problems is clearer to users (issue #3086)
  - **[com.google.fonts/check/monospace]:** fix formatting of percentage to only display up to 2 decimals (issue #3117)
  - **[com.google.fonts/check/repo/vf_has_static_fonts]:** Downgrade it to WARN-level. (issue #3099)
  - **[com.google.fonts/check/varfont/unsupported_axes]:** Update rationale that was confusing and outdated (issues #3108 and #2866)

### Bugfixes
  - **[com.google.fonts/check/metadata/consistent_axis_enumeration]:** Add "family_metadata" as a condition to avoid an ERROR (issue #3122)
  - **[com.google.fonts/check/metadata/gf_axisregistry_bounds]:** Add "family_metadata" as a condition to avoid an ERROR (issue #3104)
  - **[com.google.fonts/check/metadata/gf_axisregistry_valid_tags]:** Add "family_metadata" as a condition to avoid an ERROR (issue #3105)
  - **[com.google.fonts/check/STAT/gf_axisregistry]:** Ignore format-4 entries on STAT table because the GF Axis Registry does not list any multi-axis fallback name which is what such entries are designed to describe (issue #3106)


## 0.7.33 (2020-Nov-24)
### Release note
  - This is a quick single bug-fix release because the problem below was disrupting the continuous integration setup of several users.
  - It also includes a small routine update on the cached vendor IDs list fetched from Microsoft's website (as we always do at every new FontBakery release).

### changes to checks
  - **[com.google.fonts/check/metadata/escaped_strings]:** Add "metadata_file" as a condition for the check in order to avoid an ERROR whenever the file is not available (issue #3095)


## 0.7.32 (2020-Nov-19)
### Note-worthy code changes
  - We now use GitHub Actions to run code-tests and linting (still under tox, so the same can be easily executed locally).
  - We now keep a local copy of the Google Fonts Axis Registry textproto files so that the checks do not need to keep always fetch them online at runtime. These files should not change too often, but we should be careful to check for updates on our FontBakery releases. (issue #3022)

### New checks
  - **[com.google.fonts/check/metadata/escaped_strings]:** Ensure fields in METADATA.pb do not use escaped strings (issue #2932)
  - **[com.google.fonts/check/STAT/axis_order]:** INFO-level check to gather stats on usage of the STAT table AxisOrdering field. May be updated in the future to enforce some ordering scheme yet to be defined. (issue #3049)
  - **[com.google.fonts/check/metadata/consistent_axis_enumeration]:** Validate VF axes on the 'fvar' table match the ones declared on METADATA.pb (issue #3051)
  - **[com.google.fonts/check/metadata/gf_axisregistry_valid_tags]:** VF axis tags are registered on GF Axis Registry (issue #3010)
  - **[com.google.fonts/check/metadata/gf_axisregistry_bounds]:** VF axes have ranges compliant to the bounds specified on the GF Axis Registry (issue #3022)
  - **[com.google.fonts/check/STAT/gf_axisregistry]:** Check that particle names and values on STAT table match the fallback names in each axis registry at the Google Fonts Axis Registry (issue #3022)
  - **[com.google.fonts/check/glyf_nested_components]:** Check that components do not reference glyphs which are themselves compontents (issue #2961)
  - **[com.google.fonts/check/outline_alignment_miss]:** Check for outline points near to, but not on, significant Y-axis boundaries. (PR #3088)
  - **[com.google.fonts/check/outline_short_segments]:** Check for outline segments which are suspiciously short. (PR #3088)
  - **[com.google.fonts/check/outline_colinear_vectors]:** Check for colinear segments in outlines. (PR #3088)
  - **[com.google.fonts/check/outline_jaggy_segments]:** Check for segments with a particularly small angle. (issue #3064)
  - **[com.google.fonts/check/outline_semi_vertical]:** Check for semi-vertical and semi-horizontal lines. (PR #3088)
  - **[com.google.fonts/check/metadata/designer_profiles]:** Ensure that the entries in the Designers Catalog are good (issue #3083)

### Changes to existing checks
  - **[com.google.fonts/check/family/win_ascent_and_descent]**: Skip if font is cjk
  - **[com.google.fonts/check/os2_metrics_match_hhea]**: Skip if font is cjk
  - **[com.google.fonts/check/monospace]**: Ignore zero advance-width glyphs (issue #3053)


## 0.7.31 (2020-Sept-24)
### Note-worthy code changes
  - This is a quick new release to address a silly but fatal crash (issue #3044)
  - We normalized the ordering of log messages of some checks. To avoid imprevisibility of python set iteration, we sort them before printing. This helps to reduce diffs for people that compare subsequent runs of fontbakery on automated QA setups (issue #3038)


## 0.7.30 (2020-Sept-24)
### Note-worthy code changes
  - The vast majority of code-tests now use our new style which is less error prone, using the helper CheckTester class. (PR #3035)
  - Adopted 4-spaces indentation. We're changing our codestyle to facilitate collaboration from people who also work with the fontTools and AFDKO codebases. (issue 2997)
  - All rationale text needs to have 8 indentation spaces (because this indentation on the source should not show up on the user-interface when rationale text is printed on the text terminal)
  - Remove PriorityLevel class as it makes classifying checks by priority more complicated then necessary! (issue #2981)
  - Use the http://fonts.google.com/metadata/fonts endpoint to determine if a font is listed in Google Fonts. (issue #2991)
  - Renamed `multiprocessing.py` to `multiproc.py` to avoid conflict with Python
    stdlib module of the same name in some configurations.
  - Re-worked `cff.py` checks using `@condition` to avoid repeated iterations
    over the glyph set.

### New Checks
  - **[com.google.fonts/check/varfont_duplicate_instance_names]**: Avoid duplicate instance names in variable fonts (issue #2986)
  - **[com.google.fonts/check/metadata/includes_production_subsets]**: ensure METADATA.pb files include production subsets. (issue #2989)
  - **[com.google.fonts/check/varfont/stat_axis_record_for_each_axis]**: ensure the STAT table has an Axis Record for every axis in the font (PR #3017)
  - **[com.adobe.fonts/check/cff_deprecated_operators]**: check for deprecated CFF operator `dotsection` and deprecated use of `endchar` operator to build accented characters (`seac`). (PR #3033)

### Changes to existing checks
  - **[com.google.fonts/check/monospace]**: Updated to not report zero width (mark) glyphs (issue #3036)
  - **[com.google.fonts/check/font_version]**: fixed tolerance for warnings (PR #3009)
  - **[com.google.fonts/check/fontbakery_version]**: use pip_api module and PyPI JSON API instead of invoking command-line pip/pip3 via subprocess (#2966)

### Bugfixes
  - Update vertical metric values in test_check_vertical_metrics_regressions. Cabin had recently been updated in Google Fonts and the family now has different vertical metric values (issue #3026)
  - Fix ERROR in com.google.fonts/check/STAT_strings (issue #2992)


## 0.7.29 (2020-Jul-17)
### Note-worthy code changes
  - This version adds initial support for multiprocessing (running multiple checks in parallel to likely speed up execution time) via the -j/--jobs flag, contributed by Lasse Fister (PR #2959)

### Bugfixes
  - **[com.google.fonts/check/description/broken_links]**: Skip when html does not parse. (issue #2664)
  - Checks if GSUB lookup format is 1 for ligature collection in `profiles/shared_conditions.py`; format 1 is the only significant one for `ligatures()` and `ligature_glyphs()`)

### New Checks
  - **[universal: com.google.fonts/check/rupee]**: Ensure indic fonts have the Indian Rupee Sign glyph (issue #2967)
  - **[googlefonts: com.google.fonts/check/metadata/category]**: Ensure category field is valid in METADATA.pb file (issue #2972)

### Changes to existing checks
  - **[com.google.fonts/check/unitsperem_strict]**: updating units per em criteria because the assumptions behind our previous "upm=2000 for VFs" suggestion were not really correct. (issue #2971)
  - **[com.google.fonts/check/ligature_carets]**: Add GlyphsApp instructions for fixing ligature caret WARNs (issue #2955)
  - **[com.google.fonts/check/metadata/broken_links]**: request URLs only once and accept status 429 - "too many requests" (issue #2974)
  - **[com.google.fonts/check/description/broken_links]**: request URLs only once and accept status 429 - "too many requests" (issue #2974)
  - **[com.google.fonts/check/varfont_instance_names]**: Check will now only allow 18 named instances (Thin-Black + Italics). This was decided in a Friday team meeting on the 2020/06/26. Changes also reflect the updated spec, https://github.com/googlefonts/gf-docs/tree/main/Spec#fvar-instances.


## 0.7.28 (2020-Jul-09)
### Note-worthy code changes
  - Major improvement to code-testing framework by adopting the `assert_PASS` and `assert_results_contain` helper methods (issue #2943)

### Changes to existing checks
  - **[com.google.fonts/check/font_version]**: Check now allows more than 3 decimal places to be matched (issue #2928)
  - **[com.google.fonts/check/varfont/unsupported_axes]**: Removed opsz axis and added slnt axis (issue #2866)
  - **[com.google.fonts/check/description/valid_html]**: Verify that html snippets parse correctly (issue #2664)
  - **[com.google.fonts/check/metadata/os2_weightclass]**: Check now allows Thin to have 100, 250 and ExtraLight to have 200, 275 (issue #2947)
  - **[com.google.fonts/check/whitespace_glyphnames]**: Report names that are not Adobe Glyph List compliant (issue #2624)
  - **[com.google.fonts/check/whitespace_glyphnames]**: Reviewed and updated keywords so that they more precisely indicate which specific FAIL or WARN causes a check failure.
  - **[com.google.fonts/check/whitespace_ink]**: Removed OGHAM SPACE MARK U+1680 as it is a whitespace that should have a drawing. (PR #2297 contributed by @drj11)

### Bugfixes
  - **[com.google.fonts/check/valid_glyphnames]**: Improve broken text in the FAIL message (PR #2939)


## 0.7.27 (2020-Jun-10)
### Note-worthy code changes
  - Add a `--succinct` mode. This is a slightly more compact and succint output layout for the text terminal. As requested by @m4rc1e (issue #2915)

### New checks
  - **[com.google.fonts/check/repo/fb_report]**: WARN when upstream repo has fb report files (issue #2888)
  - **[com.google.fonts/check/repo/zip_files]**: FAIL when upstream repo has ZIP files (issue #2903)
  - **[com.google.fonts/check/cjk_vertical_metrics]**: Check cjk fonts follow our cjk metric schema (PR #2797)

### Changes to existing checks
  - **[com.google.fonts/check/metadata/os2_weightclass]**: Check will now work correctly for variable fonts (issue #2683)
  - **[com.google.fonts/check/metadata/match_weight_postscript]**: Disabled for variable fonts
  - **[com.google.fonts/check/usweightclass]**: Check will now work properly for variable fonts and otf fonts (#2788)

### Bugfixes
  - Corrections to UNICODERANGE_DATA constant. Contributed by Bob Hallissy @bobh0303 (PR #2901)
  - Fix implementation of GDEF mark/nonmark checks (issues #2904 and #2877)
  - Ftxvalidator check now treats stderr separately and emits it as a WARN to avoid corrupting plist data and thus breaking its parsing. (issue #2801)
  - Fix crash on **com.google.fonts/check/family/vertical_metrics**. Thanks for reporting, @drj11 (issue #2917)
  - Fix crash on **com.google.fonts/check/family/os2_metrics_match_hhea** (issue #2921)
  - Fix several crashes when OS/2 table is missing: In **com.google.fonts/check/family/panose_proportion**, **com.google.fonts/check/family/panose_familytype**, **com.google.fonts/check/xavgcharwidth**, **com.adobe.fonts/check/fsselection_matches_macstyle**, **com.google.fonts/check/code_pages**, **com.google.fonts/check/family/panose_proportion**, **com.google.fonts/check/family/win_ascent_and_descent**. Contributed by @drj11


## 0.7.26 (2020-May-29)
### Noteworthy code-changes
  - update gfonts protobuf schema, in sync with GFTools (https://github.com/googlefonts/gftools/issues/202) (#issue #2886)

### Bugfixes
  - fix ERROR on com.google.fonts/check/STAT_strings (issue #2889)

### Deprecated checks
  - **[com.google.fonts/check/description/variable_font]**: Not needed anymore since Google Fonts now displays the information in its UI, so no need to also mention it on the description. (issue #2885)

### New checks
  - **[com.google.fonts/check/gdef_spacing_marks]**: warn when glyphs in the GDEF mark glyph class should be non-spacing (issue #2877).
  - **[com.google.fonts/check/gdef_non_mark_chars]**: fails when glyphs mapped to non-mark characters are in the GDEF mark glyph class (issue #2877)
  - **[com.google.fonts/check/gdef_mark_chars]**: warns when glyphs mapped to mark characters are not in the GDEF mark glyph class. (issue #2877)

### Modified checks
- **[com.google.fonts/check/metadata/valid_copyright]**: Accept year range in copyright strings. (issue #2393)


## 0.7.25 (2020-May-15)
### New checks
  - **[com.google.fonts/check/varfont/unsupported_axes]**: Ensure VFs do not contain opsz or ital axes. (issue #2866)
  - **[com.google.fonts/check/STAT_strings]**: Check correctness of name table strings referenced by STAT table. (issue #2863)
  - **[com.google.fonts/check/description/eof_linebreak]**: DESCRIPTION.en_us.html should end in a linebreak. (issue #2879)

### Added rationale metadata to these checks
  - **com.google.fonts/check/vendor_id**

### Changes to existing checks
  - **[com.google.fonts/check/vendor_id]**: improve wording of warning messages (issue #2855)
  - **[com.google.fonts/check/repo/vf_has_static_fonts]**: only run this check if the project follows the Google Fonts repo structure layout. (#2853)
  - **[com.google.fonts/check/unitsperem_strict]**: update requirements on upm values; 2000 is a minimum for VF because lower than that creates less smooth interpolation; and larger than 2048 causes a filesize increase. (issue #2827)
  - **[com.google.fonts/check/whitespace_glyphs]**: yield one unique message (and `message.code`) per missing whitespace case to enable selective overrides based on individual message codes
  - update adobefonts overridden whitespace_glyphs check to WARN on missing 0x00A0 (fail on 0x0020)

### Bug Fixes
  - Family names with more than a single word were not being properly detected when querying GFonts API (issue #2848)
  - fix style_parse handling of file paths containing a "-" char. (issue #2867)


## 0.7.24 (2020-Apr-21)
### Note-worthy changes
  - Fixed rendering of markdown on our read-the-docs documentation (#2819)

### Changes to existing checks
  - **[com.google.fonts/check/whitespace_widths]**: Provide instructions on how to fix the problem at Glyphs App source files (PR #2843)


## 0.7.23 (2020-Apr-17)
### Note-worthy changes
  - We now tell users on the text terminal what each of the check results mean. (issue #2823)

### New Checks
  - **[com.google.fonts/check/varfont/consistent_axes]**: Ensure that all variable font files have the same set of axes and axis ranges. (issue #2810)

### Changes to existing checks
  - **[com.google.fonts/check/valid_glyphnames]**: Increase glyphname max-length to 63 chars. (issue #2832)
  - **[com.google.fonts/check/unitsperem_strict]:** Do not WARN for upem=2048 (issue #2827)

### Bugfixes
  - profiles.googlefonts_conditions.familyname now works on variable fonts.
  - Invoke ftxvalidator binary from path detected by shutil.which (issue #2791)
  - Split too long lines in rationale text such as long URLs (issue #2835)

### Documentation
  - Documentation at ReadTheDocs should default to stable (last release on PyPI) instead of latest (development on 'main' branch). (issue #2819)
  - Clearly mention the list of checks on the top of the documentation front-page. (issue #2814)


## 0.7.22 (2020-Mar-27)
### Note-worthy changes
  - Updated function to extract a font family name from a font filename. Code taken from gftools.util.google_fonts.FamilyName

### Documentation
  - clarify that Xcode version can be 9 or later (issue #2784)

### Bugfixes
  - Ignore git commit hash on ttfautohint version string (issue #2790)

### Changes to existing checks
  - **[com.google.fonts/check/hinting_impact]**: Add support for CFF hints (issue #2802)
  - **[com.google.fonts/check/varfont_instance_names]**: Add ExtraBlack 1000 weight support (issue #2803)
  - **[com.google.fonts/check/varfont_instance_coordinates]**: Add ExtraBlack 1000 weight support (issue #2804)


## 0.7.21 (2020-Mar-06)
### Note-worthy changes
  - The snippet for checking collections is just an example shell script and it is specific to the directory structure of the Google Fonts git repo. We've made this clearer by renaming the script to **snippets/fontbakery-check-gfonts-collection.sh** (issue #2740)
  - The script was also fixed to run properly on MacOS, as it was originally only working on GNU+Linux.

### Changes to existing checks
  - **[com.google.fonts/check/varfont_instance_*]**: Clean up output and ensure that unregistered axes produce a warning. (issue #2701) Output will now display the following:
    - WARN if instance names are not fully parsable. It will also output the unparsable tokens.
    - FAIL if instance coordinates are incorrect for known axes.
    - FAIL if the fvar contains known axes and they're not mentioned in instance names.
    - FAIL if instance name tokens are incorrectly ordered
    - Provide link to our documentation if these checks FAIL or WARN
  - **[com.google.fonts/check/fontdata_namecheck]**: improve log messages when query fails (issue #2719)
  - **[com.google.fonts/check/name/rfn]**: Add rationale and make it a **FAIL** as it is a strong requirement for Google Fonts that families do not use a "Reserved Font Name" (issue #2779)
  - **[com.google.fonts/check/name/line_breaks]**: Add rationale (issue #2778)

### Migration of checks between profiles
  - **[com.google.fonts/check/name/line_breaks]**: From `opentype` to `googlefonts` profile as it is a vendor-specific policy rather than an OpenType spec requirement. (issue #2778)
  - **[com.google.fonts/check/name/rfn]**: From `opentype` to `googlefonts` profile (issue #2779)


## 0.7.20 (2020-Feb-24)
### Emergency bugfix release!
  - FATAL ERROR by adding proper indentation to rationale string on com.google.fonts/check/metadata/valid_copyright (issue #2772)


## 0.7.19 (2020-Feb-22)
### Note-worthy code changes
  - Add support for super-family checks! (issue #1487)

### New checks
  - **[com.google.fonts/check/license/OFL_copyright]**: Check if license file first line contains copyright string (issue #2764)
  - **[com.google.fonts/check/superfamily/list]**: A simple & merely informative check that lists detected sibling family directories (issue #1487)
  - **[com.google.fonts/check/superfamily/vertical_metrics]**: Experimental extended version of **family/vertical_checks**, but only emitting WARNs for now (issues #1487 and #2431)
  - **[com.google.fonts/check/metadata/multiple_designers]**: Ensure explicit designer names are mentioned on METADATA.pb (issue #2766)

### Deprecated checks
  - **[com.google.fonts/check/monospace_max_advancewidth]**: (issue #2749)

### Bugfixes
  - fix generate-glyphdata command (python 3 support) (issue #2765)

### Changes to existing checks
  - **[com.google.fonts/check/post_table_version]**: Support CFF2 OTF Variable Fonts and add rationale (issue #2638)
  - **[com.google.fonts/check/metadata/valid_copyright]**: Add rationale and make it case insensitive (issue #2736)
  - **[com.google.fonts/check/metadata/undeclared_fonts]**: Clarify rationale (issue #2751)
  - **[com.google.fonts/check/metadata/filenames]**: Add rationale (issue #2751)
  - **[com.google.fonts/check/metadata/filenames]**: Consider all files from a directory (issue #2751)
  - **[com.google.fonts/check/monospace]:** Fix typo isFixedWidth is actually isFixedPitch, xAverageWidth is xAvgCharWidth


## 0.7.18 (2020-Feb-05)
### Changes to existing checks
  - **[com.google.fonts/check/name/license]** and **[com.google.fonts/check/name/license_url]**: Accept http URLs but warn that those should ideally be updated to HTTPS. (issue #2731)
  - **[com.google.fonts/check/metadata/undeclared_fonts]**: Accept "static/" subdirs (issue #2737)

### Bugfixes
  - Add Thomas Phinney's comment on rationale of check **com.google.fonts/check/monospace** (issue #2729)
  - **[com.google.fonts/check/name/license_url]** and **com.google.fonts/check/name/license**: Added rationale and improved wording of log messages. (issue #2666)


## 0.7.17 (2020-Jan-15)
### New features
  - Add support for color themes. (issue #2031)
  - Auto-select default color theme based on operating system in use. The vast majority of MacOS users seem to use a light-background on the text terminal. For orther systems like GNU+Linux and Windows, a dark terminal seems to be more common.


## 0.7.16 (2019-Dec-13)
### Note-worthy changes
  - New experimental notofonts profile. Some checks from this profile may be promoted into the universal profile later (issue #2676)
  - New code snippet: An exemple of a custom fontbakery profile (with support for universal profile checks, check filters, and custom checks) has been provided by Chris Simpkins at snippets/check-custom.py (PR #2714)

### Bugfixes
  - **[com.google.fonts/check/glyph_coverage]:** display full list of missing required codepoints in INFO log message (issue #2690)

### Changes to existing checks
- **[com.google.fonts/check/family_naming_recommendation]:** Increase acceptable characters in nameID 6 string to 63 from 29 (PR #2707)

### New checks
  - **[com.google.fonts/check/glyf_non_transformed_duplicate_components]:** Check glyphs do not have duplicate components which have the same x,y coordinates (PR #2709)
  - **[com.google.fonts/check/repo/vf_has_static_fonts]:** Check VF family dirs in google/fonts contain static fonts (issue #2654)
  - **[com.google.fonts/check/unicode_range_bits]:** Ensure UnicodeRange bits are properly set (issue #2676)
  - **[com.google.fonts/check/cmap/unexpected_subtables]:** Ensure all cmap subtables are the typical types expected in a font (issue #2676)


## 0.7.15 (2019-Nov-03)
### Note-worthy changes
  - **Rationale cleanup & render:** Reviewed all rationale metadata entries and added code to properly format them on the github markdown and text terminal output. Later we probably should parse markdown everywhere. (issue #2681)
  - **[com.google.fonts/check/glyph_coverage]:** Removed strong requirement of 0x000D (carriage-return) for the GF Latin Core character set. (issue #2677)

### New features
  - Print rationale of checks (if available) on terminal output (issue #2531)
  - Display rationale text on the github markdown output (when it is available) (issue #2531)


## 0.7.14 (2019-Oct-16)
### Bugfixes
  - **[com.google.fonts/check/contour_count]:** Fix listing of glyphnames with unexpected contour counts. (issue #2647)
  - rewording: bit should be... "reset" => "unset" (issue #2648)
  - **[com.google.fonts/check/os2_metrics_match_hhea]:** Display the actual mismatching values. (issue #2653)
  - **[com.google.fonts/check/namecheck]:** fake user agent on http://namecheck.fontdata.com/ requests to get good query results.


## 0.7.13 (2019-Oct-04)
### New checks
  - **[com.google.fonts/check/metadata/filenames]:** "METADATA.pb: Font filenames match font.filename entries?" (issue #2597)

### Bugfixes
  - **[com.google.fonts/check/usweightclass]:** Italics should not affect the results. (issue #2650)
  - **[com.google.fonts/check/canonical_filename]:** Fix f-string syntax and only check filename (not full path) (issue #2649)

### Changes to checks
  - **[com.google.fonts/check/canonical_filename]:** filenames with underscore characters are considered invalid. (issue #2615)
  - **[com.google.fonts/check/gasp]:** mention how to fix if font is unhinted (issue #2636)


## 0.7.12 (2019-Sep-14)
### Note-worthy code changes
  - Added 'opsz' axis to fontbakery.parse
  - **[com.google.fonts/check/contour_count]:** ignore PUA codepoints (issue #2612)
  - **[com.google.fonts/check/contour_count]:** detect glyphs by both glyphnames and codepoints (issue #2612)
  - **[com.google.fonts/check/canonical_filename]:** Use Typographic Family Name if it exists in the nametable
  - **[com.google.fonts/check/varfont_instance_names]:** warn user if "Text" or "Display" have been used in a varfont instance name. We would prefer point size to be used instead.

### Bugfixes
  - fix crash on html/markdown reporters by declaring DEBUG log-level (issue #2631)

### Changes to checks
  - **[com.google.fonts/check/unwanted_tables]:** Add MVAR table (Issue #2599) and improve FAIL message


## 0.7.11 (2019-Aug-21)
### Note-worthy code changes
  - Adding yet a whole bunch more keywords to log-messages (issue #2558)
  - Refactored EncodingID/LanguageID classes for Mac & Windows name table entries

### Bug Fixes
  - **[com.adobe.fonts/check/family/max_4_fonts_per_family_name]:**  Only run on Win name records (issue #2613)
  - Avoid crash on static fonts by safeguarding the `slnt_axis` condition.

### New checks
  - **[com.google.fonts/check/metadata/undeclared_fonts]:** "Ensure METADATA.pb lists all font binaries" (issue #2575)
  - **[com.google.fonts/check/varfont/slnt_range:]** "The variable font 'slnt' (Slant) axis coordinate specifies positive values in its range?" (issue #2572)

### Renamed check IDs:
  - **[com.google.fonts/check/wdth_valid_range]** => com.google.fonts/check/varfont/wdth_valid_range
  - **[com.google.fonts/check/wght_valid_range]** => com.google.fonts/check/varfont/wght_valid_range


## 0.7.10 (2019-Aug-06)
### Note-worthy code changes
  - Added keywords for non-PASS log messages of a very large set of checks. At some point this will be mandatory for all checks. (issue #2558)
  - Make sure canonical style name checks are strongly enforced. Improve wording of FAIL log message on check/varfont_instance_names (issue #2573)

### Bug fixes
  - fix ERROR on check/metadata/broken_links (issue #2585)


## 0.7.9 (2019-Jul-11)
### Note-worthy code changes
  - update varfont naming scheme: use commas to separate axis tags (issue #2570)

### Disables checks
  - Disabled family checks: **com.google.fonts/check/family/equal_numbers_of_glyphs** and **com.google.fonts/check/family/equal_glyph_names** These will be reintroduced after known problems are addressed. (issue #2567)
  - Temporarily disabled **com.google.fonts/check/production_encoded_glyphs** since GFonts hosted Cabin files seem to have changed in ways that break some of the assumptions in its code-test. (issue #2581)

### Re-enabled checks
  - **[com.google.fonts/check/fontdata_namecheck]:** Web service is online again. (issue #2484)

### Bug fixes
  - **[com.google.fonts/check/fontbakery_version]:** FAIL if unable to detect latest available fontbakery version (issue #2579)
  - perform a hacky fixup to workaround the square-brackets naming scheme currently in use for varfonts in google fonts. (issue #2570)


## 0.7.8 (2019-Jun-22)
### Note-worthy code changes
  - Add GlyphsApp hint to com.google.fonts/check/usweightclass (issue #2423)
  - Fix "metatada" typo on checkid: **com.google.fonts/check/metatada/canonical_style_names** (issue #2561)
  - Reorder loglevels: INFO now has higher priority than SKIP (issue #2560)

### Changes to checks
  - **[com.google.fonts/check/canonical_filename]:**  update variable fonts naming scheme (issue #2549)


## 0.7.7 (2019-Jun-18)
### Note-worthy code changes
  - **[com.google.fonts/check/family/has_license]:** only run check if the fonts are in a google/fonts repo.
  - **[com.google.fonts/check/vendor_id]:** accept NULL-padding on vendor-IDs (issue #2548)

### Bug fixes
  - fix crash on git_gfonts_ttFonts condition (return None when the font is not yet available on GitHub) (issue #2540)

### New Checks
  - **[com.google.fonts/check/metadata/broken_links]:** Ensure the copyright string in METADATA.pb files does not contain broken URLs. (issue #2550)


## 0.7.6 (2019-Jun-10)
### Note-worthy code changes
  - **[com.google.fonts/check/name/subfamilyname]:** has been refactored to use parse.style_parse.
  - **[com.google.fonts/check/name/typographicsubfamilyname]:** has been refactored. It is now acceptable to have a typographic subfamily name if the font is RIBBI since it does not cause any issues

### Bug fixes
  - Render line-breaks on Read The Docs check rationales
  - **[com.adobe.fonts/check/family/bold_italic_unique_for_nameid1]:** restrict check to RIBBI styles only (issue #2501)
  - fix bug in **points_out_of_bounds** check: The coordinates of a component multiplied by a scale factor result in floating-point values. These were causing false-FAILs because we were not rounding them before checking if they are within the glyph bounding-box. This was probably making points at extrema to fall slightly out of the bbox. (issue #2518)
  - also improved the readability of **com.google.fonts/check/points_out_of_bounds**

### New Checks
  - **[com.google.fonts/check/description/variable_font]:** Ensure that variable fonts contain the following message in the DESCRIPTION.en-us.html file: `This family is available as a variable font.` (issue #2538)
  - **[com.google.fonts/check/description/git_url]:** Make sure all font families have an upstream git repo URL declared in the DESCRIPTION.en-us.html file. (issue #2523)
  - **[com.google.fonts/check/varfont_instance_coordinates]:** Check variable font instances have correct axis coordinates (PR #2520)
  - **[com.google.fonts/check/varfont_instance_names]:** Check variable font instances have correct names (PR #2520)
  - **[com.google.fonts/check/wdth_valid_range]:** Check variable font wdth axis has correct range (PR #2520)


## 0.7.5 (2019-May-24)
### Note-worthy code changes
  - The conditions from the `googlefonts` profile were split out into their own separate file

### Dependencies
  - Make docs building dependencies optional using "extras_require"

### Deprecated checks
  - **[com.google.fonts/check/currency_chars]:** we now have a much broader glyph coverage check: com.google.fonts/check/glyph_coverage (issue #2498)

### Bug fixes
  - The HTML report now actually defaults to "sans-serif" as the body font.
  - **[com.google.fonts/check/repo/dirname_matches_nameid_1]:** Restrict it to static fonts as the `fontbakery.util.get_regular` function does not support variable fonts yet. (issue #2509)
  - **[com.google.fonts/check/license_url]:** it now instructs the user which valid URL is actually expected (issue #2502)


## 0.7.4 (2019-May-06)
### Note-worthy code changes
  - We now have documentation of FontBakery checks on ReadTheDocs generated by a custom Sphinx module.
  - Markdown report now links to FB check docs on ReadTheDocs. (issue #2489)

### Dependencies
  - Removed defusedxml dependency. We were only using it for its `defused.lxml` module which is now deprecated (issue #2477)
  - Removed fontforge dependency.

### New checks
  - **[com.google.fonts/check/glyph_coverage]:** Google Fonts expects that fonts support at least the GF-latin-core glyph-set (PR #2488)
  - **[com.google.fonts/check/metadata/designer_values]:** We must use commas instead of forward slashes because the fonts.google.com directory will segment string to list on comma and display the first item in the list as the "principal designer" and the other items as contributors (issue #2479)
  - **[com.google.fonts/check/vertical_metrics_regressions]:** If a family already exists on Google Fonts, the family being checked must have similar vertical metrics (issue #1162)

### Temporarily disabled checks
  - **[com.google.fonts/check/fontdata_namecheck]:** The web-service is down. (issue #2483)

### Deprecated checks
  - **[com.google.fonts/check/fontforge_stderr]:** and **[com.google.fonts/check/fontforge]:** Fontforge does not support python 3. Well... it does, but it is a mess. We'll have to put significant effort if we ever bring back these checks.

### Bug fixes
  - **[com.google.fonts/check/dsig]:** Mention which gftools script can fix the issue.
  - **[com.google.fonts/check/family/has_license]:** Mention which licenses were found if multiple licenses exist.


## 0.7.3 (2019-Apr-19)
### Note-worthy code changes
  - The cupcake artwork is not gone, but it is now much less likely to show up. You can't get a cupcake unless you really deserve it! (issue #2030)
  - Improved --list-checks output. Now uses colors for better legibility on the text terminal (issue #2457)
  - We now autocomplete check IDs on the command line (issue #2457)
  - Even though we trid to add an install-rule for the bash-completion script on setup.py, we ended up removing it because it was not yet done in a cross-platform compatible manner. We'll get back to it later. For now users will have to manually install the script if they want bash completion to work. On MacOS it should typically be saved on `/usr/local/etc/bash_completion.d` and on GNU+Linux a good target directory would typically be `/etc/bash_completion.d`. More info at issue #2465.

### New checks
  - **[com.google.fonts/check/code_pages]:** Detects when no code page was declared on the OS/2 table, fields ulCodePageRange1 and ulCodePageRange2 (issue #2474)
  - **[com.adobe.fonts/check/find_empty_letters]:** "Letters in font have glyphs that are not empty?" (PR #2460)
  - **[com.google.fonts/check/repo/dirname_matches_nameid_1]:** "Directory name in GFonts repo structure must match NameID 1." (issue #2302)
  - **[com.google.fonts/check/family/vertical_metrics]:** "Each font in a family must have the same vertical metrics values." (PR #2468)

### Bug fixes
  - **[com.adobe.fonts/cff_call_depth]:** fixed handling of font dicts in a CFF (PR #2461)
  - Declare fonttools' unicode extra-dependency on our rquirements.txt and setup.py so that unicodedata2 is properly installed. (issue #2462)
  - Shorten too verbose log messages in a few checks. (issue #2436)


## 0.7.2 (2019-Apr-09)
### Note-worthy code changes
  - **[com.google.fonts/check/name/family_and_style_max_length]:** increased max length to 27 chars. After discussing the problem in more detail at issue #2179 we decided that allowing up to 27 chars would still be on the safe side. Please also see issue #2447

### Bug fixes
  - **[com.google.fonts/check/family/equal_glyph_names]:** Fix ERROR. When dealing with variable fonts, we end up getting None from the style condition. So we display filenames in those cases. But we still display styles when dealing with statics fonts. (issue #2375)
  - **[com.adobe.fonts/check/cff_call_depth]:** don't assume private subroutines in a CFF (PR #2437)
  - **[com.adobe.fonts/cff2_call_depth]:** fixed handling of font dicts (and private subroutines) in a CFF2 (PR #2441)
  - **[com.google.fonts/check/contour_count]:** Filter out the .ttfautohint glyph component from the contour count (issue #2443)

### Dependencies
  - Removed the unidecode dependency. It is better to read log messages with the actual unicode strings instead of transliterations of them.


## 0.7.1 (2019-Apr-02)
### Major code-changes
  - The new "universal" profile contains checks for best practices agreed upon on the type design community. (issue #2426)
  - The initial set of checks will be not only the full opentype profile but also those checks original included in both `adobefonts` and `googlefonts` profiles.
  - The goal is to keep the vendor-specific profiles with only the minimal set of checks that are really specific, while the shared ones are placed on the universal profile.

### New checks
  - **[com.adobe.fonts/check/cff_call_depth]:** "Is the CFF subr/gsubr call depth > 10?" (PR #2425)
  - **[com.adobe.fonts/check/cff2_call_depth]:** "Is the CFF2 subr/gsubr call depth > 10?" (PR #2425)
  - **[com.google.fonts/check/family/control_chars]:** "Are there unacceptable control characters in the font?" (PR #2430)
  - **[com.google.fonts/check/name/trailing_spaces]:** "Name table records must not have trailing spaces." (issue #2417)


## 0.7.0 (2019-Mar-22)
### Major code-changes
  - The term "specification" (including directory paths, class names and method names such as Spec, FontsSpec, etc) was replaced by "profile" throughout the codebase. The reason for this renaming was to avoid confusing with other uses of the term such as in "OpenType Specification".
  - All numerical check-IDs were renamed to keyword-based IDs. We may still change them as we see fit and we plan to freeze the check-id naming when Font Bakery 1.0.0 is released.

### Bug fixes
  - **[com.google.fonts/check/canonical_filename]:** Distinguish static from varfont when reporting correctness of fontfile names. There are special naming rules for variable fonts. (issue #2396)
  - Fix bug in handling of `most_common_width` in `glyph_metrics_stats` which affected checking of monospaced metadata. (PR #2391)
  - Fix handling of `post.isFixedPitch` (accept any nonzero value). (PR #2392)
  - **[com.google.fonts/check/metadata/valid_copyright]:** Check was being skipped when run on upstream font repos which don't have a METADATA.pb file. This check will now only test METADATA.pb files. A new check has been added to check the copyright string in fonts.

### Other relevant code-changes
  - We temporarily disabled com.google.fonts/check/metadata/match_filename_postscript for variable fonts until we have a clear definition of the VF naming rules as discussed at https://github.com/google/fonts/issues/1817
  - We are now using portable paths on the code-tests. (issue #2398)
  - The Adobe Fonts profile now includes FontForge checks. (PR #2401)
  - Improve emoji output of `--ghmarkdown` option, so that actual emoji appear in text editors, rather than the previous emoji names
  - The HTML reporter will now display check results more table-like, which makes multi-line check results look better.

### New checks
  - **[com.google.fonts/check/font_copyright]: "Copyright notices match canonical pattern in fonts"** (PR #2409)
  - **[com.adobe.fonts/check/postscript_name_consistency]:** "Name table ID 6 (PostScript name) must be consistent across platforms." (PR #2394)

## Some check id renaming for better naming consistency:
  - **[com.google.fonts/check/tnum_horizontal_metrics]:** com.google.fonts/check/family/tnum_horizontal_metrics
  - **[com.adobe.fonts/check/bold_italic_unique_for_nameid1]:** com.adobe.fonts/check/family/bold_italic_unique_for_nameid1
  - **[com.adobe.fonts/check/max_4_fonts_per_family_name]:** com.adobe.fonts/check/family/max_4_fonts_per_family_name
  - **[com.abobe.fonts/check/postscript_name_cff_vs_name]:** com.abobe.fonts/check/name/postscript_vs_cff
  - **[com.adobe.fonts/check/postscript_name_consistency]:** com.adobe.fonts/check/name/postscript_name_consistency
  - **[com.adobe.fonts/check/name_empty_records]:** com.adobe.fonts/check/name/empty_records

### Renamed numerical check-IDs:
  - **[com.google.fonts/check/001]:** com.google.fonts/check/canonical_filename
  - **[com.google.fonts/check/002]:** com.google.fonts/check/family/single_directory
  - **[com.google.fonts/check/003]:** com.google.fonts/check/description/broken_links
  - **[com.google.fonts/check/004]:** com.google.fonts/check/description/valid_html
  - **[com.google.fonts/check/005]:** com.google.fonts/check/description/min_length
  - **[com.google.fonts/check/006]:** com.google.fonts/check/description/max_length
  - **[com.google.fonts/check/007]:** com.google.fonts/check/metadata/unknown_designer
  - **[com.google.fonts/check/008]:** com.google.fonts/check/family/underline_thickness
  - **[com.google.fonts/check/009]:** com.google.fonts/check/family/panose_proportion
  - **[com.google.fonts/check/010]:** com.google.fonts/check/family/panose_familytype
  - **[com.google.fonts/check/011]:** com.google.fonts/check/family/equal_numbers_of_glyphs
  - **[com.google.fonts/check/012]:** com.google.fonts/check/family/equal_glyph_names
  - **[com.google.fonts/check/013]:** com.google.fonts/check/family/equal_unicode_encodings
  - **[com.google.fonts/check/014]:** com.google.fonts/check/family/equal_font_versions
  - **[com.google.fonts/check/015]:** com.google.fonts/check/post_table_version
  - **[com.google.fonts/check/016]:** com.google.fonts/check/fstype
  - **[com.google.fonts/check/018]:** com.google.fonts/check/vendor_id
  - **[com.google.fonts/check/019]:** com.google.fonts/check/name/unwanted_chars
  - **[com.google.fonts/check/020]:** com.google.fonts/check/usweightclass
  - **[com.google.fonts/check/028]:** com.google.fonts/check/family/has_license
  - **[com.google.fonts/check/029]:** com.google.fonts/check/name/license
  - **[com.google.fonts/check/030]:** com.google.fonts/check/name/license_url
  - **[com.google.fonts/check/031]:** com.google.fonts/check/name/no_copyright_on_description
  - **[com.google.fonts/check/032]:** com.google.fonts/check/name/description_max_length
  - **[com.google.fonts/check/033]:** com.google.fonts/check/monospace
  - **[com.google.fonts/check/034]:** com.google.fonts/check/xavgcharwidth
  - **[com.google.fonts/check/035]:** com.google.fonts/check/ftxvalidator
  - **[com.google.fonts/check/036]:** com.google.fonts/check/ots
  - **[com.google.fonts/check/037]:** com.google.fonts/check/fontvalidator
  - **[com.google.fonts/check/038]:** com.google.fonts/check/fontforge_stderr
  - **[com.google.fonts/check/039]:** com.google.fonts/check/fontforge
  - **[com.google.fonts/check/040]:** com.google.fonts/check/family/win_ascent_and_descent
  - **[com.google.fonts/check/041]:** com.google.fonts/check/linegaps
  - **[com.google.fonts/check/042]:** com.google.fonts/check/os2_metrics_match_hhea
  - **[com.google.fonts/check/043]:** com.google.fonts/check/unitsperem
  - **[com.google.fonts/check/044]:** com.google.fonts/check/font_version
  - **[com.google.fonts/check/045]:** com.google.fonts/check/dsig
  - **[com.google.fonts/check/046]:** com.google.fonts/check/mandatory_glyphs
  - **[com.google.fonts/check/047]:** com.google.fonts/check/whitespace_glyphs
  - **[com.google.fonts/check/048]:** com.google.fonts/check/whitespace_glyphnames
  - **[com.google.fonts/check/049]:** com.google.fonts/check/whitespace_ink
  - **[com.google.fonts/check/050]:** com.google.fonts/check/whitespace_widths
  - **[com.google.fonts/check/052]:** com.google.fonts/check/required_tables
  - **[com.google.fonts/check/053]:** com.google.fonts/check/unwanted_tables
  - **[com.google.fonts/check/054]:** com.google.fonts/check/hinting_impact
  - **[com.google.fonts/check/055]:** com.google.fonts/check/name/version_format
  - **[com.google.fonts/check/056]:** com.google.fonts/check/old_ttfautohint
  - **[com.google.fonts/check/057]:** com.google.fonts/check/name/line_breaks
  - **[com.google.fonts/check/058]:** com.google.fonts/check/valid_glyphnames
  - **[com.google.fonts/check/059]:** com.google.fonts/check/unique_glyphnames
  - **[com.google.fonts/check/061]:** com.google.fonts/check/epar
  - **[com.google.fonts/check/062]:** com.google.fonts/check/gasp
  - **[com.google.fonts/check/063]:** com.google.fonts/check/gpos_kerning_info
  - **[com.google.fonts/check/064]:** com.google.fonts/check/ligature_carets
  - **[com.google.fonts/check/065]:** com.google.fonts/check/kerning_for_non_ligated_sequences
  - **[com.google.fonts/check/066]:** com.google.fonts/check/kern_table
  - **[com.google.fonts/check/067]:** com.google.fonts/check/name/familyname_first_char
  - **[com.google.fonts/check/068]:** com.google.fonts/check/name/match_familyname_fullfont
  - **[com.google.fonts/check/069]:** com.google.fonts/check/glyf_unused_data
  - **[com.google.fonts/check/070]:** com.google.fonts/check/currency_chars
  - **[com.google.fonts/check/071]:** com.google.fonts/check/family_naming_recommendations
  - **[com.google.fonts/check/072]:** com.google.fonts/check/smart_dropout
  - **[com.google.fonts/check/073]:** com.google.fonts/check/maxadvancewidth
  - **[com.google.fonts/check/074]:** com.google.fonts/check/name/ascii_only_entries
  - **[com.google.fonts/check/075]:** com.google.fonts/check/points_out_of_bounds
  - **[com.google.fonts/check/077]:** com.google.fonts/check/all_glyphs_have_codepoints
  - **[com.google.fonts/check/078]:** com.google.fonts/check/glyphnames_max_length
  - **[com.google.fonts/check/079]:** com.google.fonts/check/monospace_max_advancewidth
  - **[com.google.fonts/check/082]:** com.google.fonts/check/metadata/profiles_csv
  - **[com.google.fonts/check/083]:** com.google.fonts/check/metadata_unique_full_name_values
  - **[com.google.fonts/check/084]:** com.google.fonts/check/metadata/unique_weight_style_pairs
  - **[com.google.fonts/check/085]:** com.google.fonts/check/metadata/license
  - **[com.google.fonts/check/086]:** com.google.fonts/check/metadata/menu_and_latin
  - **[com.google.fonts/check/087]:** com.google.fonts/check/metadata/subsets_order
  - **[com.google.fonts/check/088]:** com.google.fonts/check/metadata/copyright
  - **[com.google.fonts/check/089]:** com.google.fonts/check/metadata/familyname
  - **[com.google.fonts/check/090]:** com.google.fonts/check/metadata/has_regular
  - **[com.google.fonts/check/091]:** com.google.fonts/check/metadata/regular_is_400
  - **[com.google.fonts/check/092]:** com.google.fonts/check/metadata/nameid/family_name
  - **[com.google.fonts/check/093]:** com.google.fonts/check/metadata/nameid/post_script_name
  - **[com.google.fonts/check/094]:** com.google.fonts/check/metadata/nameid/full_name
  - **[com.google.fonts/check/095]:** com.google.fonts/check/metadata/nameid/font_name
  - **[com.google.fonts/check/096]:** com.google.fonts/check/metadata/match_fullname_postscript
  - **[com.google.fonts/check/097]:** com.google.fonts/check/metadata/match_filename_postscript
  - **[com.google.fonts/check/098]:** com.google.fonts/check/metadata/valid_name_values
  - **[com.google.fonts/check/099]:** com.google.fonts/check/metadata/valid_full_name_values
  - **[com.google.fonts/check/100]:** com.google.fonts/check/metadata/valid_filename_values
  - **[com.google.fonts/check/101]:** com.google.fonts/check/metadata/valid_post_script_name_values
  - **[com.google.fonts/check/102]:** com.google.fonts/check/metadata/valid_copyright
  - **[com.google.fonts/check/103]:** com.google.fonts/check/metadata/reserved_font_name
  - **[com.google.fonts/check/104]:** com.google.fonts/check/metadata/copyright_max_length
  - **[com.google.fonts/check/105]:** com.google.fonts/check/metadata/canonical_filename
  - **[com.google.fonts/check/106]:** com.google.fonts/check/metadata/italic_style
  - **[com.google.fonts/check/107]:** com.google.fonts/check/metadata/normal_style
  - **[com.google.fonts/check/108]:** com.google.fonts/check/metadata/nameid/family_and_full_names
  - **[com.google.fonts/check/109]:** com.google.fonts/check/metadata/fontname_not_camel_cased
  - **[com.google.fonts/check/110]:** com.google.fonts/check/metadata/match_name_familyname
  - **[com.google.fonts/check/111]:** com.google.fonts/check/metadata/canonical_weight_value
  - **[com.google.fonts/check/112]:** com.google.fonts/check/metadata/os2_weightclass
  - **[com.google.fonts/check/113]:** com.google.fonts/check/metadata/match_weight_postscript
  - **[com.google.fonts/check/115]:** com.google.fonts/check/metatada/canonical_style_names
  - **[com.google.fonts/check/116]:** com.google.fonts/check/unitsperem_strict
  - **[com.google.fonts/check/117]:** com.google.fonts/check/version_bump
  - **[com.google.fonts/check/118]:** com.google.fonts/check/production_glyphs_similarity
  - **[com.google.fonts/check/129]:** com.google.fonts/check/fsselection
  - **[com.google.fonts/check/130]:** com.google.fonts/check/italic_angle
  - **[com.google.fonts/check/131]:** com.google.fonts/check/mac_style
  - **[com.google.fonts/check/152]:** com.google.fonts/check/reserved_font_name
  - **[com.google.fonts/check/153]:** com.google.fonts/check/contour_count
  - **[com.google.fonts/check/154]:** com.google.fonts/check/production_encoded_glyphs
  - **[com.google.fonts/check/155]:** com.google.fonts/check/metadata_nameid_copyright
  - **[com.google.fonts/check/156]:** com.google.fonts/check/name/mandatory_entries
  - **[com.google.fonts/check/157]:** com.google.fonts/check/name/familyname
  - **[com.google.fonts/check/158]:** com.google.fonts/check/name/subfamilyname
  - **[com.google.fonts/check/159]:** com.google.fonts/check/name/fullfontname
  - **[com.google.fonts/check/160]:** com.google.fonts/check/name/postscriptname
  - **[com.google.fonts/check/161]:** com.google.fonts/check/name/typographicfamilyname
  - **[com.google.fonts/check/162]:** com.google.fonts/check/name/typographicsubfamilyname
  - **[com.google.fonts/check/163]:** com.google.fonts/check/name/family_and_style_max_length
  - **[com.google.fonts/check/164]:** com.google.fonts/check/name/copyright_length
  - **[com.google.fonts/check/165]:** com.google.fonts/check/fontdata_namecheck
  - **[com.google.fonts/check/166]:** com.google.fonts/check/fontv
  - **[com.google.fonts/check/167]:** com.google.fonts/check/varfont/regular_wght_coord
  - **[com.google.fonts/check/168]:** com.google.fonts/check/varfont/regular_wdth_coord
  - **[com.google.fonts/check/169]:** com.google.fonts/check/varfont/regular_slnt_coord
  - **[com.google.fonts/check/170]:** com.google.fonts/check/varfont/regular_ital_coord
  - **[com.google.fonts/check/171]:** com.google.fonts/check/varfont/regular_opsz_coord
  - **[com.google.fonts/check/172]:** com.google.fonts/check/varfont/bold_wght_coord
  - **[com.google.fonts/check/173]:** com.google.fonts/check/negative_advance_width
  - **[com.google.fonts/check/174]:** com.google.fonts/check/varfont/generate_static
  - **[com.google.fonts/check/180]:** com.google.fonts/check/loca/maxp_num_glyphs


## 0.6.12 (2019-Mar-11)
### Bug fixes
  - Fix bug in which a singular ttFont condition causes a family-wide (ttFonts) check to be executed once per font. (issue #2370)
  - **[com.google.fonts/check/079]:** Fixed bug in which this check was not confirming that font seemed monospaced before reporting different advance widths. (PR #2368, part of issue #2366)
  - Protect condition ttfautohint_stats against non-ttf fonts (issue #2385)
  - **[com.google/fonts/check/040]:** Cap accepted winDescent and winAscent values. Both should be less than double their respective bounding box values.

### New features
  - We now have an Adobe collection of checks (specification). It will include more checks in future releases. (PR #2369)
  - The `FontSpec` class now has a `get_family_checks()` method that returns a list of family-level checks. (PR #2380)

### New checks
  - **[com.adobe.fonts/check/bold_italic_unique_for_nameid1]:** "OS/2.fsSelection bold & italic are unique for each NameID1" (PR #2388)
  - **[com.adobe.fonts/check/fsselection_matches_macstyle]:**  "OS/2.fsSelection and head.macStyle bold and italic bits match." (PR #2382)
  - **[com.adobe.fonts/check/max_4_fonts_per_family_name]:**  "Each group of fonts with same nameID 1 has maximum of 4 fonts." (PR #2372)
  - **[com.adobe.fonts/check/consistent_upm]:**  "Fonts have consistent units per em." (PR #2372)
  - **[com.adobe.fonts/check/name_empty_records]:** "Check 'name' table for empty records." (PR #2369)


## 0.6.11 (2019-Feb-18)
### Documentation
  - Update maintainer notes so that we do not forget to update the cache of vendor ids list. (issue #2359)

### New checks
  - **[com.google.fonts/check/integer_ppem_if_hinted]:** "PPEM must be an integer on hinted fonts." (issue #2338)

### New conditions
  - **[is_hinted]:** allows restricting certain checks to only run on hinted fonts. Detection is based on the presence of an "fpgm" (Font Program) table.

### Bugfixes
  - **[fontbakery.utils.download_file]:** Fix error message when ssl certificates are not installed. (issue #2346)
  - **[fontbakery.specifications.shared_conditions]:** Determine whether a font is monospaced by analysing the ascii character set only. (issue #2202)
  - **[fontbakery.specifications.googlefonts.registered_vendor_ids]:** Update cache of vendor ID list from Microsoft's website. (issue #2359)

### new Code-tests
  - **[registered_vendor_ids condition]:** Make sure several corner cases are properly parsed. This includes ensuring that vendor IDs lacking a URL are properly handled. (issue #2359)


## 0.6.10 (2019-Feb-11)
### Documentation
  - The documentation was updated incorporating an article that was originally presented at the 9ET conference in Portugal in the end of 2018. The article gives a detailed overview of the goals of the Font Bakery project.

### Bugfixes
  - **[fontbakery.utils.download_file]:** Printing a message with a hint of a possible fix to "SSL bad certificate" when trying to download files. (issue #2274)

### Deprecated checks
  - **[com.google.fonts/check/076]:** "unique unicode codepoints" - This check seemd impossible to FAIL! (issue #2324)

### Dependencies (concrete deps on requirements.txt)
  - **[fontTools]:** upgraded to 3.37.0

### new Code-tests
  - Code-coverage: 63% (same as on v0.6.9)
  - **[com.google.fonts/check/has_ttfautohint_params]:** (issue #2312)
  - **[com.google.fonts/check/077]:** "all glyphs have codepoints" - I am unaware of any font that actually FAILs this check, though... (issue #2325)


## 0.6.9 (2019-Feb-04)
### Bugfixes
  - **[com.google.fonts/check/034]:** fix explanation of xAvgWidth on WARN/INFO messages. (issue #2285)

### Other code changes
  - Adopting python type hint notation.


## 0.6.8 (2019-Jan-28)
### Bugfixes ###
  - **[FontBakeryCondition:licenses]:** Do not crash when font project is not in a git repo (issue #2296)


## 0.6.7 (2019-Jan-21)
### New checks
  - **[com.google.fonts/check/tnum_horizontal_metrics]:** "All tabular figures must have the same width across the whole family." (issue #2278)

### Changes to existing checks
  - **[com.google.fonts/check/056]:** Require ttfautohint. Emit an ERROR when it is not properly installed in the system. (issue #1851)
  - **[com.google.fonts/check/092 & 108]:** Use *Typographic Family Name* instead of *Font Family Name* if it exists in the font's name table.

### Deprecated checks
  - **[com.google.fonts/check/119]:** "TTFAutohint x-height increase value is same as in previous release on Google Fonts?". Marc Foley said: "Since we now have visual diffing, I would like to remove it. This test is also bunk because ttfautohint's results are not consistent when they update it." (issue #2280)

### Other code changes
  - Added more valid options of contour count values for Oslash and f_f_i glyphs (issue #1851)
  - The HTML reporter now places the percentages summary before the check details.
  - updated dependencies on setup.py and requirements.txt to make sure we ship exactly what we test during development (issue #2174)


## 0.6.6 (2018-Dec-20)
### New Checks
  - **[com.google.fonts/check/wght_valid_range]:** Weight axis coordinate must be within spec range of 1 to 1000 on all instances. (issue #2264)

### Bugfixes
  - fixed the checkID variable in our ghmarkdown reporter (the f-string syntax was broken)

### Changes to existing checks
  - **[com.google.fonts/check/153]:** Disable "expected contour count" check for variable fonts. There's plenty of alternative ways of constructing glyphs with multiple outlines for each feature in a VarFont. The expected contour count data for this check is currently optimized for the typical construction of glyphs in static fonts. (issue #2262)
  - **[com.google.fonts/check/046]:** Removed restriction on CFF2 fonts because the helper method `glyph_has_ink` now handles `CFF2`.
  - **[com.google.fonts/check/049]:** Removed restriction on CFF2 fonts because the helper method `glyph_has_ink` now handles `CFF2`.


## 0.6.5 (2018-Dec-10)
### New Checks
  - **[com.google.fonts/check/metadata/parses]:** "Check METADATA.pb parse correctly." (issue #2248)
  - **[com.google.fonts/check/fvar_name_entries]:** "All name entries referenced by fvar instances exist on the name table?" (issue #2069)
  - **[com.google.fonts/check/varfont_has_instances]:** "A variable font must have named instances." (issue #2127)
  - **[com.google.fonts/check/varfont_weight_instances]:** "Variable font weight coordinates must be multiples of 100." (issue #2258)

### Bug fixes
  - **[com.google.fonts/check/054]:** Correct math in report of font file size change by properly converting result to a percentage.
  - **[com.google.fonts/check/100]:** Fix check that would never FAIL. Now it runs correctly. (issue #1836)

### Changes to existing checks
  - **[com.google.fonts/check/046]:** Removed restriction on CFF fonts (and added restriction on CFF2 pending a fonttools bug fix) because the helper method `glyph_has_ink` now handles `CFF` as well as `glyf`.
  - **[com.google.fonts/check/049]:** Removed restriction on CFF fonts (and added restriction on CFF2 pending a fonttools bug fix) because the helper method `glyph_has_ink` now handles `CFF` as well as `glyf`.


## 0.6.4 (2018-Dec-03)
### New Features
  - Nikolaus Waxweiler has contributed an HTML reporter. It can be used by passing -html filename.html to the command line. Thanks a lot!

### New checks
  - **[com.abobe.fonts/check/postscript_name_cff_vs_name]:** CFF table FontName must match name table ID 6 (PostScript name). (PR #2229)

### Bug fixes
  - **[com.google.fonts/check/011]:** Safeguard against reporting style=`None` by only running the check when all font files are named canonically. (issue #2196)
  - **[com.google.fonts/check/065]:** Fix AttributeError: 'int' object has no attribute 'items'. (issue #2203)
  - **[FontBakeryCondition:remote_styles]:** fix UnboundLocalError. local variable 'remote_style' was referenced before assignment. (issue #2204)

### Changes to existing checks
  - **[com.google.fonts/check/011]:** List which glyphs differ among font files (issue #2196)
  - **[com.google.fonts/check/043]:** unitsPerEm check on OpenType profile is now less opinionated. Only FAILs when strictly invalid according to the spec. (issue #2185)
  - **[com.google.fonts/check/116]:** Implement stricter criteria for the values of unitsPerEm on Google Fonts. (issue #2185)

### Other relevant code changes
  - **[setup.py]:** display README.md as long-description on PyPI webpage. (issue #2225)
  - **[README.md]:** mention our new developer chat channel at https://gitter.im/fontbakery/Lobby
  - **[Dependencies]:** The following 2 modules are actually needed by fontTools: fs and unicodedata2.


## 0.6.3 (2018-Nov-26)
### Bug fixes
  - **[GHMarkdown output]:** PR #2167 (__str__ for Section and Check) was reverted because it was causing the ghmarkdown output to crash. We may get back to it later, but being more careful about the side effects of it. (issue #2194)
  - **[com.google.fonts/check/028]:** Also search for a license file on the git-repo rootdir if the font project is in a repo. (issue #2087)
  - **[com.google.fonts/check/062]:** fix a typo leading to a bad string formatting syntax crash. (issue #2183)
  - **[code-test: check/154]:** Fixed the code-test and made it safer under eventual conectivity issues. (issue #1712)

### Changes to existing checks
  - **[com.google.fonts/check/ttx_roundtrip]:** Improved the FAIL message to give the users a hint about what could have gone wrong. The most likely reason is a shortcoming on fonttools that makes TTX generate corrupt XML files when dealing with contol code chars in the name table. (issue #2212)
  - **[com.google.fonts/check/001]:** Accept variable font filenames with Roman/Italic suffixes (issue #2214)
  - **[com.google.fonts/check/034]:** Downgrade xAvgWidth check from FAIL to WARN since sometimes it diverges from GlyphsApp. Also, it seems that the value is not actually used on relevant programs. I still want to clarify what's going on with GlyphsApp calculations of this value. Once that's figured out, we may redefine the severity of the check once again. (issue #2095)
  - **[com.google.fonts/check/097]:** Accept variable font filenames with Roman/Italic suffixes (issue #2214)
  - **[com.google.fonts/check/102]:** Check for consistency of copyright notice strings on both METADATA.pb and on name table entries. (issue #2210)
  - **[com.google.fonts/check/105]:** Accept variable font filenames with Roman/Italic suffixes (issue #2214)


## 0.6.2 (2018-Nov-19)
### New checks
  - **[com.google.fonts/check/ftxvalidator_is_available]:** Detects whether the ftxvalidator is installed on the system or not.

### Bug fixes
  - **[com.google.fonts/check/098]:** In some cases the check did not yield any result. (issue #2206)
  - **[com.google.fonts/check/ttx_roundtrip]:** Delete temporary XML that is generated by the TTX round-tripping check. (issue #2193)
  - **[com.google.fonts/check/119]:** Fix `'msg'` referenced before assignment (issue #2201)

### Changes to existing checks
  - **[com.google.fonts/check/130]:** update italic angle check with "over -30 degrees" FAIL and "over -20 degrees" WARN (#2197)
  - **[com.google.fonts/check/ttx_roundtrip]:** Emit a FAIL when TTX roundtripping results in a parsing error (ExpatError) since a malformed XML most likely means an issue with the font. (issue #2205)


## 0.6.1 (2018-Nov-11)
### New checks
  - **['com.google.fonts/check/aat']:** "Are there unwanted Apple tables?" (PR #2190)

### Bug fixes
  - **[com.google.fonts/check/fontbakery_version]:** Fix crash
  - **[com.google.fonts/check/153]:** Fix expected contour count for glyphs zerowidthjoiner(uni200D) and zerowidthnonjoiner(uni200C) from 1 to 0

### Changes to existing checks
  - **[com.google.fonts/check/053]**: Clarify unwanted tables


## 0.6.0 (2018-Nov-08)
### Noteworthy changes
  - Now we have our documentation hosted at https://fontbakery.readthedocs.io/
  - Limit ammount of details printed by fontval checks and group fontval checks to make their data more readable.
  - Print Font Bakery version on the header of Markdown reports, so that we know if a report was generated with an old version. (issue #2133)
  - Add 'axes' field to protocol-buffer schema
  - moving FontVal wrapper to a separate spec (issue #2169)
  - Added a CODE_OF_CONDUCT.md

### new checks
  - **[com.google.fonts/check/vttclean]:** There must not be VTT Talk sources in the font. (issue #2059)
  - **[com.google.fonts/check/varfont/has_HVAR]:** Var Fonts have HVAR table to avoid costly text-layout operations on some platforms. (issue #2119)
  - **[com.google.fonts/check/varfont/has_MVAR] (but temporarily disabled):** Var Fonts must have an MVAR table layout-software depend on it. (issue #2118)
  - **[com.google.fonts/check/fontbakery_version]:** A new 'meta' check to ensure Font Bakery is up-to-date so that we avoid relying on out-dated checking routines. (issue #2093)

### modifications to existing checks
  - Correct the error message for the check for identical glyph names. Avialable and missing style names were swapped.
  - Mute FVal E5200 (based on outdated OT spec) for var fonts. (issue #2109)
  - FontVal outline intersection checks should not run for VF. Variable Fonts typically have lots of intersecting contours and components.
  - Adopt FVal W0022 rationale for com.google.fonts/check/052 and disable this FontVal check as it is already covered by check/052 routines.
  - disable FVal check W0020: "Tables are not in optimal order" (fixes issue #2105)
  - Improve rationale for com.google.fonts/check/058
  - check/158: use Message obj to differentiate kinds of FAILs (issue #1974)
  - check/158: test the PASS scenarios for full 18-style family (issue #1974)
  - factor out "style_with_spaces" as a condition. (issue #1974)
  - test FAIL "invalid-entry" on check/158 (issue #1974)
  - test FAIL "bad-familyname" on check/158 (issue #1974)
  - Disable FontVal E4012 (GDEF header v1.3 not yet recognized) (issue #2131)
  - skip check/072 if font is VTT hinted (issue #2139)
  - do not run check/046 on CFF fonts because the helper method `glyph_has_ink` directly references `glyf`. In the future we may refactor it to also deal with CFF fonts. (issue #1994)
  - com.google.fonts/check/018: Downgrade archVendID to WARN
  - com.google.fonts/check/042: Add rationale. (issue #2157)

### Much more funky details...
  This is just a copy of several git log messages. Ideally I shuld clean these up for the sake of clarity...
  - ufo_sources: put existing checks into own section. Using the section name in reports requires using sensible section names.
  - [snippets] fontbakery-check-upstream.py added. This script will allow users to run fontbakery on an upstream github repository. The user has to provide the repo url and the directory containing the ttfs.
  - add code-test and bugfix check/162. Now the check ensures no ribbi font has a nameID=17 and all non-ribbi fonts have it and that it has a correct value. If any of the above is not true, the check emits a FAIL. (issue #1974)
  - add code-test and bugfix check/161. Now the check ensures no ribbi font has a nameID=16 and all non-ribbi fonts have it and that it has a correct value. If any of the above is not true, the check emits a FAIL. (issue #1974)
  - Bump up requests version to mitigate CVE
  - [googlefonts.py] modify ttfa param testing string literal. See https://github.com/googlefonts/fontbakery/pull/2116#issuecomment-431725719
  - Do not check the ttfautohint params if font is not hinted. Skip the com.google.fonts/check/has_ttfautohint_params test if the font is not hinted using ttfautohint
  - fix implementation of blocklisting of FontVal checks (follow up for PRs #2102 and #2104)
  - Add comments to fontval check downgrades and silencing and also fix the implementation of silencing them. (issue #2102)
  - com.google.fonts/check/037: Downgrade missing Mac name table records to warn. Fontmake does not generate mac name table records. Apparently, they're not needed, https://github.com/googlei18n/fontmake/issues/414
  - Decode ufolint output for better text display
  - Remove unnecessary dependencies. Custom Freetype no longer needed because we use Hintak's latest binaries for Ms Font Validator.
  - com.google.fonts/check/037: Simplify Ms Font Val subprocess call. In Windows, a .exe can be run without specifying the .exe extension. Therefore all three platforms can run FontValidator using the same call.
  - travis: Download and install Ms FontValidator
  - Raise NotImplementedError if user's system is not Unix based or Win
  - Run FontValidator.exe if user's OS is Win
  - Improve Font Validator installation and install instructions
    - Removed prebuilt FontVal. Use Hintak's binaries instead.
    - Drop render tests. Diffbrowsers should be used.
    - Added instructions for MAC and GNU Linux
  - [prebuilt] remove ots-sanitize binary. Transitioned to opentype-sanitizer in #2092
  - implement code-test for com.google.fonts/check/157 and bugfix 157 and 158 (were reporting PASS even when FAILing) (issue #1974)
  - specify familyname and familyname_with_spaces as conditions to all checks that rely on those. Otherwise non-cannonical filenames could lead to fontbakery ERRORs. (issue #1974)
  - fix code-test for com.google.fonts/check/156 (issue #1974)
  - INSTALL_*.md: remove ots installation instructions, no longer needed as we install it automatically via pip now
  - general_test.py: test ots with invalid file
  - use ots.sanitize() instead of subprocess in check036
  - setup.py: add opentype-sanitizer to install_requires
  - fix check/028 & add a test for family_directory condition. Now a license file on the current working directory is properly detected. (issue #2087)
  - Remove printing of number of checks in sections
  - Remove Python 2 compatibility remnant
  - check_specification: Use CheckRunner directly instead of runner_factory
  - Add check in/exclude test for no in/excluding
  - Python 3 does not need explicit derivation from object
  - improving the comments in code-test/008 so that it can be used as a didactic example of the purpose of code-tests.
  - Avoid private attribute in test
  - Add test for check selection
  - Make in/exclude check parameters fuzzy
  - Only ignore deprecation warnings from (from|to)string
  - Mute deprecation warnings. Temporarily solves issue #2079
  - Add tests for loading specifications without errors
  - Move vtt_talk_sources to shared conditions
  - PriorityLevel enum (issue #2071)
  - remove PLATID_STR and NAMEID_STR as now those strings can be directly infered from the corresponding enum entries. Thanks for the tip, Nikolaus Waxweiler! (issue #2071)
  - MacStyle and FsSelection enums (issue #2071)
  - PANOSE_Proportion and IsFixedWidth enums (issue #2071)
  - PlatformID and *EncondingID enums (issue #2071)
  - using an enum for the NameIDs (issue #2071)
  - print messages telling the user where JSON and Markdown reports were saved to. (issue #2050)
  - Add code-tests to ttx roundtrip check and fix issue #2048 by not checking ttx roundtripping on fonts that did not yet have VTT Talk sources cleaned out of its TSI* tables (this should always be done prior to release).
  - Add `__main__` entry point. Makes it possible to run fontbakery from `python -m fontbakery`. Useful if Python script path not in PATH.
  - Skip TTF-only checks for OTF fonts (issue #2040)
  - bump up fontTools version requirement due to our usage of the getBestCmap method. (issue #2043)
  - [specifications/googlefonts] condition github_gfonts_ttFont it is LICENSE.txt for apache
  - [specifications/googlefonts] condition registered_vendor_ids open file as utf-8
  - [specifications/general] fix condition fontforge_check_results for python3 usage (bytes to string)
  - [INSTALL.md] added removal steps for ots zip archive file and archive directory
  - [INSTALL.md] modify ots-sanitize installation approach (issue #2041)


## 0.5.1 (2018-Aug-31)
This release-cycle focused on addressing the issues brought up by attendees at the MFDOS - Multiple Font Distributors Onboarding Summit- an event organized by Dave Crossland during TypeCon 2018 in Portland, Oregon.

More info on MFDOS is available at: https://github.com/davelab6/mfdos

### Release highlights & new features / noteworthy bugfixes
  - Added a --version command line switch.
  - We're now using ttfautohint-py to ensure users always run the latest available version.
  - **[BUGFIX]:** Only run regression checks if family is on GF (There was a bug in the implementation that was causing HTTP Errors since it was attempting to fetch the files even though they're not listed on the gfonts API).
  - **[BUGFIX]:** Access kern data and ligatures by looking up features in order to find the correct Lookup entries with the data. Previous implentation was buggy because it included all lookups regardless of whether they were referenced by the specific features or not, resulting in non-sensical FAIL messages in the caret-positioning and ligature related checks.
  - **[INSTALL.md]:** include macOS >= 10.13 for ftxvalidator install docs.

### New dependencies
  - **ttfautohint-py** from PyPI

### deprecated dependencies
  - A system-wide install of ttfautohint is not needed anymore. The ttfautohint-py package from PyPI includes its own ttfautohint together with the python wrapper.

### New checks
  - **[com.google.fonts/check/has_ttfautohint_params]:** "Font has ttfautohint parameters." (issue #1773)

### Deprecated checks:
  - **[com.google.fonts/check/080]** METADATA.pb: Ensure designer simple short name.

### Changes to existing checks
  - **[com.google.fonts/check/044]:** Split code-test and check_parse_version_string function.
  - **[com.google.fonts/check/044]:** Accept rounding fontRevision due to bad interpretations of float values causing false-FAILs (such as 1.001 being interpreted as 1.00099).
  - **[com.google.fonts/check/054]:** Simplified ttfautohint-related checks and implemented their code-tests
  - **[com.google.fonts/check/056]:** Simplified ttfautohint-related checks and implemented their code-tests
  - **[com.google.fonts/check/058]:** Add .ttfautohint glyph to valid glyphs.
  - **[com.google.fonts/check/062]:** Improved verbosity of the gasp-table check
  - **[com.google.fonts/check/062]:** Do not fail or error on absence of 'gasp' table if font contains a 'CFF' or 'CFF2' table.
  - **[com.google.fonts/check/064]:** Fixed buggy implementations of ligatures and caret positions checks.
  - **[com.google.fonts/check/065]:** Fixed buggy implementations of ligatures and caret positions checks.
  - **[com.google.fonts/check/153]:** Do not fail or error on absence of 'glyf' table if font contains a 'CFF' or 'CFF2' table.
  - **[com.google.fonts/check/153]:** Fix typos: change "counters" to "contours".
  - **[com.google.fonts/check/155]:** Added K2D as yet another familyname "camelcase" exception
  - **[com.google.fonts/check/180]:** Do not fail or error on absence of 'loca' table if font contains a 'CFF' or 'CFF2' table.

### Code-Test coverage
  - We currently have code-tests covering 59% of Font Bakery's codebase.


## 0.5.0 (2018-Jul-31)
### Release highlights & new features
  - focused on overall bugfixing and improving codebase test-coverage.
  - first Python 3-only release.
  - We've got a cupcake ASCII art by Tony de Marco! Cheers!!!

### New checks
  - **[com.google.fonts/check/ttx_roundtrip]:** Make sure the font roundtrips nicely on the TTX tool (issue #1763)

### Changes to existing checks
  - **[com.google.fonts/check/001]:** Added support for canonical variable font filenames
  - **[com.google.fonts/check/018]:** Update cached vendor list from microsoft
  - **[com.google.fonts/check/020]:** Move it entirely to GFonts spec and simplify the code
  - **[com.google.fonts/check/032]:** Moved to specs/googlefonts.py
                                      - updating max-length for description name entries
  - **[com.google.fonts/check/035]:** Update plist module API used
  - **[com.google.fonts/check/038]:** fontforge check (038) must only emit WARNs
  - **[com.google.fonts/check/039]:** Custom override of fontforge failure results
  - **[com.google.fonts/check/040]:** Moved to specs/googlefonts.py
  - **[com.google.fonts/check/042]:** Moved to specs/googlefonts.py
  - **[com.google.fonts/check/046]:** Only check for .notdef glyph. Previously, the OpenType spec recommended .notdef, .null, CR and space as the first four glyphs, but OpenType v1.8.0 specification removed this, .notdef is now the only recommended glyph
  - **[com.google.fonts/check/071]:** Remove "usWeight is multiple of 50" checking routine. This should focus on checking strings on the name table
  - **[com.google.fonts/check/072]:** Now emits FAILs instead of WARNs.
                                      - Moved to specs/googlefonts.py
  - **[com.google.fonts/check/090]:** bugfix (it was completely broken)

### Noteworthy bugfixes
  - fix serializer crash on py3 when using check clustering
  - decode subprocess output (fixes python3 crash on check/054)
  - fix py3 crash on check/056 The map func changed on Python 3
  - downgrade a few fval checks from FAIL to WARN
  - fix crash on checks 117 & 154 related to py3 BytesIO usage

### Code-Test coverage
  - We currently have code-tests covering 59% of Font Bakery's codebase.


## 0.4.1 (2018-May-30)
### Release highlights & new features
  - Added shorthand for running checks on the opentype specification with `fontbakery check-opentype`.
  - Added `--exclude-checkid` argument (the opposite of `--checkid`).
  - Improvements to Windows support:
    - Disable color output and progress bar on Windows by default since
      the default Windows terminal doesn't cope too well with either.
    - Also disable the progressbar on Windows.
    - And, for that reason, `--no-progress` and `--no-colors` arguments
      are not recognized anymore on Windows.
  - [checkrunner] rename `check_filter` into `check_skip_filter`, make it into a property.
  - [checkrunner] spec_imports: Try to import names as submodules if they are not attributes.

### Changes to existing checks
  - **[com.google.fonts/check/044]:** Fixed the parsing of fontRevision on the 'head' table.

### Code-Test coverage
  - We currently have code-tests covering 55% of Font Bakery's codebase.

### Miscelaneous code changes & bugfixes
  - improvements to GHMarkdown output:
    - filter the log messages within checks as well, instead of only their final status.
    - and also order them and display the emojis.
    - omit family checks section if empty (no results to display).
  - fix GHMarkdown reporter when using clustered checks (issue #1870).
  - Added loca table tests to the opentype specification.
  - General improvements to the checkrunner infrastructure.


## 0.4.0 (2018-May-16)
### Thanks!
  - Thanks a lot to all new/recent code contributors:
    - **Chris Simpkins** (`@chrissimpkins`), Source Foundry
    - **Nikolaus Waxweiler** (`@madig`), Dalton Maag
    - **Jens Kutilek** (`@jenskutilek`), https://www.kutilek.de/

### Release highlights & new features
  - First release supporting both `Python 2` and `Python 3` interpreters.
  - Automated linting and code-testing on Travis for both interpreters using tox.
  - Initial support for checking UFO sources.
  - Added a `--ghmarkdown` CLI option to output reports in GitHub Markdown format, ideal for submitting font-family pull-requests.
  - Added a `--show-sections` option to enable the printing of partial per-section check results summaries (see issue #1781).
  - Added generation of coverage reports on Travis as well, in order to aim at 100% test coverage.
  - Checks are now split and reorganized in category groupings (called "specifications" in FontBakery jargon).
  - Examples of these specifications include:
    - **(i)** generic OpenType spec checks
    - **(ii)** Google Fonts specific checks
    - and **(iii)** checks focused on aspects of individual OpenType tables
    - as well as the aforementioned **(iv)** checks for UFO sources.
  - Lasse Fister (`@graphicore`) improved the check-runner to enable easier customization of specs, with tools to remove boilerplate
    from specifications and to make maintenance easier. He also wrote technical documentation
    (available at https://github.com/googlefonts/fontbakery/blob/main/docs/writing-specifications.md)
    describing how to create Font Bakery specs with a customized set of checks.

### Code-Test coverage
  - We currently have code-tests covering 55% of Font Bakery's codebase.

### New checks
  - **[com.daltonmaag/check/ufolint]:** "Run ufolint on UFO source directory."

  - **[com.daltonmaag/check/ufo_required_fields]:** "Check that required fields are present in the UFO fontinfo.
                                                    - ufo2ft requires these info fields to compile a font binary:
                                                      unitsPerEm, ascender, descender, xHeight, capHeight and familyName."

  - **[com.daltonmaag/check/ufo_recommended_fields]:** "Check that recommended fields are present in the UFO fontinfo.
                                                       - This includes fields that should be in any production font."

  - **[com.daltonmaag/check/ufo_unnecessary_fields]:** "Check that no unnecessary fields are present in the UFO fontinfo.
                                                       - ufo2ft will generate these.
                                                       - openTypeOS2UnicodeRanges and openTypeOS2CodePageRanges are exempted
                                                         because it is useful to toggle a range when not _all_ the glyphs
                                                         in that region are present.
                                                       - year is deprecated since UFO v2."

  - **[com.google.fonts/check/167]:** "The variable font 'wght' (Weight) axis coordinate
                                       must be 400 on the 'Regular' instance:
                                       - If a variable font has a 'wght' (Weight) axis,
                                         then the coordinate of its 'Regular' instance
                                         is required to be 400."

  - **[com.google.fonts/check/168]:** "The variable font 'wdth' (Width) axis coordinate
                                       must be 100 on the 'Regular' instance:
                                       - If a variable font has a 'wdth' (Width) axis,
                                         then the coordinate of its 'Regular' instance
                                         is required to be 100."

  - **[com.google.fonts/check/169]:** "The variable font 'slnt' (Slant) axis coordinate
                                       must be zero on the 'Regular' instance:
                                       - If a variable font has a 'slnt' (Slant) axis,
                                         then the coordinate of its 'Regular' instance
                                         is required to be zero."

  - **[com.google.fonts/check/170]:** "The variable font 'ital' (Italic) axis coordinate
                                       must be zero on the 'Regular' instance:
                                       - If a variable font has a 'ital' (Italic) axis,
                                         then the coordinate of its 'Regular' instance
                                         is required to be zero."

  - **[com.google.fonts/check/171]:** "The variable font 'opsz' (Optical Size) axis coordinate
                                       should be between 9 and 13 on the 'Regular' instance:
                                       - If a variable font has a 'opsz' (Optical Size) axis,
                                         then the coordinate of its 'Regular' instance
                                         is recommended to be a value in the range 9 to 13."

  - **[com.google.fonts/check/172]:** "The variable font 'wght' (Weight) axis coordinate
                                       must be 700 on the 'Bold' instance:
                                       - The Open-Type spec's registered design-variation tag 'wght'
                                         does not specify a required value for the 'Bold' instance
                                         of a variable font. But Dave Crossland suggested that
                                         we should enforce a required value of 700 in this case."

  - **[com.google.fonts/check/173]:** "Check that advance widths cannot be inferred as negative:
                                       - Advance width values in the Horizontal Metrics (htmx)
                                         table cannot be negative since they are encoded as unsigned
                                         16-bit values. But some programs may infer and report
                                         a negative advance by looking up the x-coordinates of
                                         the glyphs directly on the glyf table.
                                       - There are reports of broken versions of Glyphs.app causing
                                         this kind of problem as reported at
                                         https://github.com/googlefonts/fontbakery/issues/1720 and
                                         https://github.com/fonttools/fonttools/pull/1198
                                       - This check detects and reports such malformed
                                         glyf table entries."
                                       (**Note:** New but disabled - See details below)

  - **[com.google.fonts/check/174]:** "Check a static ttf can be generated from a variable font:
                                       - Google Fonts may serve static fonts which have been
                                         generated from variable fonts.
                                       - This test will attempt to generate a static ttf using
                                         fontTool's varLib mutator."

### Changes to existing checks
  - **[com.google.fonts/check/008]:** Add rationale metadata &
                                      List diverging underlineThickness values across a family.
  - **[com.google.fonts/check/011]:** Display divergence on num of glyphs for all styles.
  - **[com.google.fonts/check/012]:** Verbose listing of glyphnames mismatches across families.
  - **[com.google.fonts/check/018]:** Do not require identical vendorid & manufacturer names anymore.
  - **[com.google.fonts/check/030]:** Accept Ubuntu Font License for legacy families.
  - **[com.google.fonts/check/037]:** Remove fval.xsl file after running FontValidator &
                                      FontVal may not create a HTML report, so test for it before removing it.
  - **[com.google.fonts/check/052]:** Reimplementation / Make STAT only required for variable fonts.
  - **[com.google.fonts/check/053]:** Add TSI5 table (VTT or VOLT) as unwanted
  - **[com.google.fonts/check/055]:** Add quotes to log message to remove ambiguity.
  - **[com.google.fonts/check/058]** &
    **[com.google.fonts/check/059]:** `SKIP` when post table format is 3.0, since they contain no glyph names in that table format.
  - **[com.google.fonts/check/062]:** "Is 'gasp' table set to optimize rendering?" - Improve wording of log-messages
                                       and check-results for better clarity.
  - **[com.google.fonts/check/117]:** Check version increments also on github repo. Before we were only checking on prod servers.
  - **[com.google.fonts/check/155]:** Added IBM Plex fonts to the list of exceptions of family names with spaces.
  - **[com.google.fonts/check/165]** &
    **[com.google.fonts/check/166]:** Refactoring of code dealing with font versioning (using font-v dependency).

### Deprecated checks
  - **[com.google.fonts/check/060]:** "No glyph is incorrectly named?"
                                      - The problem is already properly identified by other checks:
                                        (com.google.fonts/check/058 and com.google.fonts/check/059).

### Temporarily disabled checks
  - **[com.google.fonts/check/078]:** "glyph names do not exceed max length". Disabled until we figure out the rationale.
  - **[com.google.fonts/check/082]:** We currently lack a profiles.csv file on the google/fonts git repo, after
                                      https://github.com/google/fonts/commit/188dc570f6610ed1c7ea1aa7d6269a238d4c93ff
                                      (See issue #1728)
  - **[com.google.fonts/check/154]:** It was intermitently failing due to network instability. Needs to be redesigned.
  - **[com.google.fonts/check/173]:** (New but disabled) The initial implementation was bogus due to the way fonttools
                                      encodes the data into the TTF files and the new attempt at targetting the real
                                      problem is still not quite right.

### Miscelaneous code changes & bugfixes
  - Boilerplate code was added on the `tests/specifications/` directory documenting the requirements of all still
    unimplemented code-tests in the hope of inviting new contributions. Feel free to pick a few and submmit pull requests!
  - [condition familyname_with_spaces]: Added special case for handling font family names containing " of ".
  - Implemented is_ttf & is_cff conditions, as suggested by Lasse at issue #1797.
  - Improved MacOSX install instructions based on feedback from https://github.com/cadsondemak/Srisakdi/issues/5
  - Support uppercase '.TTF' extension. Probably a need due to Windows filesystem quirks...
  - Also support loading both TTF and OTF flavours for checking.
  - move all free-form miscelaneous check metadata into a generic misc_metadata field (see issue #1584)
  - Release procedures are now simplified with setuptools_scm
  - Fixed some crashes (See issues #1709, #1723, #1722)


## 0.3.4 (2017-Dec-22)
  - FB Dashboard-related improvements.
  - Added --list-checks command line switch to list all available checks
  - check/052: WebKit in MacOS 10.12 requires 'STAT' tables
  - restrict non-ASCII check to nameids 0 and 6 only
  - Adopted font-v python module as a dependency for managing font version strings
  - check/034: Changed calc of expected value for xAvgCharWidth
  - new check/166: ensure familynames are unique (query namecheck.fontdata.com)
  - Nomenclature change: font tests are now called "checks"
                         code-tests are now "tests"
  - All IDs were updated to use the "check" keyword such as "com.google.fonts/check/001"


## 0.3.3 (2017-Nov-23)
  - All auxiliary scripts have been moved into a separate python
    package called gftools (Google Fonts Tools) available at
    https://github.com/googlefonts/tools/ (source code repo on git) and at
    https://pypi.python.org/pypi/gftools (installable package on PyPI).
  - Fontbakery is now solely focused on font family automated quality checks.
  - new subcommand: list-italicangle (moved to gftools as well)
  - several bugfixes


## 0.3.2 (2017-Oct-11)
  - Increased code testing now covering a bit more than half of the Google Fonts suite of checks (more code testing to be done on upcoming releases).
  - overall refactoring of all check implementations so that they're all self-contained
  - updated prebuilt FVal binary (built from proper sources)
  - Added APIs used by the web dashboard and report documents
  - allowlist: a few legacy CamelCased familynames (check/109)
  - Added VTT-related tables to the list of unwanted tables (check/053)
  - fixed computation of font_metadata condition
  - fixed crash on fontbakery-check-font-version.py
  - added automated code tests for the fixer scripts
  - deprecated pyfontaine checks (132 to 151)
  - deprecated the unified name table entries check (check/017) spliting it up into new individual per-entry checks (156 to 162)
  - overall bugfixing / code-quality improvements.


## 0.3.1 (2017-Aug-11)
  - Emergencial release to address broken 0.3.0 packaging.
  - setup.py: Added modules that were missing in previous release
  - setup.py: Fix Windows pathnames
  - New check: com.google.fonts/check/155 ("Copyright notice name entry matches those on METADATA.pb ?")
  - Updated requirement: Changed Copyright Notice format requirement (regex) on com.google.fonts/check/102 ("METADATA.pb: Copyright notice matches canonical pattern ?")


## 0.3.0 (2017-Aug-08)
  - New modular architecture for our framework of font checks. (see: https://github.com/googlefonts/fontbakery/issues/1388)
  - A total of 120 GoogleFonts checks.
  - 44 code tests covering approximately a third of the code. (See: https://github.com/googlefonts/fontbakery/issues/1413)
  - Upstream checks were removed as out-of-scope (See: https://github.com/googlefonts/gf-glyphs-scripts).
  - Plenty of miscelanious fixes for checks; Overall improved reliability.<|MERGE_RESOLUTION|>--- conflicted
+++ resolved
@@ -1,17 +1,11 @@
 Below are the noteworthy changes from each release.
 A more detailed list of changes is available in the corresponding milestones for each release in the Github issue tracker (https://github.com/googlefonts/fontbakery/milestones?state=closed).
 
-<<<<<<< HEAD
-##  1.0.1 (2025-May-??)
+## Upcoming release: 1.1.0 (2025-Jul-??)
 
 ### Changes to existing checks
 ### On the Universal profile
   - **[name/family_and_style_max_length]:** Update to account for STAT table, along with recent testing and observations contributed to issue #2179
-=======
-## Upcoming release: 1.1.0 (2025-Jul-??)
-  - ...
->>>>>>> 2b130c8e
-
 
 ## 1.0.1 (2025-Jul-04)
 ### Bugfixes
