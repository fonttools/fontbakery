--- conflicted
+++ resolved
@@ -7,10 +7,6 @@
   - Fix bug in handling of `most_common_width` in `glyph_metrics_stats` which affected checking of monospaced metadata. (PR #2391)
   - Fix handling of `post.isFixedPitch` (accept any nonzero value). (PR #2392)
 
-<<<<<<< HEAD
-### Other code changes
-  - Improve emoji output of `--ghmarkdown` option, so that actual emoji appear in text editors, rather than the previous emoji names
-=======
 ### New checks
   - **[com.adobe.fonts/check/postscript_name_consistency]:** "Name table ID 6 (PostScript name) must be consistent across platforms." (PR #2394)
 
@@ -23,8 +19,8 @@
   - We temporarily disabled com.google.fonts/check/metadata/match_filename_postscript for variable fonts until we have a clear definition of the VF naming rules as discussed at https://github.com/google/fonts/issues/1817
   - We're now using portable paths on the code-tests. (issue #2398)
   - The Adobe Fonts profile now includes FontForge checks. (PR #2401)
-
->>>>>>> 5050d109
+  - Improve emoji output of `--ghmarkdown` option, so that actual emoji appear in text editors, rather than the previous emoji names (PR #2395)
+
 
 ## 0.6.12 (2019-Mar-11)
 ### Bug fixes
