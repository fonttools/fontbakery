Below are the most important changes from each release.
A more detailed list of changes is available in the corresponding milestones for each release in the Github issue tracker (https://github.com/googlefonts/fontbakery/milestones?state=closed).


## Upcoming release: 0.8.11 (2022-Oct-??)
### New Checks
#### Added to the Google Fonts Profile
  - **[com.google.fonts/check/colorfont_tables]:** Fonts must have neither or both the tables `COLR` and `SVG`. (issue #3886)
  - **[com.google.fonts/check/description/noto_has_article]:** Noto fonts must have an ARTICLE.en_us.html file. (issue #3841)
<<<<<<< HEAD
  - **[com.google.fonts/check/description/empty_glyph_on_gid1_for_colrv0]:** Ensure that GID 1 is empty to work around Windows 10 rendering bug ([gftools issue #609](https://github.com/googlefonts/gftools/issues/609))
=======
  - **[com.google.fonts/check/slant_direction]:** Check slant direction of outline to match values of slnt axis extrema. (PR #3910)
  - **[com.google.fonts/check/color_cpal_brightness]:** Warn if COLRv0 layers are colored too dark or too bright instead of foreground color. (PR #3908)
>>>>>>> 9b6a0b7b

### BugFixes
  - **[com.adobe.fonts/check/varfont/valid_default_instance_nameids]:** The check did not account for nameID 17. (issue #3895)
  - **[com.google.fonts/check/colorfont_tables]:** Check for four-digit 'SVG ' table instead of 'SVG' (PR #3903)
  - Added a `--timeout` parameter and set timeouts on all network requests. (PR #3892)

### Changes to existing checks
#### On the OpenType Profile
  - **[com.google.fonts/check/varfont/bold_wght_coord]:** The check was modified to distinguish between a font having no bold
  instance (code: `no-bold-instance`) versus having a bold instance whose wght coord != 700 (existing code `wght-not-700`). (issue #3898)

#### Overridden in the Adobe Fonts Profile
  - **[com.google.fonts/check/varfont/bold_wght_coord]:** downgrade `no-bold-instance` from FAIL to WARN. (issue #3898)


## 0.8.10 (2022-Aug-25)
### Release Notes
  - We have updated our Code of Conduct. Please read [the updated text](CODE_OF_CONDUCT.md) which corresponds to the `Contributor Covenant version 2.1` available at https://www.contributor-covenant.org/version/2/1/code_of_conduct/
  - We normalized the ordering of log messages of some more checks. To avoid imprevisibility of python set iteration, we sort them before printing. This helps to reduce diffs for people that compare subsequent runs of fontbakery on automated QA setups (issue #3654)

### New Checks
#### Added to the Adobe Fonts Profile
  - **[com.adobe.fonts/check/unsupported_tables]:** Verifies if fonts contain any tables not supported by Adobe Fonts' font-processing pipeline (PR #3870)

#### Added to the Google Fonts Profile
  - **[com.google.fonts/check/font_names]:** Ensure font names match our specification (PR #3800)
  - **[com.google.fonts/check/fvar_instances]:** Ensure fvar instances match our specification (PR #3800)
  - **[com.google.fonts/check/STAT]:** Ensure fonts have compulsory STAT table axis values (PR #3800)
  - **[com.google.fonts/check/description/valid_html]:** Fix parser to accept ampersand character in DESCRIPTION files. (issue #3840)

### Deprecated Checks
#### Removed from the Google Fonts Profile
  - **[com.google.fonts/check/description_max_length]**: Recent requirement from GF marketing team is to remove character limit on description. GF specimen page has been updated to allow bigger description text from designers. (issue #3829)

### Migrations
#### To the `Universal` profile
  - **[com.google.fonts/check/whitespace_widths]:** moved from `OpenType` profile. Also added rationale text. (issue #3843)

### BugFixes
  - **[com.google.fonts/check/unreachable_glyphs]:** Fix crash by adding support for color-font legacy COLR v0 format. (issue #3850)
  - Fixed bug on `fontbakery_version` check so that it now understands that v0.x.9 is older than v0.x.10 (issue #3813)
  - Fixed `fontbakery.profiles.shared_conditions.*_*_coord` functions so they work on Italic fonts (issue #3828, PR #3834)
  - **[com.fontwerk/check/weight_class_fvar]:** Fixed ERROR result as the check did not yield any status when a variable font had no `wght` axis. (PR #3866)
  - **[com.google.fonts/check/varfont_duplicate_instance_names]:** Fixed crash caused by trying to decode a non-existant `name`-table record. (PR #3866)
  - **[com.google.fonts/check/linegaps]:** Fixed crash by checking for the existence of tables required by the check before accessing them. (issue #3656, PR #3866)
  - **[com.google.fonts/check/maxadvancewidth]:** Fixed crash by checking for the existence of tables required by the check before accessing them. (issue #3656, PR #3866)
  - **[com.google.fonts/check/unexpected_subtables]:** Fixed crash by checking for the existence of `OS/2` table required by `is_cjk_font` condition before accessing it. (PR #3866)
  - **[com.adobe.fonts/check/varfont/valid_axis_nameid]:** Fixed ERROR result as the check did not yield any status when a variable font had no `name` table. (PR #3866)
  - **[com.adobe.fonts/check/varfont/valid_subfamily_nameid]:** Fixed ERROR result as the check did not yield any status when a variable font had no `name` table. (PR #3866)
  - **[com.adobe.fonts/check/varfont/valid_postscript_nameid]:** Fixed ERROR result as the check did not yield any status when a variable font had no `name` table. (PR #3866)
  - **[com.adobe.fonts/check/varfont/valid_default_instance_nameids]:** Fixed ERROR result as the check did not yield any status when a variable font had no `name` table. (PR #3866)
  - **[com.adobe.fonts/check/varfont/distinct_instance_records]:** Fixed ERROR result as the check did not yield any status when a variable font had no `name` table. (PR #3866)

### Changes to existing checks
#### On the Adobe Fonts Profile
  - **[com.google.fonts/check/cmap/unexpected_subtables]:** This check from the Noto Fonts profile was disabled; CJK vendors still include Macintosh format 2 subtables in their fonts (PR #3870)
  - **[com.google.fonts/check/os2_metrics_match_hhea]:** Mismatches of `lineGap` values were downgraded from FAIL to WARN (PR #3870)
  - **[com.google.fonts/check/name/match_familyname_fullfont]:** This check from the OpenType profile was overridden and downgraded from FAIL to WARN. Many OpenType-CFF fonts in circulation are built with the Microsoft platform Full font name string identical to the PostScript FontName in the CFF Name INDEX. This practice was documented in the OpenType specification up until version 1.5 (PR #3870)
  - **[com.google.fonts/check/name/trailing_spaces]:** This check from the Universal profile was overridden and downgraded from FAIL to WARN (PR #3870)
  - **[com.google.fonts/check/unwanted_tables]:** This check from the Universal profile was replaced by the new `com.adobe.fonts/check/unsupported_tables` check (PR #3870)
  - **[com.adobe.fonts/check/nameid_1_win_english]:** Replaced ERROR status by FAIL status (PR #3870)
  - **[com.adobe.fonts/check/freetype_rasterizer]:** Replaced ERROR status by FAIL status (PR #3870)

#### On the Google Fonts Profile
  - **[com.google.fonts/check/glyph_coverage]:** Ensure check doesn't error when font contains all required encoded glyphs (PR #3833)
  - **[com.google.fonts/check/mandatory_avar_table]:** Downgrade it to a mere WARN, even though it is still a high-priority one. (issue #3100)
  - **[com.fontwerk/check/inconsistencies_between_fvar_stat]:** Do not raise an error if font is missing AxisValues (issue #3848 PR #3849)
  - **[com.adobe.fonts/check/stat_has_axis_value_tables]:** Do not raise an error if font is missing AxisValues (issue #3848 PR #3849)
  - **[com.google.fonts/check/name/familyname]:** Removed due to new `font_names` check (PR #3800)
  - **[com.google.fonts/check/name/subfamilyname]:** Removed due to new `font_names` check (PR #3800)
  - **[com.google.fonts/check/name/fullfontname]:** Removed due to new `font_names` check (PR #3800)
  - **[com.google.fonts/check/name/postscriptname]:** Removed due to new `font_names` check (PR #3800)
  - **[com.google.fonts/check/name/typographicfamilyname]:** Removed due to new `font_names` check (PR #3800)
  - **[com.google.fonts/check/name/typographicsubfamilyname]:** Removed due to new `font_names` check (PR #3800)
  - **[com.google.fonts/check/varfont_has_instances]:** Removed due to new `fvar_instances` check (PR #3800)
  - **[com.google.fonts/check/varfont_weight_instances]:** Removed due to new `fvar_instances` check (PR #3800)
  - **[com.google.fonts/check/varfont_instance_coordinates]:** Removed due to new `fvar_instances` check (PR #3800)
  - **[com.google.fonts/check/varfont_instance_names]:** Removed due to new `fvar_instances` check (PR #3800)
  - **[com.adobe.fonts/check/freetype_rasterizer]:** Override this check to make it mandatory for Google Fonts, emitting a FAIL if freetype is not installed, instead of silently skipping. (issue #3871)

#### On the OpenType Profile
  - **[com.adobe.fonts/check/varfont/valid_default_instance_nameids]:** Relaxed the implementation to compare name values, not strictly IDs. (PR #3821)

#### On the Universal Profile
  - **[com.google.fonts/check/unreachable_glyphs]:** Do not report glyphs referenced in color fonts graphic compositions on the COLR table as missing. (issue #3837)


## 0.8.9 (2022-Jun-16)
### Noteworthy code-changes
  - Improve implementation of `is_italic` condition and provide an `is_bold` counterpart (issue #3693)
  - Nicer cancellation for terminal runner. (issue #3672)
  - The CheckTester class now takes into account the check's own `conditions`. (PR #3766)
  - Windows Terminal displays colors fine. We can now remove the win32 workaround. (issue #3779)
  - On the `Google Fonts` profile, the lists of exceptions for **Reserved Font Names (RFN)** and **CamelCased family names**, are now placed on separate txt files (`Lib/fontbakery/data/googlefonts/*_exceptions.txt`) to facilitate their future editing. (issue #3707)
  - The FontVal checks report will be written to a temporary directory now, making it safe to run the checks in parallel on multiple fonts.
  - Updated the Google Fonts metadata proto format.
  - Always read regression shaping JSON files as UTF-8 text. Windows may otherwise use a different default encoding.

### BugFixes
  - Users reading markdown reports are now directed to the "stable" version of our ReadTheDocs documentation instead of the "latest" (git dev) one. (issue #3677)
  - Improve rendering of bullet lists (issue #3691 & PR #3741)
  - fix crash on terminal reporter on specific Windows paths with backslashes (issue #3750)

### Changes to existing checks
#### On the Universal Profile
  - **[com.google.fonts/check/valid_glyphnames]:** Ignore colored .notdef glyphs (PR #3807)
  - **[com.google.fonts/check/name/rfn]:** Do not FAIL if an RFN is found but referencing a familyname that differs frmo the currently used name. Just emit an WARN message instead, so that we're careful with font naming. (PR #3739)
  - **[com.google.fonts/check/varfont/unsupported_axes]:** Allow slnt axis (PR #3795)
  - **[com.google.fonts/check/dotted_circle]:** Fix ERROR on fonts without GlyphClassDef.classDefs (issue #3736)
  - **[com.google.fonts/check/transformed_components]:** Check for any component transformation only if font is hinted, otherwise check only for flipped contour direction (one transformation dimension is flipped while the other isn't)
  - **[com.google.fonts/check/gpos7]:** Previously we checked for the existence of GSUB 5 lookups in the erroneous belief that they were not supported; GPOS 7 lookups are not supported in CoreText, but GSUB 5 lookups are fine. (issue #3689)
  - **[com.google.fonts/check/required_tables]:** CFF/CFF2 fonts are now checked instead of skipped. (PR #3742)
  - **[com.google.fonts/check/family/win_ascent_and_descent]:** Fixed the parameter used in the FAIL message that is issued when the value of `usWinAscent` is too large. (PR #3745)
  - **[com.google.fonts/check/fontbakery_version]:** A change introduced in #3432 made this check always be skipped; that's now fixed. (issue #3576)
  - **[com.google.fonts/check/fontbakery_version]:** If the request to PyPI.org is not successful (due to host errors, or lack of internet connection), the check fails. (PR #3756)
  - **[com.google.fonts/check/os2_metrics_match_hhea]:** Included lineGap in comparison
  - **[com.google.fonts/check/family/vertical_metrics]:** Included hhea.lineGap in comparison
  - **[com.google.fonts/check/superfamily/vertical_metrics]:** Included hhea.lineGap in comparison
  - **[com.google.fonts/check/contour_count]:** U+0024 DOLLAR SIGN can also have 5 contours, to support glyphs with two strokes. (issue #3780)

#### On the OpenType Profile
  - **[com.google.fonts/check/name/match_familyname_fullfont]:** The check was completely rewritten; it now correctly compares full name and family name strings that are from the same platform, same encoding, and same language. (PR #3747)
  - **[com.google.fonts/check/name/match_familyname_fullfont]:** Added rationale text contibuted by Adam Twardoch (issue #3754)

#### On the Adobe Fonts Profile
  - The profile was updated to exercise only an explicit set of checks, making it impossible for checks from imported profiles to sneak-in unnoticed. As a result, the set of checks that are run now is somewhat different from previous Font Bakery releases. For example, UFO- and designspace-related checks are no longer attempted; and outline and shaping checks are excluded as well. In addition to pairing down the set of checks inherited from the Universal profile, an effort was made to enable specific checks from other profiles such as Fontwerk, GoogleFonts, and Noto Fonts. (PR #3743)
  - **[com.adobe.fonts/check/find_empty_letters]:** Was downgraded to WARN only for a specific set of Korean hangul syllable characters, which are known to be included in fonts as a workaround to undesired behavior from InDesign's Korean IME (Input Method Editor). More details available at issue #2894. (PR #3744)
  - **[com.adobe.fonts/check/freetype_rasterizer]:** This check from the Universal profile is overridden to yield ERROR if FreeType is not installed, ensuring that the check isn't skipped. (PR #3745)
  - **[com.google.fonts/check/family/win_ascent_and_descent]:** This check from the Universal profile is now overridden to yield just WARN instead of FAIL. (PR #3745)
  - **[com.google.fonts/check/os2_metrics_match_hhea]:** This check from the Universal profile is now overridden to yield just WARN instead of FAIL. (PR #3745)
  - **[com.google.fonts/check/fontbakery_version]:** This check from the Universal profile is overridden to be skipped instead of failing, when the user's internet connection isn't functional. (PR #3756)

#### On the Google Fonts Profile
  - **[com.google.fonts/check/unitsperem]:** Auto-SKIP this check inherited from the OpenType profile because Google Fonts has a stricter policy which is enforced by **com.google.fonts/check/unitsperem_strict** (issue #3622)
  - **[com.google.fonts/check/license/OFL_copyright]:** Improve wording of log message to clarify its meaning. It was too easy to think that the displayed copyright string (read from the font binary and reported for reference) was an example of the actually expected string format. (issue #3674)
  - **[com.google.fonts/check/cjk_vertical_metrics_regressions]:** Round calculation of expected sTypoAscender and sTypoDescender values (issue #3645)
  - **[com.google.fonts/check/name/familyname]:** Don't validate localized name table entries compared to the expected English names derived from the font filename (issue #3089)
  - **[com.google.fonts/check/glyph_coverage]:** Check all fonts against all glyphsets and report any glyphsets which are partially filled (PR #3775)

#### On the Fontwerk Profile
  - Added a few more checks to the `CHECKS_NOT_TO_INCLUDE` list. These are checks (most of them from the Google Fonts profile) that Fontwerk is not interested in including in its vendor-specific profile.

### New Checks
#### Added to the Adobe Fonts Profile
  - **[com.adobe.fonts/check/nameid_1_win_english]:** Validates that the font has a good nameID 1, Windows/Unicode/US-English `name` table record. (issue #3714)

#### Added to the Google Fonts Profile
  - **[com.google.fonts/check/vertical_metrics]:** Similar to `cjk_vertical_metrics`, this check enforces Google Fonts’ general vertical metrics specifications.

#### Added to the Noto Fonts Profile
  - The majority of checks from the Google Fonts profile have been added. (PR #3681)
  - **[com.google.fonts/check/name/noto_manufacturer]:** Checks for a known manufacturer name and correct designer URL in the name table. (PR #3681)
  - **[com.google.fonts/check/name/noto_designer]:** Checks for a known designer name. (PR #3681)
  - **[com.google.fonts/check/name/noto_trademark]:** Checks that the trademark entry in the name table is correct. (PR #3681)
  - **[com.google.fonts/check/cmap/format_12]:** Checks that format 12 cmap tables are used appropriately. (PR #3681)
  - **[com.google.fonts/check/os2/noto_vendor]:** Checks that the vendor ID in the OS/2 table is set to GOOG. (PR #3681)
  - **[com.google.fonts/check/hmtx/encoded_latin_digits]:** Checks that any encoded Latin digits have equal advance width. (PR #3681)
  - **[com.google.fonts/check/hmtx/comma_period]:** Checks that the comma and period glyphs have the same advance width as each other. (PR #3681)
  - **[com.google.fonts/check/hmtx/whitespace_advances]:** Checks that whitespace glyphs have expected advance widths. (PR #3681)
  - **[com.google.fonts/check/cmap/alien_codepoints]:** Checks that there are no surrogate pair or private use area codepoints encoded in the cmap table. (PR #3681)

#### Added to the OpenType Profile
  - **[com.adobe.fonts/check/stat_has_axis_value_tables]:** Validates that STAT table has Axis Value tables. (issue #3090)
  - **[com.adobe.fonts/check/varfont/valid_axis_nameid]:** Validates that the value of axisNameID used by each VariationAxisRecord is greater than 255 and less than 32768. (issue #3702)
  - **[com.adobe.fonts/check/varfont/valid_subfamily_nameid]:** Validates that the value of subfamilyNameID used by each InstanceRecord is 2, 17, or greater than 255 and less than 32768. (issue #3703)
  - **[com.adobe.fonts/check/varfont/valid_postscript_nameid]:** Validates that the value of postScriptNameID used by each InstanceRecord is 6, 0xFFFF, or greater than 255 and less than 32768. (issue #3704)
  - **[com.adobe.fonts/check/varfont/valid_default_instance_nameids]:** Validates that when an instance record is included for the default instance, its subfamilyNameID value is set to either 2 or 17, and its postScriptNameID value is set to 6. (issue #3708)
  - **[com.adobe.fonts/check/varfont/same_size_instance_records]:** Validates that all of the instance records in a given font have the same size, with all either including or omitting the postScriptNameID field. (issue #3705)
  - **[com.adobe.fonts/check/varfont/distinct_instance_records]:** Validates that all of the instance records in a given font have distinct data. (issue #3706)

#### Added to the Universal Profile
  - **[com.adobe.fonts/check/freetype_rasterizer]:** Checks that the font can be rasterized by FreeType. (issue #3642)
  - **[com.adobe.fonts/check/sfnt_version]:** Ensures the font has the proper sfntVersion value. (issue #3388)


## 0.8.8 (2022-Mar-23)
### Noteworthy code-changes
  - On the GitHub Markdown reporter, checks which produce all the same output for a range of fonts are now automatically clustered into a family check result. (PR #3610)
  - More cosmetic improvements to the GitHub Markdown reporter. (PR #3647)
  - Use the new `axisregistry` python module (Google Fonts Variable Font Axis Registry data-set) to eliminate code & data duplication across tools and repos (issue #3633)

### BugFixes
  - Fixed broken parsing at `@condition def production_metadata()` (issue #3661)

### New Checks
#### Added to the FontWerk Profile
  - **[com.fontwerk/check/inconsistencies_between_fvar_stat]:** Check for inconsistencies in names and values between the fvar instances and STAT table which may cause issues in apps like Adobe InDesign. (PR #3636)
  - **[com.fontwerk/check/style_linking]:** Look for possible style linking issues. (PR #3649)

#### Added to the Google Fonts Profile
  - **[com.google.fonts/check/metadata/category_hints]:** Check if category on METADATA.pb matches what can be inferred from keywords in the family name. (issue #3624)

#### Added to the Universal Profile
  - **[com.google.fonts/check/gsub5_gpos7]:** Check if font contains any GSUB 5 or GPOS 7 lookups which are not widely supported. (issue #3643)

### Changes to existing checks
#### On the Universal Profile
  - **[com.google.fonts/check/dotted_circle]:** Fix ERROR by adding safeguard conditional on `is_complex_shaper_font` function. (issue #3640)
  - **[com.google.fonts/check/repo/upstream_yaml_has_required_fields]:** Remove repository_url field check since METADATA.pb files now include the source field. (issue #3618)

#### On the OpenType Profile
  - **[com.google.fonts/check/post_table_version]:** Updated policy on acceptable post table version. Downgraded the check from FAIL to WARN-level (according to discussions at issue #3635)

#### On the Google Fonts Profile
  - **[com.google.fonts/check/metadata/can_render_samples]:** Check that the fonts can render the sample texts for all languages specified on METADATA.pb, by using the new `gflanguages` module (issue #3605)


## 0.8.7 (2022-Feb-17)
### Noteworthy code-changes
  - The `--succinct` flag now generates succinct HTML and MD reports. (PR #3608)

### New Checks
#### Added to the Fontwerk Profile
  - Include most of the `googlefonts` profile checks. (PR #3579)
  - **[com.fontwerk/check/vendor_id]:** Vendor ID must be 'WERK' on FontWerk fonts. (PR #3579)
  - **[com.fontwerk/check/weight_class_fvar]:** usWeightclass must match fvar default value. (PR #3579)

#### Added to the Universal Profile
  - **[com.google.fonts/check/dotted_circle]:** Check dotted circle is present and correct (issue #3600)

### Changes to existing checks
#### On the Google Fonts Profile
  - **[com.google.fonts/check/name/familyname]:** Consider camel-case exceptions (issue #3584)
  - **[com.google.fonts/check/name/fullfontname]:** Consider camel-case exceptions (issue #3584)
  - **[com.google.fonts/check/glyph_coverage]:** Use the correct nam-file for checking coverage of the GF-latin-core glyphset (issue #3583)
  - **[com.google.fonts/check/font_copyright]:** Allow Google LLC copyright. These are use in Noto fonts. (PR #3607)
  - **[com.google.fonts/check/license/OFL_copyright]:** Re-use expected copyright format. (PR #3607)
  - **[com.google.fonts/check/metadata/reserved_font_name]:** Added support for an RFN Exception allow-list, but it is kept empty for now while we review potential exceptions (issues #3589 and #3612)
  - **[com.google.fonts/check/name/rfn]:** RFN Exception allow-list (same as above)

### Migrations
#### To the `Universal` profile
  - **[com.google.fonts/check/transformed_components]:** moved from `Google Fonts` profile. It is not strictly a Google Fonts related check as transformed components cause problems in various rendering environments. (issue #3588)


## 0.8.6 (2022-Jan-29)
### Noteworthy code-changes
  - We now ensure that version 0.4.0 of our `collidoscope` dependency is not used because it had a bug that failed to detect an `ïï` collision on Nunito Black. (issues #3556)

### New Profile
  - Olli Meier (@moontypespace) contributed a new profile for Fontwerk, https://fontwerk.com/ (PR #3546)

### New Checks
#### Added to the Fontwerk Profile
  - **[com.fontwerk/check/no_mac_entries]:** Check if font has Mac name table entries (platform=1) (PR #3545)

#### Added to the Universal Profile
  - **[com.google.fonts/check/designspace_has_sources]:** Check that all sources in a designspace can be loaded successfully. (PR #3168)
  - **[com.google.fonts/check/designspace_has_default_master]:** Check that a default master is defined. (PR #3168)
  - **[com.google.fonts/check/designspace_has_consistent_glyphset]:** Check that non-default masters do not contain glyphs not found in the default master. (PR #3168)
  - **[com.google.fonts/check/designspace_has_consistent_codepoints]:** Check that Unicode assignments are consistent between masters. (PR #3168)

### Changes to existing checks
#### On the Opentype Profile
  - **[com.google.fonts/check/monospace]:** Update PANOSE requirements for monospaced fonts based on comments by Thomas Phinney (@tphinney) (issue #2857)

#### On the Google Fonts Profile
  - **[com.google.fonts/check/name/rfn]:** If the OFL text is included in a name table entry, the check should not FAIL, as the full license text contains the term 'Reserved Font Name', which in this case is OK. (issue #3542)
  - **[com.google.fonts/check/layout_valid_feature_tags]:** Allow 'HARF' and 'BUZZ' tags. (issue #3368)
  - **[com.google.fonts/check/glyph_coverage]:** Fix ERROR. (issue #3551)
  - **[com.google.fonts/check/repo/sample_image]:** Declare conditions so that font repos lacking a README.md file will skip this check. (issue #3559)
  - **[com.google.fonts/check/metadata/unsupported_subsets]:** Declare conditions so that font repos lacking a METADATA.pb file will skip this check. (issue #3564)
  - **[com.google.fonts/check/varfont/grade_reflow]:** fix AttributeError: `'NoneType'` object has no attribute `'StartSize'` (issue #3566)
  - **[com.google.fonts/check/varfont/grade_reflow]:** Cleanup log message output: use a set (instead of a list) in order to eliminate multiple reporting of the same glyphs (issue #3561)
  - **[com.google.fonts/check/metadata/os2_weightclass]:** Improve wording of log messages to make the reasoning of expected values clearer to the users (issue #2935)


## 0.8.5 (2022-Jan-13)
### Noteworthy code-changes
  - New command line flag: `-F, --full-list` to print full lists (`pretty_print_list` method) even when the total number of items exceeds a certain threashold. (issues #3173 and #3512)
  - Included a few of the more recently added profiles that were still missing on our online docs (issue #3518)
  - Do not accept more than a single dash on font filenames. This ensures FontBakery won't miscomputed expected style values use on checks such as `com.google.fonts/check/usweightclass`. (issue #3524)

### New Checks
#### Added to the Universal Profile
  - **[com.google.fonts/check/cjk_chws_feature]:** Ensure CJK fonts contain chws/vchw features. (issue #3363)

#### Added to the Google Fonts Profile
  - **[com.google.fonts/check/metadata/unsupported_subsets]:** Check for METADATA subsets with zero support. (issue #3533)

### Changes to existing checks
#### On the Universal Profile
  - **[com.google.fonts/check/unreachable_glyphs]:** Glyphs which are components of other glyphs are no longer flagged as unreachable. (issue #3523)

#### On the Google Fonts Profile
  - **[com.google.fonts/check/contour_count]:** Four fifths glyph can also be drawn with only 3 contours if the four is open-ended. (issue #3511)
  - **[com.google.fonts/check/glyph_coverage]:** Use the new glyphsets python module. (issue #3533)


## 0.8.4 (2021-Nov-19)
### Noteworthy code-changes
  - Updated Sphinx-docs extension code to use the latest API so that we can have FontBakery online docs properly build once more at https://font-bakery.readthedocs.io (issue #3313)
  - Also improved the documentation of checks, now displaying the contents of the `proposal` metadata fields. (Also issue #3313)
  - Fixed readability of tracebacks on ERROR messages on the text terminal (issue #3482)
  - Update fonts_public.proto and fonts_public_pb2.py

### New Checks
#### Added to the Google Fonts Profile
  - **[com.google.fonts/check/description/urls]:** Check for http/https in anchor texts and WARN to remove them (issue #3497)

### Changes to existing checks
#### On the Google Fonts Profile
  - **[com.google.fonts/check/contour_count]:** WARN if a font has a softhyphen. Also, if present, it should be non-spacing (and should have no contours). (issue #3486)
  - **[com.google.fonts/check/contour_count]:** Do not expect ZWNJ and ZWJ glyphs to have zero contours. (issue #3487)
  - **[com.google.fonts/check/metadata/can_render_samples]:** Ensure METADATA.pb is present before running check (issue googlefonts/Unified-Font-Repository#62)

### Migrations
#### To the `Universal` profile
  - **[com.google.fonts/check/contour_count]:** moved from `Google Fonts` profile. (issue #3491)


## 0.8.3 (2021-Oct-28)
### Noteworthy code-changes
  - This release drops Python 3.6 support (issue #3459)
  - Check statuses may now also be overriden via configuration file. See USAGE.md for examples. (PR #3469)
  - We now use the CheckTester helper class in all our code-tests. (PR #3453)
  - The `get_family_checks` method also takes into account usage of the `fonts` dependency, in addition to `ttFonts`.

### Changes to existing checks
#### On the Universal Profile
  - **[com.google.fonts/check/shaping/regression]:** Improve reporting of shaping differences. (PR #3472)

### New Checks
#### Added to the Universal Profile
  - **[com.google.fonts/check/unreachable_glyphs]:** Check if the font contains any glyphs not reachable by codepoint or substitution rules (issue #3160)

#### Added to the Google Fonts Profile
  - **[com.google.fonts/check/repo/sample_image]:** The README.md file has a sample image to showcase the font family? (issue #2898)
  - **[com.google.fonts/check/metadata/can_render_samples]:** Ensure sample_text in METADATA.pb can be rendered in the font (issue #3419)

### Deprecated Checks
#### Removed from the Universal Profile
  - **[com.google.fonts/check/ftxvalidator]**: Since ftxvalidator is a proprietary tool, we can't be sure what it does. Font Bakery's mission is to collect font-bug knowledge publicly with "free as in freedom" code. Also, Font Bakery users have been either simply ignoring this third-party tool, or having headaches with installing it (we heard reports of tens of gigabytes and hours of downloading Apple tools just to have ftxvalidator available for this FontBakery check). In the past the reasoning for keeping a Font Bakery wrapper to ftxval was based on the fact that fonts will not install on MacOS if they do not pass ftxval checking routines. But the onboarders on Google Fonts reported that they've never faced that kind of problem, so we're now making the bold move of completely removing the wrapper-check since we believe our collection of FB checks are good enough to make sure fonts are valid for the MacOS font-installer. (PR #3479)
  - **[com.google.fonts/check/ftxvalidator_is_available]**: same reason as stated above.


## 0.8.2 (2021-Sep-01)
### Noteworthy code-changes
  - Fixed build of Read The Docs documentation pages (issue #3313)
  - Now one can invoke Font Bakery with different filetypes (other than just TTFs or OTFs) and the checks will run or skip based on file-type. (issue #3169)
  - For this reason, `UFO Source` checks are now included in the `Universal` profile. (issue #3439)
  - We'll likely have source-level (GlyphsApp) checks soon using this mechanism.
  - Updated font family protobuf files (issue #3443)

### Changes to existing checks
#### On the Universal Profile
  - **[com.google.fonts/check/unwanted_tables]:** Documented reason for rejection of the 'prop' table. It is a table used on Apple's OSX-specific AAT and new fonts should not be using that. (issue #3411)
  - **[com.google.fonts/check/old_ttfautohint]:** Get latest ttfautohint version number from a constant instead of checking the user's system for an installed version of ttfautohint (issue #3423)

#### On the OpenType Profile
  - **[com.google.fonts/check/glyf_nested_components]:** Nested components are permitted by the OpenType specification, so this check has been moved to the Google Fonts profile. (issue #3424)

#### On the Google Fonts Profile
  - **[com.google.fonts/check/metadata/designer_profiles]:** The `link` field is not currently used by the GFonts API, so it should be kept empty for now. (issue #3409)

### New Checks
#### Added to the Google Fonts Profile
  - **[com.google.fonts/check/transformed_components]:** Ensure component transforms do not perform scaling or rotation (which causes hinting and rasterization issues). (issue #2011)
  - **[com.google.fonts/check/metadata/family_directory_name]:** We want the directory name of a font family to be predictable and directly derived from the family name, all lowercased and removing spaces. (issue #3421)
  - **[com.google.fonts/check/file_size]:** Ensure that the absolute file size of the font is not going to cause problems on the Google Fonts platform. (issue #3320)
  - **[com.google.fonts/check/render_own_name]:** Ensure the font can render its own name without .notdef glyphs. (issue #3159)
  - **[com.google.fonts/check/varfont/grade_reflow]:** Ensure that variations on the GRAD axis do not change any horizontal advances. (issue #3187)


## 0.8.1 (2021-Aug-11)
### Bug fixes
  - Fix crash on is_OFL condition when a font project lacks a license. (issue #3393)

### Changes to existing checks
#### On the Universal Profile
  - **[com.google.fonts/check/unwanted_tables]:** Stop rejecting MVAR table (issue #3400)
  - **[com.google.fonts/check/required_tables]:** remove 'DSIG' from list of optional tables and improve wording on the check rationale. (issue #3398)
  - **[com.google.fonts/check/outline_\*]:** Also print codepoints on the log messages (issue #3395)

#### On the OpenType Profile
  - **[com.google.fonts/check/dsig]:** We now recommend (with a WARN) completely removing the 'DSIG' table. We may make this a FAIL by November 2023 when the EOL date for MS Office 2013 is reached. (issue #3398)
  - **[com.google.fonts/check/gdef_mark_chars]:** Also print glyphnames on log messages (issue #3395)
  - **[com.google.fonts/check/gdef_spacing_marks]:** Also print glyphnames on log messages (issue #3395)

#### On the Adobe Fonts Profile
  - Remove **check/dsig** override, which was now outdated because the original check implementation was just changed to actually suggest (with a WARN) the removal of any DSIG tables. (issue #3407)

#### On the Google Fonts Profile
  - **[com.google.fonts/check/metadata/designer_profiles]:** Change "missing-link" FAIL to WARN (issue #3409)


## 0.8.0 (2021-Jul-21)
### New Reporter
  - A reporter for `shields.io` badges, as discussed in https://github.com/googlefonts/Unified-Font-Repository/issues/14. It adds all the severity scores (with a default severity of 5 for those not yet providing a severity score) and uses this to generate a percentage. The JSON file it emits separates each profile into a separate badge.

### New Checks
  - **[com.google.fonts/check/family/italics_have_roman_counterparts]:** Ensure Italic styles have Roman counterparts. (issue #1733)
  - **[com.google.fonts/check/layout_valid_feature_tags]:** Check if the font contains any invalid feature tags. (PR #3359, issue #3355)
  - **[com.google.fonts/check/layout_valid_script_tags]:** Check if the font contains any invalid script tags. (PR #3359, issue #3355)
  - **[com.google.fonts/check/layout_valid_language_tags]:** Check if the font contains any invalid language tags. (PR #3359, issue #3355)
  - **[com.google.fonts/check/meta/script_lang_tags]:** Ensure fonts have ScriptLangTags declared on the 'meta' table. (issue #3349)
  - **[com.google.fonts/check/no_debugging_tables]:** Ensure fonts do not contain any preproduction tables. (issue #3357)

### Bug Fixes
  - Add a code-testing mechanism to ignore spurious ERRORs and use it for not letting the namecheck timeouts break our CI builds. (issue #3366)

### Changes to existing checks
  - **[com.google.fonts/check/license/OFL_body_text]**: Silently tolerate usage of "http://" on the OFL.txt file. (issue #3372)


## 0.7.38 (2021-Jun-23)
### New Checks
  - **[com.google/fonts/check/repo/upstream_yaml_has_required_fields]:** Check upstream.yaml file contains all required fields (PR #3344, issue #3338)
  - **[com.google.fonts/check/license/OFL_body_text]:** Check OFL.txt body text is correct (PR #3353, issue #3352)
  - **[com.google.fonts/check/os2/use_typo_metrics]:** Confirm that OS/2.fsSelection bit 7 (USE TYPO METRICS) is set (PR #3314, issue #3241)

### Bug Fixes
  - Log levels are now correctly honored when using the HTML reporter (issue #3225)

### Dependencies
  - Drop again the usage of unidecode due to licensing policies (issue #3316)

### Bug Fixes
  - **[com.google/fonts/check/whitespace_ink]:** Fixed a bug affecting Ogham Space Mark. The set of codepoints was created incorrectly because we forgot to use parentheses in the expression, which resulted in the set of non-drawing codepoints to still include the ogham space mark codepoint (quite the opposite of what the comment said we were doing there :-P) Now the check handles it properly and I also added a test case to ensure we do not reintroduce the bug. (issue #3345)

### Changes to existing checks
  - **[com.google.fonts/check/description/max_length]:** nowadays the Google Fonts specimen pages allow for longer texts without upsetting the balance of the page. So the new limit is 2,000 characters. (PR #3337)


## 0.7.37 (2021-May-20)
### Bug Fixes
  - fix crash on **com.google.fonts/check/missing_small_caps_glyphs** (issue #3294)

### Changes to existing checks
  - **[com.google.fonts/check/varfont/regular_opsz_coord]:** update the "Regular" instance opsz axis range  guidance to 10 - 16 from 9 - 13 according to updated [OT spec](https://docs.microsoft.com/en-gb/typography/opentype/spec/dvaraxistag_opsz) (PR #3292)
  - **[com.google.fonts/check/missing_small_caps_glyphs]:** Also look for missing 'c2sc' glyphs (issue #3294)
  - **[com.google.fonts/check/stylisticset_description]:** Temporarily downgrade it to WARN-level (issue #3155)


## 0.7.36 (2021-May-14)
### Release notes
  - bugfixing quick release

### Bug Fixes
  - fix crash on *glyph_metrics_stats* condition (issue #3273)

### Changes to existing checks
  - **[com.google.fonts/check/canonical_filename]:** Split out `variable_font_filename` into a reusable condition (issue #3274)


## 0.7.35 (2021-May-12)
### Release notes
  - Axis Registry has been updated to commit https://github.com/google/fonts/tree/6418bd97834330f245cce4131ec3b8b98cb333be which includes changes to the `opsz` axis.
  - Format status output to improve readability. (issue #2052)
  - Move reporter-specific write logic to reporters, simplify argparse (PR #3206)
  - Profile-specific `fontbakery.commands.check_...` removed and replaced with a call to `check_profile` with the appropriate profile. (PR #3218)
  - HTML and Terminal reporter parses and renders markdown. (PR #3212) (PR #3227)
  - You can now pass (some) options to fontbakery using a configuration file, with the `--configuration` command line parameter. This configuration file is available to check code using the `config` parameter. (PR #3219)
  - All failing tests are now *required* to return a `Message` object containing a message code. (PR #3226)

### New Profile
  - Created a Type Network profile for checking some of their new axis proposals (issue #3130)
  - Created an ISO15008 profile for checking suitability for use in in-car display environments (issue #1832)

### Bugfixes
  - **license** condition now assumes that all license files in a given project repo are identical if more than one is found. With that some checks wont be skipped. We should have a fontbakery check to ensuring that assumption is valid, though. (issue #3172)
  - **license_path** condition: do not cause an ERROR on families lacking a license file. (issue #3201)
  - use Chris Simpkins' dehinter instead of ttfautohint-py to dehint font files while computing the file-size impact of hinting. (issue #3229)

### New Checks
  - **[io.github.abysstypeco/check/ytlc_sanity]:** Check if ytlc values are sane in a varfont (issue #3130)
  - **[com.google.fonts/check/cjk_vertical_metrics_regressions]:** Check CJK family has the same vertical metrics as the same family hosted on Google Fonts (issue #3242)
  - **[com.google.fonts/check/cjk_not_enough_glyphs]:** Warn users if there are less than 40 CJK glyphs in a font. (PR #3214)
  - **[com.google.fonts/check/gf_axisregistry/fvar_axis_defaults]:** Ensure default axis values are registered as fallback on the Google Fonts Axis Registry (issue #3141)
  - **[com.google.fonts/check/description/family_update]:** On a family update, the DESCRIPTION.en_us.html file should ideally also be updated. (issue #3182)
  - **[com.google.fonts/check/missing_small_caps_glyphs]:** Check small caps glyphs are available (issue #3154)
  - **[com.google.fonts/check/shaping/regression]:** Check that OpenType shaping produces results consistent with predefined expectations.
  - **[com.google.fonts/check/shaping/forbidden]:** Check that OpenType shaping does not produce "forbidden" glyphs (e.g. `.notdef`, visible virama, etc.).
  - **[com.google.fonts/check/shaping/collides]:** Check that OpenType shaping does not produce glyphs which collide with one another (e.g. `ïï`).
  - **[com.google.fonts/check/iso15008_proportions]:** Check that fonts designed for use in in-car environments have suitable proportions (issue #3250)
  - **[com.google.fonts/check/iso15008_stem_width]:** Check that fonts designed for use in in-car environments have suitable weight (issue #3251)
  - **[com.google.fonts/check/iso15008_intercharacter_spacing]:** Check that fonts designed for use in in-car environments have suitable intercharacter spacing (issue #3252)
  - **[com.google.fonts/check/iso15008_interword_spacing]:** Check that fonts designed for use in in-car environments have suitable interword spacing (issue #3253)
  - **[com.google.fonts/check/iso15008_interline_spacing]:** Check that fonts designed for use in in-car environments have suitable interline spacing (issue #3254)

### Changes to existing checks
  - **[com.google.fonts/check/vertical_metrics_regressions]:** Skip check if fonts are CJK (issue #3242) and refactor fsSelection bit 7 requirements (issue #3241)
  - **[com.google.fonts/check/kern_table]:** add FAIL when non-character glyph present, WARN when no format-0 subtable present (issue #3148)
  - **[com.google.fonts/check/gf_axisregistry/fvar_axis_defaults]:** Only check axes which are in the GF Axis Registry (PR #3217)
  - **[com.google.fonts/check/mandatory_avar_table]:** Update rationale to mention that this check may be ignored if axis progressions are linear.
  - **[com.google.fonts/check/integer_ppem_if_hinted]:** Format message with newlines.
  - **[com.google.fonts/check/STAT/gf_axisregistry]:** Ensure that STAT tables contain Axis Values
  - **[com.google.fonts/check/repo/dirname_matches_nameid_1]:** Added hints to GF specs for single-weight families to FAIL output (PR #3196)
  - **[com.google.fonts/check/metadata/has_regular]:** Added hints to GF specs for single-weight families to FAIL output (PR #3197)
  - **[com.google.fonts/check/gdef_mark_chars]:** Do not consider chars with Unicode category Mc, Spacing_Marks as (non spacing) mark class glyphs.
  - **[com.google.fonts/check/gdef_non_mark_chars]:** Same as com.google.fonts/check/gdef_mark_chars.
  - **[com.google.fonts/check/kerning_for_non_ligated_sequences]:** Change 'ligatures' condition to match changes in fontTools 4.22.0.
a - **[com.google.fonts/check/ligature_carets]:** Change 'ligature_glyphs' condition to match changes in fontTools 4.22.0. Updated rationale because fontmake 2.4.0 can compile ligature carets.
  - **[com.google.fonts/check/monospace]:** Changed conditions of seems_monospaced returned by glyph_metrics_stats(), if less than 80% of ASCII characters are in the font then it seems monospaced when all glyphs have one of two widths, excluding control character glyphs, mark glyphs and zero-width glyphs, instead of always 80% of ASCII glyphs having the same width.


## 0.7.34 (2021-Jan-06)
### New checks
  - **[com.google.fonts/check/mandatory_avar_table]:** Require variable fonts to include an avar table (issue #3100)

### Changes to existing checks
  - **[com.google.fonts/check/mandatory_glyphs]:** split check into multiple WARNs so that reporting of problems is clearer to users (issue #3086)
  - **[com.google.fonts/check/monospace]:** fix formatting of percentage to only display up to 2 decimals (issue #3117)
  - **[com.google.fonts/check/repo/vf_has_static_fonts]:** Downgrade it to WARN-level. (issue #3099)
  - **[com.google.fonts/check/varfont/unsupported_axes]:** Update rationale that was confusing and outdated (issues #3108 and #2866)

### Bugfixes
  - **[com.google.fonts/check/metadata/consistent_axis_enumeration]:** Add "family_metadata" as a condition to avoid an ERROR (issue #3122)
  - **[com.google.fonts/check/metadata/gf_axisregistry_bounds]:** Add "family_metadata" as a condition to avoid an ERROR (issue #3104)
  - **[com.google.fonts/check/metadata/gf_axisregistry_valid_tags]:** Add "family_metadata" as a condition to avoid an ERROR (issue #3105)
  - **[com.google.fonts/check/STAT/gf_axisregistry]:** Ignore format-4 entries on STAT table because the GF Axis Registry does not list any multi-axis fallback name which is what such entries are designed to describe (issue #3106)


## 0.7.33 (2020-Nov-24)
### Release note
  - This is a quick single bug-fix release because the problem below was disrupting the continuous integration setup of several users.
  - It also includes a small routine update on the cached vendor IDs list fetched from Microsoft's website (as we always do at every new FontBakery release).

### changes to checks
  - **[com.google.fonts/check/metadata/escaped_strings]:** Add "metadata_file" as a condition for the check in order to avoid an ERROR whenever the file is not available (issue #3095)


## 0.7.32 (2020-Nov-19)
### Note-worthy code changes
  - We now use GitHub Actions to run code-tests and linting (still under tox, so the same can be easily executed locally).
  - We now keep a local copy of the Google Fonts Axis Registry textproto files so that the checks do not need to keep always fetch them online at runtime. These files should not change too often, but we should be careful to check for updates on our FontBakery releases. (issue #3022)

### New checks
  - **[com.google.fonts/check/metadata/escaped_strings]:** Ensure fields in METADATA.pb do not use escaped strings (issue #2932)
  - **[com.google.fonts/check/STAT/axis_order]:** INFO-level check to gather stats on usage of the STAT table AxisOrdering field. May be updated in the future to enforce some ordering scheme yet to be defined. (issue #3049)
  - **[com.google.fonts/check/metadata/consistent_axis_enumeration]:** Validate VF axes on the 'fvar' table match the ones declared on METADATA.pb (issue #3051)
  - **[com.google.fonts/check/metadata/gf_axisregistry_valid_tags]:** VF axis tags are registered on GF Axis Registry (issue #3010)
  - **[com.google.fonts/check/metadata/gf_axisregistry_bounds]:** VF axes have ranges compliant to the bounds specified on the GF Axis Registry (issue #3022)
  - **[com.google.fonts/check/STAT/gf_axisregistry]:** Check that particle names and values on STAT table match the fallback names in each axis registry at the Google Fonts Axis Registry (issue #3022)
  - **[com.google.fonts/check/glyf_nested_components]:** Check that components do not reference glyphs which are themselves compontents (issue #2961)
  - **[com.google.fonts/check/outline_alignment_miss]:** Check for outline points near to, but not on, significant Y-axis boundaries. (PR #3088)
  - **[com.google.fonts/check/outline_short_segments]:** Check for outline segments which are suspiciously short. (PR #3088)
  - **[com.google.fonts/check/outline_colinear_vectors]:** Check for colinear segments in outlines. (PR #3088)
  - **[com.google.fonts/check/outline_jaggy_segments]:** Check for segments with a particularly small angle. (issue #3064)
  - **[com.google.fonts/check/outline_semi_vertical]:** Check for semi-vertical and semi-horizontal lines. (PR #3088)
  - **[com.google.fonts/check/metadata/designer_profiles]:** Ensure that the entries in the Designers Catalog are good (issue #3083)

### Changes to existing checks
  - **[com.google.fonts/check/family/win_ascent_and_descent]**: Skip if font is cjk
  - **[com.google.fonts/check/os2_metrics_match_hhea]**: Skip if font is cjk
  - **[com.google.fonts/check/monospace]**: Ignore zero advance-width glyphs (issue #3053)


## 0.7.31 (2020-Sept-24)
### Note-worthy code changes
  - This is a quick new release to address a silly but fatal crash (issue #3044)
  - We normalized the ordering of log messages of some checks. To avoid imprevisibility of python set iteration, we sort them before printing. This helps to reduce diffs for people that compare subsequent runs of fontbakery on automated QA setups (issue #3038)


## 0.7.30 (2020-Sept-24)
### Note-worthy code changes
  - The vast majority of code-tests now use our new style which is less error prone, using the helper CheckTester class. (PR #3035)
  - Adopted 4-spaces indentation. We're changing our codestyle to facilitate collaboration from people who also work with the fontTools and AFDKO codebases. (issue 2997)
  - All rationale text needs to have 8 indentation spaces (because this indentation on the source should not show up on the user-interface when rationale text is printed on the text terminal)
  - Remove PriorityLevel class as it makes classifying checks by priority more complicated then necessary! (issue #2981)
  - Use the http://fonts.google.com/metadata/fonts endpoint to determine if a font is listed in Google Fonts. (issue #2991)
  - Renamed `multiprocessing.py` to `multiproc.py` to avoid conflict with Python
    stdlib module of the same name in some configurations.
  - Re-worked `cff.py` checks using `@condition` to avoid repeated iterations
    over the glyph set.

### New Checks
  - **[com.google.fonts/check/varfont_duplicate_instance_names]**: Avoid duplicate instance names in variable fonts (issue #2986)
  - **[com.google.fonts/check/metadata/includes_production_subsets]**: ensure METADATA.pb files include production subsets. (issue #2989)
  - **[com.google.fonts/check/varfont/stat_axis_record_for_each_axis]**: ensure the STAT table has an Axis Record for every axis in the font (PR #3017)
  - **[com.adobe.fonts/check/cff_deprecated_operators]**: check for deprecated CFF operator `dotsection` and deprecated use of `endchar` operator to build accented characters (`seac`). (PR #3033)

### Changes to existing checks
  - **[com.google.fonts/check/monospace]**: Updated to not report zero width (mark) glyphs (issue #3036)
  - **[com.google.fonts/check/font_version]**: fixed tolerance for warnings (PR #3009)
  - **[com.google.fonts/check/fontbakery_version]**: use pip_api module and PyPI JSON API instead of invoking command-line pip/pip3 via subprocess (#2966)

### Bugfixes
  - Update vertical metric values in test_check_vertical_metrics_regressions. Cabin had recently been updated in Google Fonts and the family now has different vertical metric values (issue #3026)
  - Fix ERROR in com.google.fonts/check/STAT_strings (issue #2992)


## 0.7.29 (2020-Jul-17)
### Note-worthy code changes
  - This version adds initial support for multiprocessing (running multiple checks in parallel to likely speed up execution time) via the -j/--jobs flag, contributed by Lasse Fister (PR #2959)

### Bugfixes
  - **[com.google.fonts/check/description/broken_links]**: Skip when html does not parse. (issue #2664)
  - Checks if GSUB lookup format is 1 for ligature collection in `profiles/shared_conditions.py`; format 1 is the only significant one for `ligatures()` and `ligature_glyphs()`)

### New Checks
  - **[universal: com.google.fonts/check/rupee]**: Ensure indic fonts have the Indian Rupee Sign glyph (issue #2967)
  - **[googlefonts: com.google.fonts/check/metadata/category]**: Ensure category field is valid in METADATA.pb file (issue #2972)

### Changes to existing checks
  - **[com.google.fonts/check/unitsperem_strict]**: updating units per em criteria because the assumptions behind our previous "upm=2000 for VFs" suggestion were not really correct. (issue #2971)
  - **[com.google.fonts/check/ligature_carets]**: Add GlyphsApp instructions for fixing ligature caret WARNs (issue #2955)
  - **[com.google.fonts/check/metadata/broken_links]**: request URLs only once and accept status 429 - "too many requests" (issue #2974)
  - **[com.google.fonts/check/description/broken_links]**: request URLs only once and accept status 429 - "too many requests" (issue #2974)
  - **[com.google.fonts/check/varfont_instance_names]**: Check will now only allow 18 named instances (Thin-Black + Italics). This was decided in a Friday team meeting on the 2020/06/26. Changes also reflect the updated spec, https://github.com/googlefonts/gf-docs/tree/main/Spec#fvar-instances.


## 0.7.28 (2020-Jul-09)
### Note-worthy code changes
  - Major improvement to code-testing framework by adopting the `assert_PASS` and `assert_results_contain` helper methods (issue #2943)

### Changes to existing checks
  - **[com.google.fonts/check/font_version]**: Check now allows more than 3 decimal places to be matched (issue #2928)
  - **[com.google.fonts/check/varfont/unsupported_axes]**: Removed opsz axis and added slnt axis (issue #2866)
  - **[com.google.fonts/check/description/valid_html]**: Verify that html snippets parse correctly (issue #2664)
  - **[com.google.fonts/check/metadata/os2_weightclass]**: Check now allows Thin to have 100, 250 and ExtraLight to have 200, 275 (issue #2947)
  - **[com.google.fonts/check/whitespace_glyphnames]**: Report names that are not Adobe Glyph List compliant (issue #2624)
  - **[com.google.fonts/check/whitespace_glyphnames]**: Reviewed and updated keywords so that they more precisely indicate which specific FAIL or WARN causes a check failure.
  - **[com.google.fonts/check/whitespace_ink]**: Removed OGHAM SPACE MARK U+1680 as it is a whitespace that should have a drawing. (PR #2297 contributed by @drj11)

### Bugfixes
  - **[com.google.fonts/check/valid_glyphnames]**: Improve broken text in the FAIL message (PR #2939)


## 0.7.27 (2020-Jun-10)
### Note-worthy code changes
  - Add a `--succinct` mode. This is a slightly more compact and succint output layout for the text terminal. As requested by @m4rc1e (issue #2915)

### New checks
  - **[com.google.fonts/check/repo/fb_report]**: WARN when upstream repo has fb report files (issue #2888)
  - **[com.google.fonts/check/repo/zip_files]**: FAIL when upstream repo has ZIP files (issue #2903)
  - **[com.google.fonts/check/cjk_vertical_metrics]**: Check cjk fonts follow our cjk metric schema (PR #2797)

### Changes to existing checks
  - **[com.google.fonts/check/metadata/os2_weightclass]**: Check will now work correctly for variable fonts (issue #2683)
  - **[com.google.fonts/check/metadata/match_weight_postscript]**: Disabled for variable fonts
  - **[com.google.fonts/check/usweightclass]**: Check will now work properly for variable fonts and otf fonts (#2788)

### Bugfixes
  - Corrections to UNICODERANGE_DATA constant. Contributed by Bob Hallissy @bobh0303 (PR #2901)
  - Fix implementation of GDEF mark/nonmark checks (issues #2904 and #2877)
  - Ftxvalidator check now treats stderr separately and emits it as a WARN to avoid corrupting plist data and thus breaking its parsing. (issue #2801)
  - Fix crash on **com.google.fonts/check/family/vertical_metrics**. Thanks for reporting, @drj11 (issue #2917)
  - Fix crash on **com.google.fonts/check/family/os2_metrics_match_hhea** (issue #2921)
  - Fix several crashes when OS/2 table is missing: In **com.google.fonts/check/family/panose_proportion**, **com.google.fonts/check/family/panose_familytype**, **com.google.fonts/check/xavgcharwidth**, **com.adobe.fonts/check/fsselection_matches_macstyle**, **com.google.fonts/check/code_pages**, **com.google.fonts/check/family/panose_proportion**, **com.google.fonts/check/family/win_ascent_and_descent**. Contributed by @drj11


## 0.7.26 (2020-May-29)
### Noteworthy code-changes
  - update gfonts protobuf schema, in sync with GFTools (https://github.com/googlefonts/gftools/issues/202) (#issue #2886)

### Bugfixes
  - fix ERROR on com.google.fonts/check/STAT_strings (issue #2889)

### Deprecated checks
  - **[com.google.fonts/check/description/variable_font]**: Not needed anymore since Google Fonts now displays the information in its UI, so no need to also mention it on the description. (issue #2885)

### New checks
  - **[com.google.fonts/check/gdef_spacing_marks]**: warn when glyphs in the GDEF mark glyph class should be non-spacing (issue #2877).
  - **[com.google.fonts/check/gdef_non_mark_chars]**: fails when glyphs mapped to non-mark characters are in the GDEF mark glyph class (issue #2877)
  - **[com.google.fonts/check/gdef_mark_chars]**: warns when glyphs mapped to mark characters are not in the GDEF mark glyph class. (issue #2877)

### Modified checks
- **[com.google.fonts/check/metadata/valid_copyright]**: Accept year range in copyright strings. (issue #2393)


## 0.7.25 (2020-May-15)
### New checks
  - **[com.google.fonts/check/varfont/unsupported_axes]**: Ensure VFs do not contain opsz or ital axes. (issue #2866)
  - **[com.google.fonts/check/STAT_strings]**: Check correctness of name table strings referenced by STAT table. (issue #2863)
  - **[com.google.fonts/check/description/eof_linebreak]**: DESCRIPTION.en_us.html should end in a linebreak. (issue #2879)

### Added rationale metadata to these checks
  - **com.google.fonts/check/vendor_id**

### Changes to existing checks
  - **[com.google.fonts/check/vendor_id]**: improve wording of warning messages (issue #2855)
  - **[com.google.fonts/check/repo/vf_has_static_fonts]**: only run this check if the project follows the Google Fonts repo structure layout. (#2853)
  - **[com.google.fonts/check/unitsperem_strict]**: update requirements on upm values; 2000 is a minimum for VF because lower than that creates less smooth interpolation; and larger than 2048 causes a filesize increase. (issue #2827)
  - **[com.google.fonts/check/whitespace_glyphs]**: yield one unique message (and `message.code`) per missing whitespace case to enable selective overrides based on individual message codes
  - update adobefonts overridden whitespace_glyphs check to WARN on missing 0x00A0 (fail on 0x0020)

### Bug Fixes
  - Family names with more than a single word were not being properly detected when querying GFonts API (issue #2848)
  - fix style_parse handling of file paths containing a "-" char. (issue #2867)


## 0.7.24 (2020-Apr-21)
### Note-worthy changes
  - Fixed rendering of markdown on our read-the-docs documentation (#2819)

### Changes to existing checks
  - **[com.google.fonts/check/whitespace_widths]**: Provide instructions on how to fix the problem at Glyphs App source files (PR #2843)


## 0.7.23 (2020-Apr-17)
### Note-worthy changes
  - We now tell users on the text terminal what each of the check results mean. (issue #2823)

### New Checks
  - **[com.google.fonts/check/varfont/consistent_axes]**: Ensure that all variable font files have the same set of axes and axis ranges. (issue #2810)

### Changes to existing checks
  - **[com.google.fonts/check/valid_glyphnames]**: Increase glyphname max-length to 63 chars. (issue #2832)
  - **[com.google.fonts/check/unitsperem_strict]:** Do not WARN for upem=2048 (issue #2827)

### Bugfixes
  - profiles.googlefonts_conditions.familyname now works on variable fonts.
  - Invoke ftxvalidator binary from path detected by shutil.which (issue #2791)
  - Split too long lines in rationale text such as long URLs (issue #2835)

### Documentation
  - Documentation at ReadTheDocs should default to stable (last release on PyPI) instead of latest (development on 'main' branch). (issue #2819)
  - Clearly mention the list of checks on the top of the documentation front-page. (issue #2814)


## 0.7.22 (2020-Mar-27)
### Note-worthy changes
  - Updated function to extract a font family name from a font filename. Code taken from gftools.util.google_fonts.FamilyName

### Documentation
  - clarify that Xcode version can be 9 or later (issue #2784)

### Bugfixes
  - Ignore git commit hash on ttfautohint version string (issue #2790)

### Changes to existing checks
  - **[com.google.fonts/check/hinting_impact]**: Add support for CFF hints (issue #2802)
  - **[com.google.fonts/check/varfont_instance_names]**: Add ExtraBlack 1000 weight support (issue #2803)
  - **[com.google.fonts/check/varfont_instance_coordinates]**: Add ExtraBlack 1000 weight support (issue #2804)


## 0.7.21 (2020-Mar-06)
### Note-worthy changes
  - The snippet for checking collections is just an example shell script and it is specific to the directory structure of the Google Fonts git repo. We've made this clearer by renaming the script to **snippets/fontbakery-check-gfonts-collection.sh** (issue #2740)
  - The script was also fixed to run properly on MacOS, as it was originally only working on GNU+Linux.

### Changes to existing checks
  - **[com.google.fonts/check/varfont_instance_*]**: Clean up output and ensure that unregistered axes produce a warning. (issue #2701) Output will now display the following:
    - WARN if instance names are not fully parsable. It will also output the unparsable tokens.
    - FAIL if instance coordinates are incorrect for known axes.
    - FAIL if the fvar contains known axes and they're not mentioned in instance names.
    - FAIL if instance name tokens are incorrectly ordered
    - Provide link to our documentation if these checks FAIL or WARN
  - **[com.google.fonts/check/fontdata_namecheck]**: improve log messages when query fails (issue #2719)
  - **[com.google.fonts/check/name/rfn]**: Add rationale and make it a **FAIL** as it is a strong requirement for Google Fonts that families do not use a "Reserved Font Name" (issue #2779)
  - **[com.google.fonts/check/name/line_breaks]**: Add rationale (issue #2778)

### Migration of checks between profiles
  - **[com.google.fonts/check/name/line_breaks]**: From `opentype` to `googlefonts` profile as it is a vendor-specific policy rather than an OpenType spec requirement. (issue #2778)
  - **[com.google.fonts/check/name/rfn]**: From `opentype` to `googlefonts` profile (issue #2779)


## 0.7.20 (2020-Feb-24)
### Emergency bugfix release!
  - FATAL ERROR by adding proper indentation to rationale string on com.google.fonts/check/metadata/valid_copyright (issue #2772)


## 0.7.19 (2020-Feb-22)
### Note-worthy code changes
  - Add support for super-family checks! (issue #1487)

### New checks
  - **[com.google.fonts/check/license/OFL_copyright]**: Check if license file first line contains copyright string (issue #2764)
  - **[com.google.fonts/check/superfamily/list]**: A simple & merely informative check that lists detected sibling family directories (issue #1487)
  - **[com.google.fonts/check/superfamily/vertical_metrics]**: Experimental extended version of **family/vertical_checks**, but only emitting WARNs for now (issues #1487 and #2431)
  - **[com.google.fonts/check/metadata/multiple_designers]**: Ensure explicit designer names are mentioned on METADATA.pb (issue #2766)

### Deprecated checks
  - **[com.google.fonts/check/monospace_max_advancewidth]**: (issue #2749)

### Bugfixes
  - fix generate-glyphdata command (python 3 support) (issue #2765)

### Changes to existing checks
  - **[com.google.fonts/check/post_table_version]**: Support CFF2 OTF Variable Fonts and add rationale (issue #2638)
  - **[com.google.fonts/check/metadata/valid_copyright]**: Add rationale and make it case insensitive (issue #2736)
  - **[com.google.fonts/check/metadata/undeclared_fonts]**: Clarify rationale (issue #2751)
  - **[com.google.fonts/check/metadata/filenames]**: Add rationale (issue #2751)
  - **[com.google.fonts/check/metadata/filenames]**: Consider all files from a directory (issue #2751)
  - **[com.google.fonts/check/monospace]:** Fix typo isFixedWidth is actually isFixedPitch, xAverageWidth is xAvgCharWidth


## 0.7.18 (2020-Feb-05)
### Changes to existing checks
  - **[com.google.fonts/check/name/license]** and **[com.google.fonts/check/name/license_url]**: Accept http URLs but warn that those should ideally be updated to HTTPS. (issue #2731)
  - **[com.google.fonts/check/metadata/undeclared_fonts]**: Accept "static/" subdirs (issue #2737)

### Bugfixes
  - Add Thomas Phinney's comment on rationale of check **com.google.fonts/check/monospace** (issue #2729)
  - **[com.google.fonts/check/name/license_url]** and **com.google.fonts/check/name/license**: Added rationale and improved wording of log messages. (issue #2666)


## 0.7.17 (2020-Jan-15)
### New features
  - Add support for color themes. (issue #2031)
  - Auto-select default color theme based on operating system in use. The vast majority of MacOS users seem to use a light-background on the text terminal. For orther systems like GNU+Linux and Windows, a dark terminal seems to be more common.


## 0.7.16 (2019-Dec-13)
### Note-worthy changes
  - New experimental notofonts profile. Some checks from this profile may be promoted into the universal profile later (issue #2676)
  - New code snippet: An exemple of a custom fontbakery profile (with support for universal profile checks, check filters, and custom checks) has been provided by Chris Simpkins at snippets/check-custom.py (PR #2714)

### Bugfixes
  - **[com.google.fonts/check/glyph_coverage]:** display full list of missing required codepoints in INFO log message (issue #2690)

### Changes to existing checks
- **[com.google.fonts/check/family_naming_recommendation]:** Increase acceptable characters in nameID 6 string to 63 from 29 (PR #2707)

### New checks
  - **[com.google.fonts/check/glyf_non_transformed_duplicate_components]:** Check glyphs do not have duplicate components which have the same x,y coordinates (PR #2709)
  - **[com.google.fonts/check/repo/vf_has_static_fonts]:** Check VF family dirs in google/fonts contain static fonts (issue #2654)
  - **[com.google.fonts/check/unicode_range_bits]:** Ensure UnicodeRange bits are properly set (issue #2676)
  - **[com.google.fonts/check/cmap/unexpected_subtables]:** Ensure all cmap subtables are the typical types expected in a font (issue #2676)


## 0.7.15 (2019-Nov-03)
### Note-worthy changes
  - **Rationale cleanup & render:** Reviewed all rationale metadata entries and added code to properly format them on the github markdown and text terminal output. Later we probably should parse markdown everywhere. (issue #2681)
  - **[com.google.fonts/check/glyph_coverage]:** Removed strong requirement of 0x000D (carriage-return) for the GF Latin Core character set. (issue #2677)

### New features
  - Print rationale of checks (if available) on terminal output (issue #2531)
  - Display rationale text on the github markdown output (when it is available) (issue #2531)


## 0.7.14 (2019-Oct-16)
### Bugfixes
  - **[com.google.fonts/check/contour_count]:** Fix listing of glyphnames with unexpected contour counts. (issue #2647)
  - rewording: bit should be... "reset" => "unset" (issue #2648)
  - **[com.google.fonts/check/os2_metrics_match_hhea]:** Display the actual mismatching values. (issue #2653)
  - **[com.google.fonts/check/namecheck]:** fake user agent on http://namecheck.fontdata.com/ requests to get good query results.


## 0.7.13 (2019-Oct-04)
### New checks
  - **[com.google.fonts/check/metadata/filenames]:** "METADATA.pb: Font filenames match font.filename entries?" (issue #2597)

### Bugfixes
  - **[com.google.fonts/check/usweightclass]:** Italics should not affect the results. (issue #2650)
  - **[com.google.fonts/check/canonical_filename]:** Fix f-string syntax and only check filename (not full path) (issue #2649)

### Changes to checks
  - **[com.google.fonts/check/canonical_filename]:** filenames with underscore characters are considered invalid. (issue #2615)
  - **[com.google.fonts/check/gasp]:** mention how to fix if font is unhinted (issue #2636)


## 0.7.12 (2019-Sep-14)
### Note-worthy code changes
  - Added 'opsz' axis to fontbakery.parse
  - **[com.google.fonts/check/contour_count]:** ignore PUA codepoints (issue #2612)
  - **[com.google.fonts/check/contour_count]:** detect glyphs by both glyphnames and codepoints (issue #2612)
  - **[com.google.fonts/check/canonical_filename]:** Use Typographic Family Name if it exists in the nametable
  - **[com.google.fonts/check/varfont_instance_names]:** warn user if "Text" or "Display" have been used in a varfont instance name. We would prefer point size to be used instead.

### Bugfixes
  - fix crash on html/markdown reporters by declaring DEBUG log-level (issue #2631)

### Changes to checks
  - **[com.google.fonts/check/unwanted_tables]:** Add MVAR table (Issue #2599) and improve FAIL message


## 0.7.11 (2019-Aug-21)
### Note-worthy code changes
  - Adding yet a whole bunch more keywords to log-messages (issue #2558)
  - Refactored EncodingID/LanguageID classes for Mac & Windows name table entries

### Bug Fixes
  - **[com.adobe.fonts/check/family/max_4_fonts_per_family_name]:**  Only run on Win name records (issue #2613)
  - Avoid crash on static fonts by safeguarding the `slnt_axis` condition.

### New checks
  - **[com.google.fonts/check/metadata/undeclared_fonts]:** "Ensure METADATA.pb lists all font binaries" (issue #2575)
  - **[com.google.fonts/check/varfont/slnt_range:]** "The variable font 'slnt' (Slant) axis coordinate specifies positive values in its range?" (issue #2572)

### Renamed check IDs:
  - **[com.google.fonts/check/wdth_valid_range]** => com.google.fonts/check/varfont/wdth_valid_range
  - **[com.google.fonts/check/wght_valid_range]** => com.google.fonts/check/varfont/wght_valid_range


## 0.7.10 (2019-Aug-06)
### Note-worthy code changes
  - Added keywords for non-PASS log messages of a very large set of checks. At some point this will be mandatory for all checks. (issue #2558)
  - Make sure canonical style name checks are strongly enforced. Improve wording of FAIL log message on check/varfont_instance_names (issue #2573)

### Bug fixes
  - fix ERROR on check/metadata/broken_links (issue #2585)


## 0.7.9 (2019-Jul-11)
### Note-worthy code changes
  - update varfont naming scheme: use commas to separate axis tags (issue #2570)

### Disables checks
  - Disabled family checks: **com.google.fonts/check/family/equal_numbers_of_glyphs** and **com.google.fonts/check/family/equal_glyph_names** These will be reintroduced after known problems are addressed. (issue #2567)
  - Temporarily disabled **com.google.fonts/check/production_encoded_glyphs** since GFonts hosted Cabin files seem to have changed in ways that break some of the assumptions in its code-test. (issue #2581)

### Re-enabled checks
  - **[com.google.fonts/check/fontdata_namecheck]:** Web service is online again. (issue #2484)

### Bug fixes
  - **[com.google.fonts/check/fontbakery_version]:** FAIL if unable to detect latest available fontbakery version (issue #2579)
  - perform a hacky fixup to workaround the square-brackets naming scheme currently in use for varfonts in google fonts. (issue #2570)


## 0.7.8 (2019-Jun-22)
### Note-worthy code changes
  - Add GlyphsApp hint to com.google.fonts/check/usweightclass (issue #2423)
  - Fix "metatada" typo on checkid: **com.google.fonts/check/metatada/canonical_style_names** (issue #2561)
  - Reorder loglevels: INFO now has higher priority than SKIP (issue #2560)

### Changes to checks
  - **[com.google.fonts/check/canonical_filename]:**  update variable fonts naming scheme (issue #2549)


## 0.7.7 (2019-Jun-18)
### Note-worthy code changes
  - **[com.google.fonts/check/family/has_license]:** only run check if the fonts are in a google/fonts repo.
  - **[com.google.fonts/check/vendor_id]:** accept NULL-padding on vendor-IDs (issue #2548)

### Bug fixes
  - fix crash on git_gfonts_ttFonts condition (return None when the font is not yet available on GitHub) (issue #2540)

### New Checks
  - **[com.google.fonts/check/metadata/broken_links]:** Ensure the copyright string in METADATA.pb files does not contain broken URLs. (issue #2550)


## 0.7.6 (2019-Jun-10)
### Note-worthy code changes
  - **[com.google.fonts/check/name/subfamilyname]:** has been refactored to use parse.style_parse.
  - **[com.google.fonts/check/name/typographicsubfamilyname]:** has been refactored. It is now acceptable to have a typographic subfamily name if the font is RIBBI since it does not cause any issues

### Bug fixes
  - Render line-breaks on Read The Docs check rationales
  - **[com.adobe.fonts/check/family/bold_italic_unique_for_nameid1]:** restrict check to RIBBI styles only (issue #2501)
  - fix bug in **points_out_of_bounds** check: The coordinates of a component multiplied by a scale factor result in floating-point values. These were causing false-FAILs because we were not rounding them before checking if they are within the glyph bounding-box. This was probably making points at extrema to fall slightly out of the bbox. (issue #2518)
  - also improved the readability of **com.google.fonts/check/points_out_of_bounds**

### New Checks
  - **[com.google.fonts/check/description/variable_font]:** Ensure that variable fonts contain the following message in the DESCRIPTION.en-us.html file: `This family is available as a variable font.` (issue #2538)
  - **[com.google.fonts/check/description/git_url]:** Make sure all font families have an upstream git repo URL declared in the DESCRIPTION.en-us.html file. (issue #2523)
  - **[com.google.fonts/check/varfont_instance_coordinates]:** Check variable font instances have correct axis coordinates (PR #2520)
  - **[com.google.fonts/check/varfont_instance_names]:** Check variable font instances have correct names (PR #2520)
  - **[com.google.fonts/check/wdth_valid_range]:** Check variable font wdth axis has correct range (PR #2520)


## 0.7.5 (2019-May-24)
### Note-worthy code changes
  - The conditions from the `googlefonts` profile were split out into their own separate file

### Dependencies
  - Make docs building dependencies optional using "extras_require"

### Deprecated checks
  - **[com.google.fonts/check/currency_chars]:** we now have a much broader glyph coverage check: com.google.fonts/check/glyph_coverage (issue #2498)

### Bug fixes
  - The HTML report now actually defaults to "sans-serif" as the body font.
  - **[com.google.fonts/check/repo/dirname_matches_nameid_1]:** Restrict it to static fonts as the `fontbakery.util.get_regular` function does not support variable fonts yet. (issue #2509)
  - **[com.google.fonts/check/license_url]:** it now instructs the user which valid URL is actually expected (issue #2502)


## 0.7.4 (2019-May-06)
### Note-worthy code changes
  - We now have documentation of FontBakery checks on ReadTheDocs generated by a custom Sphinx module.
  - Markdown report now links to FB check docs on ReadTheDocs. (issue #2489)

### Dependencies
  - Removed defusedxml dependency. We were only using it for its `defused.lxml` module which is now deprecated (issue #2477)
  - Removed fontforge dependency.

### New checks
  - **[com.google.fonts/check/glyph_coverage]:** Google Fonts expects that fonts support at least the GF-latin-core glyph-set (PR #2488)
  - **[com.google.fonts/check/metadata/designer_values]:** We must use commas instead of forward slashes because the fonts.google.com directory will segment string to list on comma and display the first item in the list as the "principal designer" and the other items as contributors (issue #2479)
  - **[com.google.fonts/check/vertical_metrics_regressions]:** If a family already exists on Google Fonts, the family being checked must have similar vertical metrics (issue #1162)

### Temporarily disabled checks
  - **[com.google.fonts/check/fontdata_namecheck]:** The web-service is down. (issue #2483)

### Deprecated checks
  - **[com.google.fonts/check/fontforge_stderr]:** and **[com.google.fonts/check/fontforge]:** Fontforge does not support python 3. Well... it does, but it is a mess. We'll have to put significant effort if we ever bring back these checks.

### Bug fixes
  - **[com.google.fonts/check/dsig]:** Mention which gftools script can fix the issue.
  - **[com.google.fonts/check/family/has_license]:** Mention which licenses were found if multiple licenses exist.


## 0.7.3 (2019-Apr-19)
### Note-worthy code changes
  - The cupcake artwork is not gone, but it is now much less likely to show up. You can't get a cupcake unless you really deserve it! (issue #2030)
  - Improved --list-checks output. Now uses colors for better legibility on the text terminal (issue #2457)
  - We now autocomplete check IDs on the command line (issue #2457)
  - Even though we trid to add an install-rule for the bash-completion script on setup.py, we ended up removing it because it was not yet done in a cross-platform compatible manner. We'll get back to it later. For now users will have to manually install the script if they want bash completion to work. On MacOS it should typically be saved on `/usr/local/etc/bash_completion.d` and on GNU+Linux a good target directory would typically be `/etc/bash_completion.d`. More info at issue #2465.

### New checks
  - **[com.google.fonts/check/code_pages]:** Detects when no code page was declared on the OS/2 table, fields ulCodePageRange1 and ulCodePageRange2 (issue #2474)
  - **[com.adobe.fonts/check/find_empty_letters]:** "Letters in font have glyphs that are not empty?" (PR #2460)
  - **[com.google.fonts/check/repo/dirname_matches_nameid_1]:** "Directory name in GFonts repo structure must match NameID 1." (issue #2302)
  - **[com.google.fonts/check/family/vertical_metrics]:** "Each font in a family must have the same vertical metrics values." (PR #2468)

### Bug fixes
  - **[com.adobe.fonts/cff_call_depth]:** fixed handling of font dicts in a CFF (PR #2461)
  - Declare fonttools' unicode extra-dependency on our rquirements.txt and setup.py so that unicodedata2 is properly installed. (issue #2462)
  - Shorten too verbose log messages in a few checks. (issue #2436)


## 0.7.2 (2019-Apr-09)
### Note-worthy code changes
  - **[com.google.fonts/check/name/family_and_style_max_length]:** increased max length to 27 chars. After discussing the problem in more detail at issue #2179 we decided that allowing up to 27 chars would still be on the safe side. Please also see issue #2447

### Bug fixes
  - **[com.google.fonts/check/family/equal_glyph_names]:** Fix ERROR. When dealing with variable fonts, we end up getting None from the style condition. So we display filenames in those cases. But we still display styles when dealing with statics fonts. (issue #2375)
  - **[com.adobe.fonts/check/cff_call_depth]:** don't assume private subroutines in a CFF (PR #2437)
  - **[com.adobe.fonts/cff2_call_depth]:** fixed handling of font dicts (and private subroutines) in a CFF2 (PR #2441)
  - **[com.google.fonts/check/contour_count]:** Filter out the .ttfautohint glyph component from the contour count (issue #2443)

### Dependencies
  - Removed the unidecode dependency. It is better to read log messages with the actual unicode strings instead of transliterations of them.


## 0.7.1 (2019-Apr-02)
### Major code-changes
  - The new "universal" profile contains checks for best practices agreed upon on the type design community. (issue #2426)
  - The initial set of checks will be not only the full opentype profile but also those checks original included in both `adobefonts` and `googlefonts` profiles.
  - The goal is to keep the vendor-specific profiles with only the minimal set of checks that are really specific, while the shared ones are placed on the universal profile.

### New checks
  - **[com.adobe.fonts/check/cff_call_depth]:** "Is the CFF subr/gsubr call depth > 10?" (PR #2425)
  - **[com.adobe.fonts/check/cff2_call_depth]:** "Is the CFF2 subr/gsubr call depth > 10?" (PR #2425)
  - **[com.google.fonts/check/family/control_chars]:** "Are there unacceptable control characters in the font?" (PR #2430)
  - **[com.google.fonts/check/name/trailing_spaces]:** "Name table records must not have trailing spaces." (issue #2417)


## 0.7.0 (2019-Mar-22)
### Major code-changes
  - The term "specification" (including directory paths, class names and method names such as Spec, FontsSpec, etc) was replaced by "profile" throughout the codebase. The reason for this renaming was to avoid confusing with other uses of the term such as in "OpenType Specification".
  - All numerical check-IDs were renamed to keyword-based IDs. We may still change them as we see fit and we plan to freeze the check-id naming when Font Bakery 1.0.0 is released.

### Bug fixes
  - **[com.google.fonts/check/canonical_filename]:** Distinguish static from varfont when reporting correctness of fontfile names. There are special naming rules for variable fonts. (issue #2396)
  - Fix bug in handling of `most_common_width` in `glyph_metrics_stats` which affected checking of monospaced metadata. (PR #2391)
  - Fix handling of `post.isFixedPitch` (accept any nonzero value). (PR #2392)
  - **[com.google.fonts/check/metadata/valid_copyright]:** Check was being skipped when run on upstream font repos which don't have a METADATA.pb file. This check will now only test METADATA.pb files. A new check has been added to check the copyright string in fonts.

### Other relevant code-changes
  - We temporarily disabled com.google.fonts/check/metadata/match_filename_postscript for variable fonts until we have a clear definition of the VF naming rules as discussed at https://github.com/google/fonts/issues/1817
  - We are now using portable paths on the code-tests. (issue #2398)
  - The Adobe Fonts profile now includes FontForge checks. (PR #2401)
  - Improve emoji output of `--ghmarkdown` option, so that actual emoji appear in text editors, rather than the previous emoji names
  - The HTML reporter will now display check results more table-like, which makes multi-line check results look better.

### New checks
  - **[com.google.fonts/check/font_copyright]: "Copyright notices match canonical pattern in fonts"** (PR #2409)
  - **[com.adobe.fonts/check/postscript_name_consistency]:** "Name table ID 6 (PostScript name) must be consistent across platforms." (PR #2394)

## Some check id renaming for better naming consistency:
  - **[com.google.fonts/check/tnum_horizontal_metrics]:** com.google.fonts/check/family/tnum_horizontal_metrics
  - **[com.adobe.fonts/check/bold_italic_unique_for_nameid1]:** com.adobe.fonts/check/family/bold_italic_unique_for_nameid1
  - **[com.adobe.fonts/check/max_4_fonts_per_family_name]:** com.adobe.fonts/check/family/max_4_fonts_per_family_name
  - **[com.abobe.fonts/check/postscript_name_cff_vs_name]:** com.abobe.fonts/check/name/postscript_vs_cff
  - **[com.adobe.fonts/check/postscript_name_consistency]:** com.adobe.fonts/check/name/postscript_name_consistency
  - **[com.adobe.fonts/check/name_empty_records]:** com.adobe.fonts/check/name/empty_records

### Renamed numerical check-IDs:
  - **[com.google.fonts/check/001]:** com.google.fonts/check/canonical_filename
  - **[com.google.fonts/check/002]:** com.google.fonts/check/family/single_directory
  - **[com.google.fonts/check/003]:** com.google.fonts/check/description/broken_links
  - **[com.google.fonts/check/004]:** com.google.fonts/check/description/valid_html
  - **[com.google.fonts/check/005]:** com.google.fonts/check/description/min_length
  - **[com.google.fonts/check/006]:** com.google.fonts/check/description/max_length
  - **[com.google.fonts/check/007]:** com.google.fonts/check/metadata/unknown_designer
  - **[com.google.fonts/check/008]:** com.google.fonts/check/family/underline_thickness
  - **[com.google.fonts/check/009]:** com.google.fonts/check/family/panose_proportion
  - **[com.google.fonts/check/010]:** com.google.fonts/check/family/panose_familytype
  - **[com.google.fonts/check/011]:** com.google.fonts/check/family/equal_numbers_of_glyphs
  - **[com.google.fonts/check/012]:** com.google.fonts/check/family/equal_glyph_names
  - **[com.google.fonts/check/013]:** com.google.fonts/check/family/equal_unicode_encodings
  - **[com.google.fonts/check/014]:** com.google.fonts/check/family/equal_font_versions
  - **[com.google.fonts/check/015]:** com.google.fonts/check/post_table_version
  - **[com.google.fonts/check/016]:** com.google.fonts/check/fstype
  - **[com.google.fonts/check/018]:** com.google.fonts/check/vendor_id
  - **[com.google.fonts/check/019]:** com.google.fonts/check/name/unwanted_chars
  - **[com.google.fonts/check/020]:** com.google.fonts/check/usweightclass
  - **[com.google.fonts/check/028]:** com.google.fonts/check/family/has_license
  - **[com.google.fonts/check/029]:** com.google.fonts/check/name/license
  - **[com.google.fonts/check/030]:** com.google.fonts/check/name/license_url
  - **[com.google.fonts/check/031]:** com.google.fonts/check/name/no_copyright_on_description
  - **[com.google.fonts/check/032]:** com.google.fonts/check/name/description_max_length
  - **[com.google.fonts/check/033]:** com.google.fonts/check/monospace
  - **[com.google.fonts/check/034]:** com.google.fonts/check/xavgcharwidth
  - **[com.google.fonts/check/035]:** com.google.fonts/check/ftxvalidator
  - **[com.google.fonts/check/036]:** com.google.fonts/check/ots
  - **[com.google.fonts/check/037]:** com.google.fonts/check/fontvalidator
  - **[com.google.fonts/check/038]:** com.google.fonts/check/fontforge_stderr
  - **[com.google.fonts/check/039]:** com.google.fonts/check/fontforge
  - **[com.google.fonts/check/040]:** com.google.fonts/check/family/win_ascent_and_descent
  - **[com.google.fonts/check/041]:** com.google.fonts/check/linegaps
  - **[com.google.fonts/check/042]:** com.google.fonts/check/os2_metrics_match_hhea
  - **[com.google.fonts/check/043]:** com.google.fonts/check/unitsperem
  - **[com.google.fonts/check/044]:** com.google.fonts/check/font_version
  - **[com.google.fonts/check/045]:** com.google.fonts/check/dsig
  - **[com.google.fonts/check/046]:** com.google.fonts/check/mandatory_glyphs
  - **[com.google.fonts/check/047]:** com.google.fonts/check/whitespace_glyphs
  - **[com.google.fonts/check/048]:** com.google.fonts/check/whitespace_glyphnames
  - **[com.google.fonts/check/049]:** com.google.fonts/check/whitespace_ink
  - **[com.google.fonts/check/050]:** com.google.fonts/check/whitespace_widths
  - **[com.google.fonts/check/052]:** com.google.fonts/check/required_tables
  - **[com.google.fonts/check/053]:** com.google.fonts/check/unwanted_tables
  - **[com.google.fonts/check/054]:** com.google.fonts/check/hinting_impact
  - **[com.google.fonts/check/055]:** com.google.fonts/check/name/version_format
  - **[com.google.fonts/check/056]:** com.google.fonts/check/old_ttfautohint
  - **[com.google.fonts/check/057]:** com.google.fonts/check/name/line_breaks
  - **[com.google.fonts/check/058]:** com.google.fonts/check/valid_glyphnames
  - **[com.google.fonts/check/059]:** com.google.fonts/check/unique_glyphnames
  - **[com.google.fonts/check/061]:** com.google.fonts/check/epar
  - **[com.google.fonts/check/062]:** com.google.fonts/check/gasp
  - **[com.google.fonts/check/063]:** com.google.fonts/check/gpos_kerning_info
  - **[com.google.fonts/check/064]:** com.google.fonts/check/ligature_carets
  - **[com.google.fonts/check/065]:** com.google.fonts/check/kerning_for_non_ligated_sequences
  - **[com.google.fonts/check/066]:** com.google.fonts/check/kern_table
  - **[com.google.fonts/check/067]:** com.google.fonts/check/name/familyname_first_char
  - **[com.google.fonts/check/068]:** com.google.fonts/check/name/match_familyname_fullfont
  - **[com.google.fonts/check/069]:** com.google.fonts/check/glyf_unused_data
  - **[com.google.fonts/check/070]:** com.google.fonts/check/currency_chars
  - **[com.google.fonts/check/071]:** com.google.fonts/check/family_naming_recommendations
  - **[com.google.fonts/check/072]:** com.google.fonts/check/smart_dropout
  - **[com.google.fonts/check/073]:** com.google.fonts/check/maxadvancewidth
  - **[com.google.fonts/check/074]:** com.google.fonts/check/name/ascii_only_entries
  - **[com.google.fonts/check/075]:** com.google.fonts/check/points_out_of_bounds
  - **[com.google.fonts/check/077]:** com.google.fonts/check/all_glyphs_have_codepoints
  - **[com.google.fonts/check/078]:** com.google.fonts/check/glyphnames_max_length
  - **[com.google.fonts/check/079]:** com.google.fonts/check/monospace_max_advancewidth
  - **[com.google.fonts/check/082]:** com.google.fonts/check/metadata/profiles_csv
  - **[com.google.fonts/check/083]:** com.google.fonts/check/metadata_unique_full_name_values
  - **[com.google.fonts/check/084]:** com.google.fonts/check/metadata/unique_weight_style_pairs
  - **[com.google.fonts/check/085]:** com.google.fonts/check/metadata/license
  - **[com.google.fonts/check/086]:** com.google.fonts/check/metadata/menu_and_latin
  - **[com.google.fonts/check/087]:** com.google.fonts/check/metadata/subsets_order
  - **[com.google.fonts/check/088]:** com.google.fonts/check/metadata/copyright
  - **[com.google.fonts/check/089]:** com.google.fonts/check/metadata/familyname
  - **[com.google.fonts/check/090]:** com.google.fonts/check/metadata/has_regular
  - **[com.google.fonts/check/091]:** com.google.fonts/check/metadata/regular_is_400
  - **[com.google.fonts/check/092]:** com.google.fonts/check/metadata/nameid/family_name
  - **[com.google.fonts/check/093]:** com.google.fonts/check/metadata/nameid/post_script_name
  - **[com.google.fonts/check/094]:** com.google.fonts/check/metadata/nameid/full_name
  - **[com.google.fonts/check/095]:** com.google.fonts/check/metadata/nameid/font_name
  - **[com.google.fonts/check/096]:** com.google.fonts/check/metadata/match_fullname_postscript
  - **[com.google.fonts/check/097]:** com.google.fonts/check/metadata/match_filename_postscript
  - **[com.google.fonts/check/098]:** com.google.fonts/check/metadata/valid_name_values
  - **[com.google.fonts/check/099]:** com.google.fonts/check/metadata/valid_full_name_values
  - **[com.google.fonts/check/100]:** com.google.fonts/check/metadata/valid_filename_values
  - **[com.google.fonts/check/101]:** com.google.fonts/check/metadata/valid_post_script_name_values
  - **[com.google.fonts/check/102]:** com.google.fonts/check/metadata/valid_copyright
  - **[com.google.fonts/check/103]:** com.google.fonts/check/metadata/reserved_font_name
  - **[com.google.fonts/check/104]:** com.google.fonts/check/metadata/copyright_max_length
  - **[com.google.fonts/check/105]:** com.google.fonts/check/metadata/canonical_filename
  - **[com.google.fonts/check/106]:** com.google.fonts/check/metadata/italic_style
  - **[com.google.fonts/check/107]:** com.google.fonts/check/metadata/normal_style
  - **[com.google.fonts/check/108]:** com.google.fonts/check/metadata/nameid/family_and_full_names
  - **[com.google.fonts/check/109]:** com.google.fonts/check/metadata/fontname_not_camel_cased
  - **[com.google.fonts/check/110]:** com.google.fonts/check/metadata/match_name_familyname
  - **[com.google.fonts/check/111]:** com.google.fonts/check/metadata/canonical_weight_value
  - **[com.google.fonts/check/112]:** com.google.fonts/check/metadata/os2_weightclass
  - **[com.google.fonts/check/113]:** com.google.fonts/check/metadata/match_weight_postscript
  - **[com.google.fonts/check/115]:** com.google.fonts/check/metatada/canonical_style_names
  - **[com.google.fonts/check/116]:** com.google.fonts/check/unitsperem_strict
  - **[com.google.fonts/check/117]:** com.google.fonts/check/version_bump
  - **[com.google.fonts/check/118]:** com.google.fonts/check/production_glyphs_similarity
  - **[com.google.fonts/check/129]:** com.google.fonts/check/fsselection
  - **[com.google.fonts/check/130]:** com.google.fonts/check/italic_angle
  - **[com.google.fonts/check/131]:** com.google.fonts/check/mac_style
  - **[com.google.fonts/check/152]:** com.google.fonts/check/reserved_font_name
  - **[com.google.fonts/check/153]:** com.google.fonts/check/contour_count
  - **[com.google.fonts/check/154]:** com.google.fonts/check/production_encoded_glyphs
  - **[com.google.fonts/check/155]:** com.google.fonts/check/metadata_nameid_copyright
  - **[com.google.fonts/check/156]:** com.google.fonts/check/name/mandatory_entries
  - **[com.google.fonts/check/157]:** com.google.fonts/check/name/familyname
  - **[com.google.fonts/check/158]:** com.google.fonts/check/name/subfamilyname
  - **[com.google.fonts/check/159]:** com.google.fonts/check/name/fullfontname
  - **[com.google.fonts/check/160]:** com.google.fonts/check/name/postscriptname
  - **[com.google.fonts/check/161]:** com.google.fonts/check/name/typographicfamilyname
  - **[com.google.fonts/check/162]:** com.google.fonts/check/name/typographicsubfamilyname
  - **[com.google.fonts/check/163]:** com.google.fonts/check/name/family_and_style_max_length
  - **[com.google.fonts/check/164]:** com.google.fonts/check/name/copyright_length
  - **[com.google.fonts/check/165]:** com.google.fonts/check/fontdata_namecheck
  - **[com.google.fonts/check/166]:** com.google.fonts/check/fontv
  - **[com.google.fonts/check/167]:** com.google.fonts/check/varfont/regular_wght_coord
  - **[com.google.fonts/check/168]:** com.google.fonts/check/varfont/regular_wdth_coord
  - **[com.google.fonts/check/169]:** com.google.fonts/check/varfont/regular_slnt_coord
  - **[com.google.fonts/check/170]:** com.google.fonts/check/varfont/regular_ital_coord
  - **[com.google.fonts/check/171]:** com.google.fonts/check/varfont/regular_opsz_coord
  - **[com.google.fonts/check/172]:** com.google.fonts/check/varfont/bold_wght_coord
  - **[com.google.fonts/check/173]:** com.google.fonts/check/negative_advance_width
  - **[com.google.fonts/check/174]:** com.google.fonts/check/varfont/generate_static
  - **[com.google.fonts/check/180]:** com.google.fonts/check/loca/maxp_num_glyphs


## 0.6.12 (2019-Mar-11)
### Bug fixes
  - Fix bug in which a singular ttFont condition causes a family-wide (ttFonts) check to be executed once per font. (issue #2370)
  - **[com.google.fonts/check/079]:** Fixed bug in which this check was not confirming that font seemed monospaced before reporting different advance widths. (PR #2368, part of issue #2366)
  - Protect condition ttfautohint_stats against non-ttf fonts (issue #2385)
  - **[com.google/fonts/check/040]:** Cap accepted winDescent and winAscent values. Both should be less than double their respective bounding box values.

### New features
  - We now have an Adobe collection of checks (specification). It will include more checks in future releases. (PR #2369)
  - The `FontSpec` class now has a `get_family_checks()` method that returns a list of family-level checks. (PR #2380)

### New checks
  - **[com.adobe.fonts/check/bold_italic_unique_for_nameid1]:** "OS/2.fsSelection bold & italic are unique for each NameID1" (PR #2388)
  - **[com.adobe.fonts/check/fsselection_matches_macstyle]:**  "OS/2.fsSelection and head.macStyle bold and italic bits match." (PR #2382)
  - **[com.adobe.fonts/check/max_4_fonts_per_family_name]:**  "Each group of fonts with same nameID 1 has maximum of 4 fonts." (PR #2372)
  - **[com.adobe.fonts/check/consistent_upm]:**  "Fonts have consistent units per em." (PR #2372)
  - **[com.adobe.fonts/check/name_empty_records]:** "Check 'name' table for empty records." (PR #2369)


## 0.6.11 (2019-Feb-18)
### Documentation
  - Update maintainer notes so that we do not forget to update the cache of vendor ids list. (issue #2359)

### New checks
  - **[com.google.fonts/check/integer_ppem_if_hinted]:** "PPEM must be an integer on hinted fonts." (issue #2338)

### New conditions
  - **[is_hinted]:** allows restricting certain checks to only run on hinted fonts. Detection is based on the presence of an "fpgm" (Font Program) table.

### Bugfixes
  - **[fontbakery.utils.download_file]:** Fix error message when ssl certificates are not installed. (issue #2346)
  - **[fontbakery.specifications.shared_conditions]:** Determine whether a font is monospaced by analysing the ascii character set only. (issue #2202)
  - **[fontbakery.specifications.googlefonts.registered_vendor_ids]:** Update cache of vendor ID list from Microsoft's website. (issue #2359)

### new Code-tests
  - **[registered_vendor_ids condition]:** Make sure several corner cases are properly parsed. This includes ensuring that vendor IDs lacking a URL are properly handled. (issue #2359)


## 0.6.10 (2019-Feb-11)
### Documentation
  - The documentation was updated incorporating an article that was originally presented at the 9ET conference in Portugal in the end of 2018. The article gives a detailed overview of the goals of the Font Bakery project.

### Bugfixes
  - **[fontbakery.utils.download_file]:** Printing a message with a hint of a possible fix to "SSL bad certificate" when trying to download files. (issue #2274)

### Deprecated checks
  - **[com.google.fonts/check/076]:** "unique unicode codepoints" - This check seemd impossible to FAIL! (issue #2324)

### Dependencies (concrete deps on requirements.txt)
  - **[fontTools]:** upgraded to 3.37.0

### new Code-tests
  - Code-coverage: 63% (same as on v0.6.9)
  - **[com.google.fonts/check/has_ttfautohint_params]:** (issue #2312)
  - **[com.google.fonts/check/077]:** "all glyphs have codepoints" - I am unaware of any font that actually FAILs this check, though... (issue #2325)


## 0.6.9 (2019-Feb-04)
### Bugfixes
  - **[com.google.fonts/check/034]:** fix explanation of xAvgWidth on WARN/INFO messages. (issue #2285)

### Other code changes
  - Adopting python type hint notation.


## 0.6.8 (2019-Jan-28)
### Bugfixes ###
  - **[FontBakeryCondition:licenses]:** Do not crash when font project is not in a git repo (issue #2296)


## 0.6.7 (2019-Jan-21)
### New checks
  - **[com.google.fonts/check/tnum_horizontal_metrics]:** "All tabular figures must have the same width across the whole family." (issue #2278)

### Changes to existing checks
  - **[com.google.fonts/check/056]:** Require ttfautohint. Emit an ERROR when it is not properly installed in the system. (issue #1851)
  - **[com.google.fonts/check/092 & 108]:** Use *Typographic Family Name* instead of *Font Family Name* if it exists in the font's name table.

### Deprecated checks
  - **[com.google.fonts/check/119]:** "TTFAutohint x-height increase value is same as in previous release on Google Fonts?". Marc Foley said: "Since we now have visual diffing, I would like to remove it. This test is also bunk because ttfautohint's results are not consistent when they update it." (issue #2280)

### Other code changes
  - Added more valid options of contour count values for Oslash and f_f_i glyphs (issue #1851)
  - The HTML reporter now places the percentages summary before the check details.
  - updated dependencies on setup.py and requirements.txt to make sure we ship exactly what we test during development (issue #2174)


## 0.6.6 (2018-Dec-20)
### New Checks
  - **[com.google.fonts/check/wght_valid_range]:** Weight axis coordinate must be within spec range of 1 to 1000 on all instances. (issue #2264)

### Bugfixes
  - fixed the checkID variable in our ghmarkdown reporter (the f-string syntax was broken)

### Changes to existing checks
  - **[com.google.fonts/check/153]:** Disable "expected contour count" check for variable fonts. There's plenty of alternative ways of constructing glyphs with multiple outlines for each feature in a VarFont. The expected contour count data for this check is currently optimized for the typical construction of glyphs in static fonts. (issue #2262)
  - **[com.google.fonts/check/046]:** Removed restriction on CFF2 fonts because the helper method `glyph_has_ink` now handles `CFF2`.
  - **[com.google.fonts/check/049]:** Removed restriction on CFF2 fonts because the helper method `glyph_has_ink` now handles `CFF2`.


## 0.6.5 (2018-Dec-10)
### New Checks
  - **[com.google.fonts/check/metadata/parses]:** "Check METADATA.pb parse correctly." (issue #2248)
  - **[com.google.fonts/check/fvar_name_entries]:** "All name entries referenced by fvar instances exist on the name table?" (issue #2069)
  - **[com.google.fonts/check/varfont_has_instances]:** "A variable font must have named instances." (issue #2127)
  - **[com.google.fonts/check/varfont_weight_instances]:** "Variable font weight coordinates must be multiples of 100." (issue #2258)

### Bug fixes
  - **[com.google.fonts/check/054]:** Correct math in report of font file size change by properly converting result to a percentage.
  - **[com.google.fonts/check/100]:** Fix check that would never FAIL. Now it runs correctly. (issue #1836)

### Changes to existing checks
  - **[com.google.fonts/check/046]:** Removed restriction on CFF fonts (and added restriction on CFF2 pending a fonttools bug fix) because the helper method `glyph_has_ink` now handles `CFF` as well as `glyf`.
  - **[com.google.fonts/check/049]:** Removed restriction on CFF fonts (and added restriction on CFF2 pending a fonttools bug fix) because the helper method `glyph_has_ink` now handles `CFF` as well as `glyf`.


## 0.6.4 (2018-Dec-03)
### New Features
  - Nikolaus Waxweiler has contributed an HTML reporter. It can be used by passing -html filename.html to the command line. Thanks a lot!

### New checks
  - **[com.abobe.fonts/check/postscript_name_cff_vs_name]:** CFF table FontName must match name table ID 6 (PostScript name). (PR #2229)

### Bug fixes
  - **[com.google.fonts/check/011]:** Safeguard against reporting style=`None` by only running the check when all font files are named canonically. (issue #2196)
  - **[com.google.fonts/check/065]:** Fix AttributeError: 'int' object has no attribute 'items'. (issue #2203)
  - **[FontBakeryCondition:remote_styles]:** fix UnboundLocalError. local variable 'remote_style' was referenced before assignment. (issue #2204)

### Changes to existing checks
  - **[com.google.fonts/check/011]:** List which glyphs differ among font files (issue #2196)
  - **[com.google.fonts/check/043]:** unitsPerEm check on OpenType profile is now less opinionated. Only FAILs when strictly invalid according to the spec. (issue #2185)
  - **[com.google.fonts/check/116]:** Implement stricter criteria for the values of unitsPerEm on Google Fonts. (issue #2185)

### Other relevant code changes
  - **[setup.py]:** display README.md as long-description on PyPI webpage. (issue #2225)
  - **[README.md]:** mention our new developer chat channel at https://gitter.im/fontbakery/Lobby
  - **[Dependencies]:** The following 2 modules are actually needed by fontTools: fs and unicodedata2.


## 0.6.3 (2018-Nov-26)
### Bug fixes
  - **[GHMarkdown output]:** PR #2167 (__str__ for Section and Check) was reverted because it was causing the ghmarkdown output to crash. We may get back to it later, but being more careful about the side effects of it. (issue #2194)
  - **[com.google.fonts/check/028]:** Also search for a license file on the git-repo rootdir if the font project is in a repo. (issue #2087)
  - **[com.google.fonts/check/062]:** fix a typo leading to a bad string formatting syntax crash. (issue #2183)
  - **[code-test: check/154]:** Fixed the code-test and made it safer under eventual conectivity issues. (issue #1712)

### Changes to existing checks
  - **[com.google.fonts/check/ttx_roundtrip]:** Improved the FAIL message to give the users a hint about what could have gone wrong. The most likely reason is a shortcoming on fonttools that makes TTX generate corrupt XML files when dealing with contol code chars in the name table. (issue #2212)
  - **[com.google.fonts/check/001]:** Accept variable font filenames with Roman/Italic suffixes (issue #2214)
  - **[com.google.fonts/check/034]:** Downgrade xAvgWidth check from FAIL to WARN since sometimes it diverges from GlyphsApp. Also, it seems that the value is not actually used on relevant programs. I still want to clarify what's going on with GlyphsApp calculations of this value. Once that's figured out, we may redefine the severity of the check once again. (issue #2095)
  - **[com.google.fonts/check/097]:** Accept variable font filenames with Roman/Italic suffixes (issue #2214)
  - **[com.google.fonts/check/102]:** Check for consistency of copyright notice strings on both METADATA.pb and on name table entries. (issue #2210)
  - **[com.google.fonts/check/105]:** Accept variable font filenames with Roman/Italic suffixes (issue #2214)


## 0.6.2 (2018-Nov-19)
### New checks
  - **[com.google.fonts/check/ftxvalidator_is_available]:** Detects whether the ftxvalidator is installed on the system or not.

### Bug fixes
  - **[com.google.fonts/check/098]:** In some cases the check did not yield any result. (issue #2206)
  - **[com.google.fonts/check/ttx_roundtrip]:** Delete temporary XML that is generated by the TTX round-tripping check. (issue #2193)
  - **[com.google.fonts/check/119]:** Fix `'msg'` referenced before assignment (issue #2201)

### Changes to existing checks
  - **[com.google.fonts/check/130]:** update italic angle check with "over -30 degrees" FAIL and "over -20 degrees" WARN (#2197)
  - **[com.google.fonts/check/ttx_roundtrip]:** Emit a FAIL when TTX roundtripping results in a parsing error (ExpatError) since a malformed XML most likely means an issue with the font. (issue #2205)


## 0.6.1 (2018-Nov-11)
### New checks
  - **['com.google.fonts/check/aat']:** "Are there unwanted Apple tables?" (PR #2190)

### Bug fixes
  - **[com.google.fonts/check/fontbakery_version]:** Fix crash
  - **[com.google.fonts/check/153]:** Fix expected contour count for glyphs zerowidthjoiner(uni200D) and zerowidthnonjoiner(uni200C) from 1 to 0

### Changes to existing checks
  - **[com.google.fonts/check/053]**: Clarify unwanted tables


## 0.6.0 (2018-Nov-08)
### Noteworthy changes
  - Now we have our documentation hosted at https://font-bakery.readthedocs.io/
  - Limit ammount of details printed by fontval checks and group fontval checks to make their data more readable.
  - Print Font Bakery version on the header of Markdown reports, so that we know if a report was generated with an old version. (issue #2133)
  - Add 'axes' field to protocol-buffer schema
  - moving FontVal wrapper to a separate spec (issue #2169)
  - Added a CODE_OF_CONDUCT.md

### new checks
  - **[com.google.fonts/check/vttclean]:** There must not be VTT Talk sources in the font. (issue #2059)
  - **[com.google.fonts/check/varfont/has_HVAR]:** Var Fonts have HVAR table to avoid costly text-layout operations on some platforms. (issue #2119)
  - **[com.google.fonts/check/varfont/has_MVAR] (but temporarily disabled):** Var Fonts must have an MVAR table layout-software depend on it. (issue #2118)
  - **[com.google.fonts/check/fontbakery_version]:** A new 'meta' check to ensure Font Bakery is up-to-date so that we avoid relying on out-dated checking routines. (issue #2093)

### modifications to existing checks
  - Correct the error message for the check for identical glyph names. Avialable and missing style names were swapped.
  - Mute FVal E5200 (based on outdated OT spec) for var fonts. (issue #2109)
  - FontVal outline intersection checks should not run for VF. Variable Fonts typically have lots of intersecting contours and components.
  - Adopt FVal W0022 rationale for com.google.fonts/check/052 and disable this FontVal check as it is already covered by check/052 routines.
  - disable FVal check W0020: "Tables are not in optimal order" (fixes issue #2105)
  - Improve rationale for com.google.fonts/check/058
  - check/158: use Message obj to differentiate kinds of FAILs (issue #1974)
  - check/158: test the PASS scenarios for full 18-style family (issue #1974)
  - factor out "style_with_spaces" as a condition. (issue #1974)
  - test FAIL "invalid-entry" on check/158 (issue #1974)
  - test FAIL "bad-familyname" on check/158 (issue #1974)
  - Disable FontVal E4012 (GDEF header v1.3 not yet recognized) (issue #2131)
  - skip check/072 if font is VTT hinted (issue #2139)
  - do not run check/046 on CFF fonts because the helper method `glyph_has_ink` directly references `glyf`. In the future we may refactor it to also deal with CFF fonts. (issue #1994)
  - com.google.fonts/check/018: Downgrade archVendID to WARN
  - com.google.fonts/check/042: Add rationale. (issue #2157)

### Much more funky details...
  This is just a copy of several git log messages. Ideally I shuld clean these up for the sake of clarity...
  - ufo_sources: put existing checks into own section. Using the section name in reports requires using sensible section names.
  - [snippets] fontbakery-check-upstream.py added. This script will allow users to run fontbakery on an upstream github repository. The user has to provide the repo url and the directory containing the ttfs.
  - add code-test and bugfix check/162. Now the check ensures no ribbi font has a nameID=17 and all non-ribbi fonts have it and that it has a correct value. If any of the above is not true, the check emits a FAIL. (issue #1974)
  - add code-test and bugfix check/161. Now the check ensures no ribbi font has a nameID=16 and all non-ribbi fonts have it and that it has a correct value. If any of the above is not true, the check emits a FAIL. (issue #1974)
  - Bump up requests version to mitigate CVE
  - [googlefonts.py] modify ttfa param testing string literal. See https://github.com/googlefonts/fontbakery/pull/2116#issuecomment-431725719
  - Do not check the ttfautohint params if font is not hinted. Skip the com.google.fonts/check/has_ttfautohint_params test if the font is not hinted using ttfautohint
  - fix implementation of blocklisting of FontVal checks (follow up for PRs #2102 and #2104)
  - Add comments to fontval check downgrades and silencing and also fix the implementation of silencing them. (issue #2102)
  - com.google.fonts/check/037: Downgrade missing Mac name table records to warn. Fontmake does not generate mac name table records. Apparently, they're not needed, https://github.com/googlei18n/fontmake/issues/414
  - Decode ufolint output for better text display
  - Remove unnecessary dependencies. Custom Freetype no longer needed because we use Hintak's latest binaries for Ms Font Validator.
  - com.google.fonts/check/037: Simplify Ms Font Val subprocess call. In Windows, a .exe can be run without specifying the .exe extension. Therefore all three platforms can run FontValidator using the same call.
  - travis: Download and install Ms FontValidator
  - Raise NotImplementedError if user's system is not Unix based or Win
  - Run FontValidator.exe if user's OS is Win
  - Improve Font Validator installation and install instructions
    - Removed prebuilt FontVal. Use Hintak's binaries instead.
    - Drop render tests. Diffbrowsers should be used.
    - Added instructions for MAC and GNU Linux
  - [prebuilt] remove ots-sanitize binary. Transitioned to opentype-sanitizer in #2092
  - implement code-test for com.google.fonts/check/157 and bugfix 157 and 158 (were reporting PASS even when FAILing) (issue #1974)
  - specify familyname and familyname_with_spaces as conditions to all checks that rely on those. Otherwise non-cannonical filenames could lead to fontbakery ERRORs. (issue #1974)
  - fix code-test for com.google.fonts/check/156 (issue #1974)
  - INSTALL_*.md: remove ots installation instructions, no longer needed as we install it automatically via pip now
  - general_test.py: test ots with invalid file
  - use ots.sanitize() instead of subprocess in check036
  - setup.py: add opentype-sanitizer to install_requires
  - fix check/028 & add a test for family_directory condition. Now a license file on the current working directory is properly detected. (issue #2087)
  - Remove printing of number of checks in sections
  - Remove Python 2 compatibility remnant
  - check_specification: Use CheckRunner directly instead of runner_factory
  - Add check in/exclude test for no in/excluding
  - Python 3 does not need explicit derivation from object
  - improving the comments in code-test/008 so that it can be used as a didactic example of the purpose of code-tests.
  - Avoid private attribute in test
  - Add test for check selection
  - Make in/exclude check parameters fuzzy
  - Only ignore deprecation warnings from (from|to)string
  - Mute deprecation warnings. Temporarily solves issue #2079
  - Add tests for loading specifications without errors
  - Move vtt_talk_sources to shared conditions
  - PriorityLevel enum (issue #2071)
  - remove PLATID_STR and NAMEID_STR as now those strings can be directly infered from the corresponding enum entries. Thanks for the tip, Nikolaus Waxweiler! (issue #2071)
  - MacStyle and FsSelection enums (issue #2071)
  - PANOSE_Proportion and IsFixedWidth enums (issue #2071)
  - PlatformID and *EncondingID enums (issue #2071)
  - using an enum for the NameIDs (issue #2071)
  - print messages telling the user where JSON and Markdown reports were saved to. (issue #2050)
  - Add code-tests to ttx roundtrip check and fix issue #2048 by not checking ttx roundtripping on fonts that did not yet have VTT Talk sources cleaned out of its TSI* tables (this should always be done prior to release).
  - Add `__main__` entry point. Makes it possible to run fontbakery from `python -m fontbakery`. Useful if Python script path not in PATH.
  - Skip TTF-only checks for OTF fonts (issue #2040)
  - bump up fontTools version requirement due to our usage of the getBestCmap method. (issue #2043)
  - [specifications/googlefonts] condition github_gfonts_ttFont it is LICENSE.txt for apache
  - [specifications/googlefonts] condition registered_vendor_ids open file as utf-8
  - [specifications/general] fix condition fontforge_check_results for python3 usage (bytes to string)
  - [INSTALL.md] added removal steps for ots zip archive file and archive directory
  - [INSTALL.md] modify ots-sanitize installation approach (issue #2041)


## 0.5.1 (2018-Aug-31)
This release-cycle focused on addressing the issues brought up by attendees at the MFDOS - Multiple Font Distributors Onboarding Summit- an event organized by Dave Crossland during TypeCon 2018 in Portland, Oregon.

More info on MFDOS is available at: https://github.com/davelab6/mfdos

### Release highlights & new features / noteworthy bugfixes
  - Added a --version command line switch.
  - We're now using ttfautohint-py to ensure users always run the latest available version.
  - **[BUGFIX]:** Only run regression checks if family is on GF (There was a bug in the implementation that was causing HTTP Errors since it was attempting to fetch the files even though they're not listed on the gfonts API).
  - **[BUGFIX]:** Access kern data and ligatures by looking up features in order to find the correct Lookup entries with the data. Previous implentation was buggy because it included all lookups regardless of whether they were referenced by the specific features or not, resulting in non-sensical FAIL messages in the caret-positioning and ligature related checks.
  - **[INSTALL.md]:** include macOS >= 10.13 for ftxvalidator install docs.

### New dependencies
  - **ttfautohint-py** from PyPI

### deprecated dependencies
  - A system-wide install of ttfautohint is not needed anymore. The ttfautohint-py package from PyPI includes its own ttfautohint together with the python wrapper.

### New checks
  - **[com.google.fonts/check/has_ttfautohint_params]:** "Font has ttfautohint parameters." (issue #1773)

### Deprecated checks:
  - **[com.google.fonts/check/080]** METADATA.pb: Ensure designer simple short name.

### Changes to existing checks
  - **[com.google.fonts/check/044]:** Split code-test and check_parse_version_string function.
  - **[com.google.fonts/check/044]:** Accept rounding fontRevision due to bad interpretations of float values causing false-FAILs (such as 1.001 being interpreted as 1.00099).
  - **[com.google.fonts/check/054]:** Simplified ttfautohint-related checks and implemented their code-tests
  - **[com.google.fonts/check/056]:** Simplified ttfautohint-related checks and implemented their code-tests
  - **[com.google.fonts/check/058]:** Add .ttfautohint glyph to valid glyphs.
  - **[com.google.fonts/check/062]:** Improved verbosity of the gasp-table check
  - **[com.google.fonts/check/062]:** Do not fail or error on absence of 'gasp' table if font contains a 'CFF' or 'CFF2' table.
  - **[com.google.fonts/check/064]:** Fixed buggy implementations of ligatures and caret positions checks.
  - **[com.google.fonts/check/065]:** Fixed buggy implementations of ligatures and caret positions checks.
  - **[com.google.fonts/check/153]:** Do not fail or error on absence of 'glyf' table if font contains a 'CFF' or 'CFF2' table.
  - **[com.google.fonts/check/153]:** Fix typos: change "counters" to "contours".
  - **[com.google.fonts/check/155]:** Added K2D as yet another familyname "camelcase" exception
  - **[com.google.fonts/check/180]:** Do not fail or error on absence of 'loca' table if font contains a 'CFF' or 'CFF2' table.

### Code-Test coverage
  - We currently have code-tests covering 59% of Font Bakery's codebase.


## 0.5.0 (2018-Jul-31)
### Release highlights & new features
  - focused on overall bugfixing and improving codebase test-coverage.
  - first Python 3-only release.
  - We've got a cupcake ASCII art by Tony de Marco! Cheers!!!

### New checks
  - **[com.google.fonts/check/ttx_roundtrip]:** Make sure the font roundtrips nicely on the TTX tool (issue #1763)

### Changes to existing checks
  - **[com.google.fonts/check/001]:** Added support for canonical variable font filenames
  - **[com.google.fonts/check/018]:** Update cached vendor list from microsoft
  - **[com.google.fonts/check/020]:** Move it entirely to GFonts spec and simplify the code
  - **[com.google.fonts/check/032]:** Moved to specs/googlefonts.py
                                      - updating max-length for description name entries
  - **[com.google.fonts/check/035]:** Update plist module API used
  - **[com.google.fonts/check/038]:** fontforge check (038) must only emit WARNs
  - **[com.google.fonts/check/039]:** Custom override of fontforge failure results
  - **[com.google.fonts/check/040]:** Moved to specs/googlefonts.py
  - **[com.google.fonts/check/042]:** Moved to specs/googlefonts.py
  - **[com.google.fonts/check/046]:** Only check for .notdef glyph. Previously, the OpenType spec recommended .notdef, .null, CR and space as the first four glyphs, but OpenType v1.8.0 specification removed this, .notdef is now the only recommended glyph
  - **[com.google.fonts/check/071]:** Remove "usWeight is multiple of 50" checking routine. This should focus on checking strings on the name table
  - **[com.google.fonts/check/072]:** Now emits FAILs instead of WARNs.
                                      - Moved to specs/googlefonts.py
  - **[com.google.fonts/check/090]:** bugfix (it was completely broken)

### Noteworthy bugfixes
  - fix serializer crash on py3 when using check clustering
  - decode subprocess output (fixes python3 crash on check/054)
  - fix py3 crash on check/056 The map func changed on Python 3
  - downgrade a few fval checks from FAIL to WARN
  - fix crash on checks 117 & 154 related to py3 BytesIO usage

### Code-Test coverage
  - We currently have code-tests covering 59% of Font Bakery's codebase.


## 0.4.1 (2018-May-30)
### Release highlights & new features
  - Added shorthand for running checks on the opentype specification with `fontbakery check-opentype`.
  - Added `--exclude-checkid` argument (the opposite of `--checkid`).
  - Improvements to Windows support:
    - Disable color output and progress bar on Windows by default since
      the default Windows terminal doesn't cope too well with either.
    - Also disable the progressbar on Windows.
    - And, for that reason, `--no-progress` and `--no-colors` arguments
      are not recognized anymore on Windows.
  - [checkrunner] rename `check_filter` into `check_skip_filter`, make it into a property.
  - [checkrunner] spec_imports: Try to import names as submodules if they are not attributes.

### Changes to existing checks
  - **[com.google.fonts/check/044]:** Fixed the parsing of fontRevision on the 'head' table.

### Code-Test coverage
  - We currently have code-tests covering 55% of Font Bakery's codebase.

### Miscelaneous code changes & bugfixes
  - improvements to GHMarkdown output:
    - filter the log messages within checks as well, instead of only their final status.
    - and also order them and display the emojis.
    - omit family checks section if empty (no results to display).
  - fix GHMarkdown reporter when using clustered checks (issue #1870).
  - Added loca table tests to the opentype specification.
  - General improvements to the checkrunner infrastructure.


## 0.4.0 (2018-May-16)
### Thanks!
  - Thanks a lot to all new/recent code contributors:
    - **Chris Simpkins** (`@chrissimpkins`), Source Foundry
    - **Nikolaus Waxweiler** (`@madig`), Dalton Maag
    - **Jens Kutilek** (`@jenskutilek`), https://www.kutilek.de/

### Release highlights & new features
  - First release supporting both `Python 2` and `Python 3` interpreters.
  - Automated linting and code-testing on Travis for both interpreters using tox.
  - Initial support for checking UFO sources.
  - Added a `--ghmarkdown` CLI option to output reports in GitHub Markdown format, ideal for submitting font-family pull-requests.
  - Added a `--show-sections` option to enable the printing of partial per-section check results summaries (see issue #1781).
  - Added generation of coverage reports on Travis as well, in order to aim at 100% test coverage.
  - Checks are now split and reorganized in category groupings (called "specifications" in FontBakery jargon).
  - Examples of these specifications include:
    - **(i)** generic OpenType spec checks
    - **(ii)** Google Fonts specific checks
    - and **(iii)** checks focused on aspects of individual OpenType tables
    - as well as the aforementioned **(iv)** checks for UFO sources.
  - Lasse Fister (`@graphicore`) improved the check-runner to enable easier customization of specs, with tools to remove boilerplate
    from specifications and to make maintenance easier. He also wrote technical documentation
    (available at https://github.com/googlefonts/fontbakery/blob/main/docs/writing-specifications.md)
    describing how to create Font Bakery specs with a customized set of checks.

### Code-Test coverage
  - We currently have code-tests covering 55% of Font Bakery's codebase.

### New checks
  - **[com.daltonmaag/check/ufolint]:** "Run ufolint on UFO source directory."

  - **[com.daltonmaag/check/ufo_required_fields]:** "Check that required fields are present in the UFO fontinfo.
                                                    - ufo2ft requires these info fields to compile a font binary:
                                                      unitsPerEm, ascender, descender, xHeight, capHeight and familyName."

  - **[com.daltonmaag/check/ufo_recommended_fields]:** "Check that recommended fields are present in the UFO fontinfo.
                                                       - This includes fields that should be in any production font."

  - **[com.daltonmaag/check/ufo_unnecessary_fields]:** "Check that no unnecessary fields are present in the UFO fontinfo.
                                                       - ufo2ft will generate these.
                                                       - openTypeOS2UnicodeRanges and openTypeOS2CodePageRanges are exempted
                                                         because it is useful to toggle a range when not _all_ the glyphs
                                                         in that region are present.
                                                       - year is deprecated since UFO v2."

  - **[com.google.fonts/check/167]:** "The variable font 'wght' (Weight) axis coordinate
                                       must be 400 on the 'Regular' instance:
                                       - If a variable font has a 'wght' (Weight) axis,
                                         then the coordinate of its 'Regular' instance
                                         is required to be 400."

  - **[com.google.fonts/check/168]:** "The variable font 'wdth' (Width) axis coordinate
                                       must be 100 on the 'Regular' instance:
                                       - If a variable font has a 'wdth' (Width) axis,
                                         then the coordinate of its 'Regular' instance
                                         is required to be 100."

  - **[com.google.fonts/check/169]:** "The variable font 'slnt' (Slant) axis coordinate
                                       must be zero on the 'Regular' instance:
                                       - If a variable font has a 'slnt' (Slant) axis,
                                         then the coordinate of its 'Regular' instance
                                         is required to be zero."

  - **[com.google.fonts/check/170]:** "The variable font 'ital' (Italic) axis coordinate
                                       must be zero on the 'Regular' instance:
                                       - If a variable font has a 'ital' (Italic) axis,
                                         then the coordinate of its 'Regular' instance
                                         is required to be zero."

  - **[com.google.fonts/check/171]:** "The variable font 'opsz' (Optical Size) axis coordinate
                                       should be between 9 and 13 on the 'Regular' instance:
                                       - If a variable font has a 'opsz' (Optical Size) axis,
                                         then the coordinate of its 'Regular' instance
                                         is recommended to be a value in the range 9 to 13."

  - **[com.google.fonts/check/172]:** "The variable font 'wght' (Weight) axis coordinate
                                       must be 700 on the 'Bold' instance:
                                       - The Open-Type spec's registered design-variation tag 'wght'
                                         does not specify a required value for the 'Bold' instance
                                         of a variable font. But Dave Crossland suggested that
                                         we should enforce a required value of 700 in this case."

  - **[com.google.fonts/check/173]:** "Check that advance widths cannot be inferred as negative:
                                       - Advance width values in the Horizontal Metrics (htmx)
                                         table cannot be negative since they are encoded as unsigned
                                         16-bit values. But some programs may infer and report
                                         a negative advance by looking up the x-coordinates of
                                         the glyphs directly on the glyf table.
                                       - There are reports of broken versions of Glyphs.app causing
                                         this kind of problem as reported at
                                         https://github.com/googlefonts/fontbakery/issues/1720 and
                                         https://github.com/fonttools/fonttools/pull/1198
                                       - This check detects and reports such malformed
                                         glyf table entries."
                                       (**Note:** New but disabled - See details below)

  - **[com.google.fonts/check/174]:** "Check a static ttf can be generated from a variable font:
                                       - Google Fonts may serve static fonts which have been
                                         generated from variable fonts.
                                       - This test will attempt to generate a static ttf using
                                         fontTool's varLib mutator."

### Changes to existing checks
  - **[com.google.fonts/check/008]:** Add rationale metadata &
                                      List diverging underlineThickness values across a family.
  - **[com.google.fonts/check/011]:** Display divergence on num of glyphs for all styles.
  - **[com.google.fonts/check/012]:** Verbose listing of glyphnames mismatches across families.
  - **[com.google.fonts/check/018]:** Do not require identical vendorid & manufacturer names anymore.
  - **[com.google.fonts/check/030]:** Accept Ubuntu Font License for legacy families.
  - **[com.google.fonts/check/037]:** Remove fval.xsl file after running FontValidator &
                                      FontVal may not create a HTML report, so test for it before removing it.
  - **[com.google.fonts/check/052]:** Reimplementation / Make STAT only required for variable fonts.
  - **[com.google.fonts/check/053]:** Add TSI5 table (VTT or VOLT) as unwanted
  - **[com.google.fonts/check/055]:** Add quotes to log message to remove ambiguity.
  - **[com.google.fonts/check/058]** &
    **[com.google.fonts/check/059]:** `SKIP` when post table format is 3.0, since they contain no glyph names in that table format.
  - **[com.google.fonts/check/062]:** "Is 'gasp' table set to optimize rendering?" - Improve wording of log-messages
                                       and check-results for better clarity.
  - **[com.google.fonts/check/117]:** Check version increments also on github repo. Before we were only checking on prod servers.
  - **[com.google.fonts/check/155]:** Added IBM Plex fonts to the list of exceptions of family names with spaces.
  - **[com.google.fonts/check/165]** &
    **[com.google.fonts/check/166]:** Refactoring of code dealing with font versioning (using font-v dependency).

### Deprecated checks
  - **[com.google.fonts/check/060]:** "No glyph is incorrectly named?"
                                      - The problem is already properly identified by other checks:
                                        (com.google.fonts/check/058 and com.google.fonts/check/059).

### Temporarily disabled checks
  - **[com.google.fonts/check/078]:** "glyph names do not exceed max length". Disabled until we figure out the rationale.
  - **[com.google.fonts/check/082]:** We currently lack a profiles.csv file on the google/fonts git repo, after
                                      https://github.com/google/fonts/commit/188dc570f6610ed1c7ea1aa7d6269a238d4c93ff
                                      (See issue #1728)
  - **[com.google.fonts/check/154]:** It was intermitently failing due to network instability. Needs to be redesigned.
  - **[com.google.fonts/check/173]:** (New but disabled) The initial implementation was bogus due to the way fonttools
                                      encodes the data into the TTF files and the new attempt at targetting the real
                                      problem is still not quite right.

### Miscelaneous code changes & bugfixes
  - Boilerplate code was added on the `tests/specifications/` directory documenting the requirements of all still
    unimplemented code-tests in the hope of inviting new contributions. Feel free to pick a few and submmit pull requests!
  - [condition familyname_with_spaces]: Added special case for handling font family names containing " of ".
  - Implemented is_ttf & is_cff conditions, as suggested by Lasse at issue #1797.
  - Improved MacOSX install instructions based on feedback from https://github.com/cadsondemak/Srisakdi/issues/5
  - Support uppercase '.TTF' extension. Probably a need due to Windows filesystem quirks...
  - Also support loading both TTF and OTF flavours for checking.
  - move all free-form miscelaneous check metadata into a generic misc_metadata field (see issue #1584)
  - Release procedures are now simplified with setuptools_scm
  - Fixed some crashes (See issues #1709, #1723, #1722)


## 0.3.4 (2017-Dec-22)
  - FB Dashboard-related improvements.
  - Added --list-checks command line switch to list all available checks
  - check/052: WebKit in MacOS 10.12 requires 'STAT' tables
  - restrict non-ASCII check to nameids 0 and 6 only
  - Adopted font-v python module as a dependency for managing font version strings
  - check/034: Changed calc of expected value for xAvgCharWidth
  - new check/166: ensure familynames are unique (query namecheck.fontdata.com)
  - Nomenclature change: font tests are now called "checks"
                         code-tests are now "tests"
  - All IDs were updated to use the "check" keyword such as "com.google.fonts/check/001"


## 0.3.3 (2017-Nov-23)
  - All auxiliary scripts have been moved into a separate python
    package called gftools (Google Fonts Tools) available at
    https://github.com/googlefonts/tools/ (source code repo on git) and at
    https://pypi.python.org/pypi/gftools (installable package on PyPI).
  - Fontbakery is now solely focused on font family automated quality checks.
  - new subcommand: list-italicangle (moved to gftools as well)
  - several bugfixes


## 0.3.2 (2017-Oct-11)
  - Increased code testing now covering a bit more than half of the Google Fonts suite of checks (more code testing to be done on upcoming releases).
  - overall refactoring of all check implementations so that they're all self-contained
  - updated prebuilt FVal binary (built from proper sources)
  - Added APIs used by the web dashboard and report documents
  - allowlist: a few legacy CamelCased familynames (check/109)
  - Added VTT-related tables to the list of unwanted tables (check/053)
  - fixed computation of font_metadata condition
  - fixed crash on fontbakery-check-font-version.py
  - added automated code tests for the fixer scripts
  - deprecated pyfontaine checks (132 to 151)
  - deprecated the unified name table entries check (check/017) spliting it up into new individual per-entry checks (156 to 162)
  - overall bugfixing / code-quality improvements.


## 0.3.1 (2017-Aug-11)
  - Emergencial release to address broken 0.3.0 packaging.
  - setup.py: Added modules that were missing in previous release
  - setup.py: Fix Windows pathnames
  - New check: com.google.fonts/check/155 ("Copyright notice name entry matches those on METADATA.pb ?")
  - Updated requirement: Changed Copyright Notice format requirement (regex) on com.google.fonts/check/102 ("METADATA.pb: Copyright notice matches canonical pattern ?")


## 0.3.0 (2017-Aug-08)
  - New modular architecture for our framework of font checks. (see: https://github.com/googlefonts/fontbakery/issues/1388)
  - A total of 120 GoogleFonts checks.
  - 44 code tests covering approximately a third of the code. (See: https://github.com/googlefonts/fontbakery/issues/1413)
  - Upstream checks were removed as out-of-scope (See: https://github.com/googlefonts/gf-glyphs-scripts).
  - Plenty of miscelanious fixes for checks; Overall improved reliability.<|MERGE_RESOLUTION|>--- conflicted
+++ resolved
@@ -7,12 +7,9 @@
 #### Added to the Google Fonts Profile
   - **[com.google.fonts/check/colorfont_tables]:** Fonts must have neither or both the tables `COLR` and `SVG`. (issue #3886)
   - **[com.google.fonts/check/description/noto_has_article]:** Noto fonts must have an ARTICLE.en_us.html file. (issue #3841)
-<<<<<<< HEAD
   - **[com.google.fonts/check/description/empty_glyph_on_gid1_for_colrv0]:** Ensure that GID 1 is empty to work around Windows 10 rendering bug ([gftools issue #609](https://github.com/googlefonts/gftools/issues/609))
-=======
   - **[com.google.fonts/check/slant_direction]:** Check slant direction of outline to match values of slnt axis extrema. (PR #3910)
   - **[com.google.fonts/check/color_cpal_brightness]:** Warn if COLRv0 layers are colored too dark or too bright instead of foreground color. (PR #3908)
->>>>>>> 9b6a0b7b
 
 ### BugFixes
   - **[com.adobe.fonts/check/varfont/valid_default_instance_nameids]:** The check did not account for nameID 17. (issue #3895)
