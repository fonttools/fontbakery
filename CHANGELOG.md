Below are the most important changes from each release.
A more detailed list of changes is available in the corresponding milestones for each release in the Github issue tracker (https://github.com/googlefonts/fontbakery/milestones?state=closed).


## 0.7.12 (2019-Sep-13)
### Note-worthy code changes
  - Added 'opsz' axis to fontbakery.parse
  - **[com.google.fonts/check/contour_count]:** ignore PUA codepoints (issue #2612)
  - **[com.google.fonts/check/contour_count]:** detect glyphs by both glyphnames and codepoints (issue #2612)
<<<<<<< HEAD
  - **[com.google.fonts/check/canonical_filename]:** Use Typographic Family Name if it exists in the nametable
=======
  - **[com.google.fonts/check/varfont_instance_names]:** warn user if "Text" or "Display" have been used in a varfont instance name. We would prefer point size to be used instead.

### Bugfixes
  - fix crash on html/markdown reporters by declaring DEBUG log-level (issue #2631)
>>>>>>> d7881041

### Changes to checks
  - **[com.google.fonts/check/unwanted_tables]:** Add MVAR table (Issue #2599) and improve FAIL message


## 0.7.11 (2019-Aug-21)
### Note-worthy code changes
  - Adding yet a whole bunch more keywords to log-messages (issue #2558)
  - Refactored EncodingID/LanguageID classes for Mac & Windows name table entries

### Bug Fixes
  - **[com.adobe.fonts/check/family/max_4_fonts_per_family_name]:**  Only run on Win name records (issue #2613)
  - Avoid crash on static fonts by safeguarding the `slnt_axis` condition.

### New checks
  - **[com.google.fonts/check/metadata/undeclared_fonts]:** "Ensure METADATA.pb lists all font binaries" (issue #2575)
  - **[com.google.fonts/check/varfont/slnt_range:]** "The variable font 'slnt' (Slant) axis coordinate specifies positive values in its range?" (issue #2572)

### Renamed check IDs:
  - **[com.google.fonts/check/wdth_valid_range]** => com.google.fonts/check/varfont/wdth_valid_range
  - **[com.google.fonts/check/wght_valid_range]** => com.google.fonts/check/varfont/wght_valid_range


## 0.7.10 (2019-Aug-06)
### Note-worthy code changes
  - Added keywords for non-PASS log messages of a very large set of checks. At some point this will be mandatory for all checks. (issue #2558)
  - Make sure canonical style name checks are strongly enforced. Improve wording of FAIL log message on check/varfont_instance_names (issue #2573)

### Bug fixes
  - fix ERROR on check/metadata/broken_links (issue #2585)


## 0.7.9 (2019-Jul-11)
### Note-worthy code changes
  - update varfont naming scheme: use commas to separate axis tags (issue #2570)

### Disables checks
  - Disabled family checks: **com.google.fonts/check/family/equal_numbers_of_glyphs** and **com.google.fonts/check/family/equal_glyph_names** These will be reintroduced after known problems are addressed. (issue #2567)
  - Temporarily disabled **com.google.fonts/check/production_encoded_glyphs** since GFonts hosted Cabin files seem to have changed in ways that break some of the assumptions in its code-test. (issue #2581)

### Re-enabled checks
  - **[com.google.fonts/check/fontdata_namecheck]:** Web service is online again. (issue #2484)

### Bug fixes
  - **[com.google.fonts/check/fontbakery_version]:** FAIL if unable to detect latest available fontbakery version (issue #2579)
  - perform a hacky fixup to workaround the square-brackets naming scheme currently in use for varfonts in google fonts. (issue #2570)


## 0.7.8 (2019-Jun-22)
### Note-worthy code changes
  - Add GlyphsApp hint to com.google.fonts/check/usweightclass (issue #2423)
  - Fix "metatada" typo on checkid: **com.google.fonts/check/metatada/canonical_style_names** (issue #2561)
  - Reorder loglevels: INFO now has higher priority than SKIP (issue #2560)

### Changes to checks
  - **[com.google.fonts/check/canonical_filename]:**  update variable fonts naming scheme (issue #2549)


## 0.7.7 (2019-Jun-18)
### Note-worthy code changes
  - **[com.google.fonts/check/family/has_license]:** only run check if the fonts are in a google/fonts repo.
  - **[com.google.fonts/check/vendor_id]:** accept NULL-padding on vendor-IDs (issue #2548)

### Bug fixes
  - fix crash on git_gfonts_ttFonts condition (return None when the font is not yet available on GitHub) (issue #2540)

### New Checks
  - **[com.google.fonts/check/metadata/broken_links]:** Ensure the copyright string in METADATA.pb files does not contain broken URLs. (issue #2550)


## 0.7.6 (2019-Jun-10)
### Note-worthy code changes
  - **[com.google.fonts/check/name/subfamilyname]:** has been refactored to use parse.style_parse.
  - **[com.google.fonts/check/name/typographicsubfamilyname]:** has been refactored. It is now acceptable to have a typographic subfamily name if the font is RIBBI since it does not cause any issues

### Bug fixes
  - Render line-breaks on Read The Docs check rationales
  - **[com.adobe.fonts/check/family/bold_italic_unique_for_nameid1]:** restrict check to RIBBI styles only (issue #2501)
  - fix bug in **points_out_of_bounds** check: The coordinates of a component multiplied by a scale factor result in floating-point values. These were causing false-FAILs because we were not rounding them before checking if they are within the glyph bounding-box. This was probably making points at extrema to fall slightly out of the bbox. (issue #2518)
  - also improved the readability of **com.google.fonts/check/points_out_of_bounds**

### New Checks
  - **[com.google.fonts/check/description/variable_font]:** Ensure that variable fonts contain the following message in the DESCRIPTION.en-us.html file: `This family is available as a variable font.` (issue #2538)
  - **[com.google.fonts/check/description/git_url]:** Make sure all font families have an upstream git repo URL declared in the DESCRIPTION.en-us.html file. (issue #2523)
  - **[com.google.fonts/check/varfont_instance_coordinates]:** Check variable font instances have correct axis coordinates
  - **[com.google.fonts/check/varfont_instance_names]:** Check variable font instances have correct names
  - **[com.google.fonts/check/wdth_valid_range]:** Check variable font wdth axis has correct range


## 0.7.5 (2019-May-24)
### Note-worthy code changes
  - The conditions from the googlefonts profile were split out into their own separate file

### Dependencies
  - Make docs building dependencies optional using "extras_require"

### Deprecated checks
  - **[com.google.fonts/check/currency_chars]:** we now have a much broader glyph coverage check: com.google.fonts/check/glyph_coverage (issue #2498)

### Bug fixes
  - The HTML report now actually defaults to "sans-serif" as the body font.
  - **[com.google.fonts/check/repo/dirname_matches_nameid_1]:** Restrict it to static fonts as the `fontbakery.util.get_regular` function does not support variable fonts yet. (issue #2509)
  - **[com.google.fonts/check/license_url]:** it now instructs the user which valid URL is actually expected (issue #2502)


## 0.7.4 (2019-May-06)
### Note-worthy code changes
  - We now have documentation of FontBakery checks on ReadTheDocs generated by a custom Sphinx module.
  - Markdown report now links to FB check docs on ReadTheDocs. (issue #2489)

### Dependencies
  - Removed defusedxml dependency. We were only using it for its `defused.lxml` module which is now deprecated (issue #2477)
  - Removed fontforge dependency.

### New checks
  - **[com.google.fonts/check/glyph_coverage]:** Google Fonts expects that fonts support at least the GF-latin-core glyph-set.
  - **[com.google.fonts/check/metadata/designer_values]:** We must use commas instead of forward slashes because the fonts.google.com directory will segment string to list on comma and display the first item in the list as the "principal designer" and the other items as contributors.
  - **[com.google.fonts/check/vertical_metrics_regressions]:** If a family already exists on Google Fonts, the family being checked must have similar vertical metrics. (issue #1162)

### Temporarily disabled checks
  - **[com.google.fonts/check/fontdata_namecheck]:** The web-service is down. (issue #2483)

### Deprecated checks
  - **[com.google.fonts/check/fontforge_stderr]:** and **[com.google.fonts/check/fontforge]:** Fontforge does not support python 3. Well... it does, but it is a mess. We'll have to put significant effort if we ever bring back these checks.

### Bug fixes
  - **[com.google.fonts/check/dsig]:** Mention which gftools script can fix the issue.
  - **[com.google.fonts/check/family/has_license]:** Mention which licenses were found if multiple licenses exist.


## 0.7.3 (2019-Apr-19)
### Note-worthy code changes
  - The cupcake artwork is not gone, but it is now much less likely to show up. You can't get a cupcake unless you really deserve it! (issue #2030)
  - Improved --list-checks output. Now uses colors for better legibility on the text terminal (issue #2457)
  - We now autocomplete check IDs on the command line (issue #2457)
  - Even though we trid to add an install-rule for the bash-completion script on setup.py, we ended up removing it because it was not yet done in a cross-platform compatible manner. We'll get back to it later. For now users will have to manually install the script if they want bash completion to work. On MacOS it should typically be saved on `/usr/local/etc/bash_completion.d` and on GNU+Linux a good target directory would typically be `/etc/bash_completion.d`. More info at issue #2465.

### New checks
  - **[com.google.fonts/check/code_pages]:** Detects when no code page was declared on the OS/2 table, fields ulCodePageRange1 and ulCodePageRange2 (issue #2474)
  - **[com.adobe.fonts/check/find_empty_letters]:** "Letters in font have glyphs that are not empty?" (PR #2460)
  - **[com.google.fonts/check/repo/dirname_matches_nameid_1]:** "Directory name in GFonts repo structure must match NameID 1." (issue #2302)
  - **[com.google.fonts/check/family/vertical_metrics]:** "Each font in a family must have the same vertical metrics values." (PR #2468)

### Bug fixes
  - **[com.adobe.fonts/cff_call_depth]:** fixed handling of font dicts in a CFF (PR #2461)
  - Declare fonttools' unicode extra-dependency on our rquirements.txt and setup.py so that unicodedata2 is properly installed. (issue #2462)
  - Shorten too verbose log messages in a few checks. (issue #2436)


## 0.7.2 (2019-Apr-09)
### Note-worthy code changes
  - **[com.google.fonts/check/name/family_and_style_max_length]:** increased max length to 27 chars. After discussing the problem in more detail at issue #2179 we decided that allowing up to 27 chars would still be on the safe side. Please also see issue #2447

### Bug fixes
  - **[com.google.fonts/check/family/equal_glyph_names]:** Fix ERROR. When dealing with variable fonts, we end up getting None from the style condition. So we display filenames in those cases. But we still display styles when dealing with statics fonts. (issue #2375)
  - **[com.adobe.fonts/check/cff_call_depth]:** don't assume private subroutines in a CFF (PR #2437)
  - **[com.adobe.fonts/cff2_call_depth]:** fixed handling of font dicts (and private subroutines) in a CFF2 (PR #2441)
  - **[com.google.fonts/check/contour_count]:** Filter out the .ttfautohint glyph component from the contour count (issue #2443)

### Dependencies
  - Removed the unidecode dependency. It is better to read log messages with the actual unicode strings instead of transliterations of them.


## 0.7.1 (2019-Apr-02)
### Major code-changes
  - The new "universal" profile contains checks for best practices agreed upon on the type design community. (issue #2426)
  - The initial set of checks will be not only the full opentype profile but also those checks original included in both adobefonts and googlefonts profiles.
  - The goal is to keep the vendor-specific profiles with only the minimal set of checks that are really specific, while the shared ones are placed on the universal profile.

### New checks
  - **[com.adobe.fonts/check/cff_call_depth]:** "Is the CFF subr/gsubr call depth > 10?" (PR #2425)
  - **[com.adobe.fonts/check/cff2_call_depth]:** "Is the CFF2 subr/gsubr call depth > 10?" (PR #2425)
  - **[com.google.fonts/check/family/control_chars]:** "Are there unacceptable control characters in the font?" (PR #2430)


## 0.7.0 (2019-Mar-22)
### Major code-changes
  - The term "specification" (including directory paths, class names and method names such as Spec, FontsSpec, etc) was replaced by "profile" throughout the codebase. The reason for this renaming was to avoid confusing with other uses of the term such as is "OpenType Specification".
  - All numerical check-IDs were renamed to keyword-based IDs. We may still change them as we see fit and we plan to freeze the check-id naming when Font Bakery 1.0.0 is released.

### Bug fixes
  - **[com.google.fonts/check/canonical_filename]:** Distinguish static from varfont when reporting correctness of fontfile names. There are special naming rules for variable fonts. (issue #2396)
  - Fix bug in handling of `most_common_width` in `glyph_metrics_stats` which affected checking of monospaced metadata. (PR #2391)
  - Fix handling of `post.isFixedPitch` (accept any nonzero value). (PR #2392)
  - **[com.google.fonts/check/metadata/valid_copyright]:** Check was being skipped when run on upstream font repos which don't have a METADATA.pb file. This check will now only test METADATA.pb files. A new check has been added to check the copyright string in fonts.

### Other relevant code-changes
  - We temporarily disabled com.google.fonts/check/metadata/match_filename_postscript for variable fonts until we have a clear definition of the VF naming rules as discussed at https://github.com/google/fonts/issues/1817
  - We are now using portable paths on the code-tests. (issue #2398)
  - The Adobe Fonts profile now includes FontForge checks. (PR #2401)
  - Improve emoji output of `--ghmarkdown` option, so that actual emoji appear in text editors, rather than the previous emoji names
  - The HTML reporter will now display check results more table-like, which makes multi-line check results look better.

### New checks
  - **[com.google.fonts/check/font_copyright]: "Copyright notices match canonical pattern in fonts"**
  - **[com.adobe.fonts/check/postscript_name_consistency]:** "Name table ID 6 (PostScript name) must be consistent across platforms." (PR #2394)

## Some check id renaming for better naming consistency:
  - **[com.google.fonts/check/tnum_horizontal_metrics]:** com.google.fonts/check/family/tnum_horizontal_metrics
  - **[com.adobe.fonts/check/bold_italic_unique_for_nameid1]:** com.adobe.fonts/check/family/bold_italic_unique_for_nameid1
  - **[com.adobe.fonts/check/max_4_fonts_per_family_name]:** com.adobe.fonts/check/family/max_4_fonts_per_family_name
  - **[com.abobe.fonts/check/postscript_name_cff_vs_name]:** com.abobe.fonts/check/name/postscript_vs_cff
  - **[com.adobe.fonts/check/postscript_name_consistency]:** com.adobe.fonts/check/name/postscript_name_consistency
  - **[com.adobe.fonts/check/name_empty_records]:** com.adobe.fonts/check/name/empty_records

### Renamed numerical check-IDs:
  - **[com.google.fonts/check/001]:** com.google.fonts/check/canonical_filename
  - **[com.google.fonts/check/002]:** com.google.fonts/check/family/single_directory
  - **[com.google.fonts/check/003]:** com.google.fonts/check/description/broken_links
  - **[com.google.fonts/check/004]:** com.google.fonts/check/description/valid_html
  - **[com.google.fonts/check/005]:** com.google.fonts/check/description/min_length
  - **[com.google.fonts/check/006]:** com.google.fonts/check/description/max_length
  - **[com.google.fonts/check/007]:** com.google.fonts/check/metadata/unknown_designer
  - **[com.google.fonts/check/008]:** com.google.fonts/check/family/underline_thickness
  - **[com.google.fonts/check/009]:** com.google.fonts/check/family/panose_proportion
  - **[com.google.fonts/check/010]:** com.google.fonts/check/family/panose_familytype
  - **[com.google.fonts/check/011]:** com.google.fonts/check/family/equal_numbers_of_glyphs
  - **[com.google.fonts/check/012]:** com.google.fonts/check/family/equal_glyph_names
  - **[com.google.fonts/check/013]:** com.google.fonts/check/family/equal_unicode_encodings
  - **[com.google.fonts/check/014]:** com.google.fonts/check/family/equal_font_versions
  - **[com.google.fonts/check/015]:** com.google.fonts/check/post_table_version
  - **[com.google.fonts/check/016]:** com.google.fonts/check/fstype
  - **[com.google.fonts/check/018]:** com.google.fonts/check/vendor_id
  - **[com.google.fonts/check/019]:** com.google.fonts/check/name/unwanted_chars
  - **[com.google.fonts/check/020]:** com.google.fonts/check/usweightclass
  - **[com.google.fonts/check/028]:** com.google.fonts/check/family/has_license
  - **[com.google.fonts/check/029]:** com.google.fonts/check/name/license
  - **[com.google.fonts/check/030]:** com.google.fonts/check/name/license_url
  - **[com.google.fonts/check/031]:** com.google.fonts/check/name/no_copyright_on_description
  - **[com.google.fonts/check/032]:** com.google.fonts/check/name/description_max_length
  - **[com.google.fonts/check/033]:** com.google.fonts/check/monospace
  - **[com.google.fonts/check/034]:** com.google.fonts/check/xavgcharwidth
  - **[com.google.fonts/check/035]:** com.google.fonts/check/ftxvalidator
  - **[com.google.fonts/check/036]:** com.google.fonts/check/ots
  - **[com.google.fonts/check/037]:** com.google.fonts/check/fontvalidator
  - **[com.google.fonts/check/038]:** com.google.fonts/check/fontforge_stderr
  - **[com.google.fonts/check/039]:** com.google.fonts/check/fontforge
  - **[com.google.fonts/check/040]:** com.google.fonts/check/family/win_ascent_and_descent
  - **[com.google.fonts/check/041]:** com.google.fonts/check/linegaps
  - **[com.google.fonts/check/042]:** com.google.fonts/check/os2_metrics_match_hhea
  - **[com.google.fonts/check/043]:** com.google.fonts/check/unitsperem
  - **[com.google.fonts/check/044]:** com.google.fonts/check/font_version
  - **[com.google.fonts/check/045]:** com.google.fonts/check/dsig
  - **[com.google.fonts/check/046]:** com.google.fonts/check/mandatory_glyphs
  - **[com.google.fonts/check/047]:** com.google.fonts/check/whitespace_glyphs
  - **[com.google.fonts/check/048]:** com.google.fonts/check/whitespace_glyphnames
  - **[com.google.fonts/check/049]:** com.google.fonts/check/whitespace_ink
  - **[com.google.fonts/check/050]:** com.google.fonts/check/whitespace_widths
  - **[com.google.fonts/check/052]:** com.google.fonts/check/required_tables
  - **[com.google.fonts/check/053]:** com.google.fonts/check/unwanted_tables
  - **[com.google.fonts/check/054]:** com.google.fonts/check/hinting_impact
  - **[com.google.fonts/check/055]:** com.google.fonts/check/name/version_format
  - **[com.google.fonts/check/056]:** com.google.fonts/check/old_ttfautohint
  - **[com.google.fonts/check/057]:** com.google.fonts/check/name/line_breaks
  - **[com.google.fonts/check/058]:** com.google.fonts/check/valid_glyphnames
  - **[com.google.fonts/check/059]:** com.google.fonts/check/unique_glyphnames
  - **[com.google.fonts/check/061]:** com.google.fonts/check/epar
  - **[com.google.fonts/check/062]:** com.google.fonts/check/gasp
  - **[com.google.fonts/check/063]:** com.google.fonts/check/gpos_kerning_info
  - **[com.google.fonts/check/064]:** com.google.fonts/check/ligature_carets
  - **[com.google.fonts/check/065]:** com.google.fonts/check/kerning_for_non_ligated_sequences
  - **[com.google.fonts/check/066]:** com.google.fonts/check/kern_table
  - **[com.google.fonts/check/067]:** com.google.fonts/check/name/familyname_first_char
  - **[com.google.fonts/check/068]:** com.google.fonts/check/name/match_familyname_fullfont
  - **[com.google.fonts/check/069]:** com.google.fonts/check/glyf_unused_data
  - **[com.google.fonts/check/070]:** com.google.fonts/check/currency_chars
  - **[com.google.fonts/check/071]:** com.google.fonts/check/family_naming_recommendations
  - **[com.google.fonts/check/072]:** com.google.fonts/check/smart_dropout
  - **[com.google.fonts/check/073]:** com.google.fonts/check/maxadvancewidth
  - **[com.google.fonts/check/074]:** com.google.fonts/check/name/ascii_only_entries
  - **[com.google.fonts/check/075]:** com.google.fonts/check/points_out_of_bounds
  - **[com.google.fonts/check/077]:** com.google.fonts/check/all_glyphs_have_codepoints
  - **[com.google.fonts/check/078]:** com.google.fonts/check/glyphnames_max_length
  - **[com.google.fonts/check/079]:** com.google.fonts/check/monospace_max_advancewidth
  - **[com.google.fonts/check/082]:** com.google.fonts/check/metadata/profiles_csv
  - **[com.google.fonts/check/083]:** com.google.fonts/check/metadata_unique_full_name_values
  - **[com.google.fonts/check/084]:** com.google.fonts/check/metadata/unique_weight_style_pairs
  - **[com.google.fonts/check/085]:** com.google.fonts/check/metadata/license
  - **[com.google.fonts/check/086]:** com.google.fonts/check/metadata/menu_and_latin
  - **[com.google.fonts/check/087]:** com.google.fonts/check/metadata/subsets_order
  - **[com.google.fonts/check/088]:** com.google.fonts/check/metadata/copyright
  - **[com.google.fonts/check/089]:** com.google.fonts/check/metadata/familyname
  - **[com.google.fonts/check/090]:** com.google.fonts/check/metadata/has_regular
  - **[com.google.fonts/check/091]:** com.google.fonts/check/metadata/regular_is_400
  - **[com.google.fonts/check/092]:** com.google.fonts/check/metadata/nameid/family_name
  - **[com.google.fonts/check/093]:** com.google.fonts/check/metadata/nameid/post_script_name
  - **[com.google.fonts/check/094]:** com.google.fonts/check/metadata/nameid/full_name
  - **[com.google.fonts/check/095]:** com.google.fonts/check/metadata/nameid/font_name
  - **[com.google.fonts/check/096]:** com.google.fonts/check/metadata/match_fullname_postscript
  - **[com.google.fonts/check/097]:** com.google.fonts/check/metadata/match_filename_postscript
  - **[com.google.fonts/check/098]:** com.google.fonts/check/metadata/valid_name_values
  - **[com.google.fonts/check/099]:** com.google.fonts/check/metadata/valid_full_name_values
  - **[com.google.fonts/check/100]:** com.google.fonts/check/metadata/valid_filename_values
  - **[com.google.fonts/check/101]:** com.google.fonts/check/metadata/valid_post_script_name_values
  - **[com.google.fonts/check/102]:** com.google.fonts/check/metadata/valid_copyright
  - **[com.google.fonts/check/103]:** com.google.fonts/check/metadata/reserved_font_name
  - **[com.google.fonts/check/104]:** com.google.fonts/check/metadata/copyright_max_length
  - **[com.google.fonts/check/105]:** com.google.fonts/check/metadata/canonical_filename
  - **[com.google.fonts/check/106]:** com.google.fonts/check/metadata/italic_style
  - **[com.google.fonts/check/107]:** com.google.fonts/check/metadata/normal_style
  - **[com.google.fonts/check/108]:** com.google.fonts/check/metadata/nameid/family_and_full_names
  - **[com.google.fonts/check/109]:** com.google.fonts/check/metadata/fontname_not_camel_cased
  - **[com.google.fonts/check/110]:** com.google.fonts/check/metadata/match_name_familyname
  - **[com.google.fonts/check/111]:** com.google.fonts/check/metadata/canonical_weight_value
  - **[com.google.fonts/check/112]:** com.google.fonts/check/metadata/os2_weightclass
  - **[com.google.fonts/check/113]:** com.google.fonts/check/metadata/match_weight_postscript
  - **[com.google.fonts/check/115]:** com.google.fonts/check/metatada/canonical_style_names
  - **[com.google.fonts/check/116]:** com.google.fonts/check/unitsperem_strict
  - **[com.google.fonts/check/117]:** com.google.fonts/check/version_bump
  - **[com.google.fonts/check/118]:** com.google.fonts/check/production_glyphs_similarity
  - **[com.google.fonts/check/129]:** com.google.fonts/check/fsselection
  - **[com.google.fonts/check/130]:** com.google.fonts/check/italic_angle
  - **[com.google.fonts/check/131]:** com.google.fonts/check/mac_style
  - **[com.google.fonts/check/152]:** com.google.fonts/check/reserved_font_name
  - **[com.google.fonts/check/153]:** com.google.fonts/check/contour_count
  - **[com.google.fonts/check/154]:** com.google.fonts/check/production_encoded_glyphs
  - **[com.google.fonts/check/155]:** com.google.fonts/check/metadata_nameid_copyright
  - **[com.google.fonts/check/156]:** com.google.fonts/check/name/mandatory_entries
  - **[com.google.fonts/check/157]:** com.google.fonts/check/name/familyname
  - **[com.google.fonts/check/158]:** com.google.fonts/check/name/subfamilyname
  - **[com.google.fonts/check/159]:** com.google.fonts/check/name/fullfontname
  - **[com.google.fonts/check/160]:** com.google.fonts/check/name/postscriptname
  - **[com.google.fonts/check/161]:** com.google.fonts/check/name/typographicfamilyname
  - **[com.google.fonts/check/162]:** com.google.fonts/check/name/typographicsubfamilyname
  - **[com.google.fonts/check/163]:** com.google.fonts/check/name/family_and_style_max_length
  - **[com.google.fonts/check/164]:** com.google.fonts/check/name/copyright_length
  - **[com.google.fonts/check/165]:** com.google.fonts/check/fontdata_namecheck
  - **[com.google.fonts/check/166]:** com.google.fonts/check/fontv
  - **[com.google.fonts/check/167]:** com.google.fonts/check/varfont/regular_wght_coord
  - **[com.google.fonts/check/168]:** com.google.fonts/check/varfont/regular_wdth_coord
  - **[com.google.fonts/check/169]:** com.google.fonts/check/varfont/regular_slnt_coord
  - **[com.google.fonts/check/170]:** com.google.fonts/check/varfont/regular_ital_coord
  - **[com.google.fonts/check/171]:** com.google.fonts/check/varfont/regular_opsz_coord
  - **[com.google.fonts/check/172]:** com.google.fonts/check/varfont/bold_wght_coord
  - **[com.google.fonts/check/173]:** com.google.fonts/check/negative_advance_width
  - **[com.google.fonts/check/174]:** com.google.fonts/check/varfont/generate_static
  - **[com.google.fonts/check/180]:** com.google.fonts/check/loca/maxp_num_glyphs


## 0.6.12 (2019-Mar-11)
### Bug fixes
  - Fix bug in which a singular ttFont condition causes a family-wide (ttFonts) check to be executed once per font. (issue #2370)
  - **[com.google.fonts/check/079]:** Fixed bug in which this check was not confirming that font seemed monospaced before reporting different advance widths. (PR #2368, part of issue #2366)
  - Protect condition ttfautohint_stats against non-ttf fonts (issue #2385)
  - **[com.google/fonts/check/040]:** Cap accepted winDescent and winAscent values. Both should be less than double their respective bounding box values.

### New features
  - We now have an Adobe collection of checks (specification). It will include more checks in future releases. (PR #2369)
  - The `FontSpec` class now has a `get_family_checks()` method that returns a list of family-level checks. (PR #2380)

### New checks
  - **[com.adobe.fonts/check/bold_italic_unique_for_nameid1]:** "OS/2.fsSelection bold & italic are unique for each NameID1" (PR #2388)
  - **[com.adobe.fonts/check/fsselection_matches_macstyle]:**  "OS/2.fsSelection and head.macStyle bold and italic bits match." (PR #2382)
  - **[com.adobe.fonts/check/max_4_fonts_per_family_name]:**  "Each group of fonts with same nameID 1 has maximum of 4 fonts." (PR #2372)
  - **[com.adobe.fonts/check/consistent_upm]:**  "Fonts have consistent units per em." (PR #2372)
  - **[com.adobe.fonts/check/name_empty_records]:** "Check 'name' table for empty records." (PR #2369)


## 0.6.11 (2019-Feb-18)
### Documentation
  - Update maintainer notes so that we do not forget to update the cache of vendor ids list. (issue #2359)

### New checks
  - **[com.google.fonts/check/integer_ppem_if_hinted]:** "PPEM must be an integer on hinted fonts." (issue #2338)

### New conditions
  - **[is_hinted]:** allows restricting certain checks to only run on hinted fonts. Detection is based on the presence of an "fpgm" (Font Program) table.

### Bugfixes
  - **[fontbakery.utils.download_file]:** Fix error message when ssl certificates are not installed. (issue #2346)
  - **[fontbakery.specifications.shared_conditions]:** Determine whether a font is monospaced by analysing the ascii character set only. (issue #2202)
  - **[fontbakery.specifications.googlefonts.registered_vendor_ids]:** Update cache of vendor ID list from Microsoft's website. (issue #2359)

### new Code-tests
  - **[registered_vendor_ids condition]:** Make sure several corner cases are properly parsed. This includes ensuring that vendor IDs lacking a URL are properly handled. (issue #2359)


## 0.6.10 (2019-Feb-11)
### Documentation
  - The documentation was updated incorporating an article that was originally presented at the 9ET conference in Portugal in the end of 2018. The article gives a detailed overview of the goals of the Font Bakery project.

### Bugfixes
  - **[fontbakery.utils.download_file]:** Printing a message with a hint of a possible fix to "SSL bad certificate" when trying to download files. (issue #2274)

### Deprecated checks
  - **[com.google.fonts/check/076]:** "unique unicode codepoints" - This check seemd impossible to FAIL! (issue #2324)

### Dependencies (concrete deps on requirements.txt)
  - **[fontTools]:** upgraded to 3.37.0

### new Code-tests
  - Code-coverage: 63% (same as on v0.6.9)
  - **[com.google.fonts/check/has_ttfautohint_params]:** (issue #2312)
  - **[com.google.fonts/check/077]:** "all glyphs have codepoints" - I am unaware of any font that actually FAILs this check, though... (issue #2325)


## 0.6.9 (2019-Feb-04)
### Bugfixes
  - **[com.google.fonts/check/034]:** fix explanation of xAvgWidth on WARN/INFO messages. (issue #2285)

### Other code changes
  - Adopting python type hint notation.


## 0.6.8 (2019-Jan-28)
### Bugfixes ###
  - **[FontBakeryCondition:licenses]:** Do not crash when font project is not in a git repo (issue #2296)


## 0.6.7 (2019-Jan-21)
### New checks
  - **[com.google.fonts/check/tnum_horizontal_metrics]:** "All tabular figures must have the same width across the whole family." (issue #2278)

### Changes to existing checks
  - **[com.google.fonts/check/056]:** Require ttfautohint. Emit an ERROR when it is not properly installed in the system. (issue #1851)
  - **[com.google.fonts/check/092 & 108]:** Use *Typographic Family Name* instead of *Font Family Name* if it exists in the font's name table.

### Deprecated checks
  - **[com.google.fonts/check/119]:** "TTFAutohint x-height increase value is same as in previous release on Google Fonts?". Marc Foley said: "Since we now have visual diffing, I would like to remove it. This test is also bunk because ttfautohint's results are not consistent when they update it." (issue #2280)

### Other code changes
  - Added more valid options of contour count values for Oslash and f_f_i glyphs (issue #1851)
  - The HTML reporter now places the percentages summary before the check details.
  - updated dependencies on setup.py and requirements.txt to make sure we ship exactly what we test during development (issue #2174)


## 0.6.6 (2018-Dec-20)
### New Checks
  - **[com.google.fonts/check/wght_valid_range]:** Weight axis coordinate must be within spec range of 1 to 1000 on all instances. (issue #2264)

### Bugfixes
  - fixed the checkID variable in our ghmarkdown reporter (the f-string syntax was broken)

### Changes to existing checks
  - **[com.google.fonts/check/153]:** Disable "expected contour count" check for variable fonts. There's plenty of alternative ways of constructing glyphs with multiple outlines for each feature in a VarFont. The expected contour count data for this check is currently optimized for the typical construction of glyphs in static fonts. (issue #2262)
  - **[com.google.fonts/check/046]:** Removed restriction on CFF2 fonts because the helper method `glyph_has_ink` now handles `CFF2`.
  - **[com.google.fonts/check/049]:** Removed restriction on CFF2 fonts because the helper method `glyph_has_ink` now handles `CFF2`.


## 0.6.5 (2018-Dec-10)
### New Checks
  - **[com.google.fonts/check/metadata/parses]:** "Check METADATA.pb parse correctly." (issue #2248)
  - **[com.google.fonts/check/fvar_name_entries]:** "All name entries referenced by fvar instances exist on the name table?" (issue #2069)
  - **[com.google.fonts/check/varfont_has_instances]:** "A variable font must have named instances." (issue #2127)
  - **[com.google.fonts/check/varfont_weight_instances]:** "Variable font weight coordinates must be multiples of 100." (issue #2258)

### Bug fixes
  - **[com.google.fonts/check/054]:** Correct math in report of font file size change by properly converting result to a percentage.
  - **[com.google.fonts/check/100]:** Fix check that would never FAIL. Now it runs correctly. (issue #1836)

### Changes to existing checks
  - **[com.google.fonts/check/046]:** Removed restriction on CFF fonts (and added restriction on CFF2 pending a fonttools bug fix) because the helper method `glyph_has_ink` now handles `CFF` as well as `glyf`.
  - **[com.google.fonts/check/049]:** Removed restriction on CFF fonts (and added restriction on CFF2 pending a fonttools bug fix) because the helper method `glyph_has_ink` now handles `CFF` as well as `glyf`.


## 0.6.4 (2018-Dec-03)
### New Features
  - Nikolaus Waxweiler has contributed an HTML reporter. It can be used by passing -html filename.html to the command line. Thanks a lot!

### New checks
  - **[com.abobe.fonts/check/postscript_name_cff_vs_name]:** CFF table FontName must match name table ID 6 (PostScript name). (PR #2229)

### Bug fixes
  - **[com.google.fonts/check/011]:** Safeguard against reporting style=`None` by only running the check when all font files are named canonically. (issue #2196)
  - **[com.google.fonts/check/065]:** Fix AttributeError: 'int' object has no attribute 'items'. (issue #2203)
  - **[FontBakeryCondition:remote_styles]:** fix UnboundLocalError. local variable 'remote_style' was referenced before assignment. (issue #2204)

### Changes to existing checks
  - **[com.google.fonts/check/011]:** List which glyphs differ among font files (issue #2196)
  - **[com.google.fonts/check/043]:** unitsPerEm check on OpenType profile is now less opinionated. Only FAILs when strictly invalid according to the spec. (issue #2185)
  - **[com.google.fonts/check/116]:** Implement stricter criteria for the values of unitsPerEm on Google Fonts. (issue #2185)

### Other relevant code changes
  - **[setup.py]:** display README.md as long-description on PyPI webpage. (issue #2225)
  - **[README.md]:** mention our new developer chat channel at https://gitter.im/fontbakery/Lobby
  - **[Dependencies]:** The following 2 modules are actually needed by fontTools: fs and unicodedata2.


## 0.6.3 (2018-Nov-26)
### Bug fixes
  - **[GHMarkdown output]:** PR #2167 (__str__ for Section and Check) was reverted because it was causing the ghmarkdown output to crash. We may get back to it later, but being more careful about the side effects of it. (issue #2194)
  - **[com.google.fonts/check/028]:** Also search for a license file on the git-repo rootdir if the font project is in a repo. (issue #2087)
  - **[com.google.fonts/check/062]:** fix a typo leading to a bad string formatting syntax crash. (issue #2183)
  - **[code-test: check/154]:** Fixed the code-test and made it safer under eventual conectivity issues. (issue #1712)

### Changes to existing checks
  - **[com.google.fonts/check/ttx-roundtrip]:** Improved the FAIL message to give the users a hint about what could have gone wrong. The most likely reason is a shortcoming on fonttools that makes TTX generate corrupt XML files when dealing with contol code chars in the name table. (issue #2212)
  - **[com.google.fonts/check/001]:** Accept variable font filenames with Roman/Italic suffixes (issue #2214)
  - **[com.google.fonts/check/034]:** Downgrade xAvgWidth check from FAIL to WARN since sometimes it diverges from GlyphsApp. Also, it seems that the value is not actually used on relevant programs. I still want to clarify what's going on with GlyphsApp calculations of this value. Once that's figured out, we may redefine the severity of the check once again. (issue #2095)
  - **[com.google.fonts/check/097]:** Accept variable font filenames with Roman/Italic suffixes (issue #2214)
  - **[com.google.fonts/check/102]:** Check for consistency of copyright notice strings on both METADATA.pb and on name table entries. (issue #2210)
  - **[com.google.fonts/check/105]:** Accept variable font filenames with Roman/Italic suffixes (issue #2214)


## 0.6.2 (2018-Nov-19)
### New checks
  - **[com.google.fonts/check/ftxvalidator_is_available]:** Detects whether the ftxvalidator is installed on the system or not.

### Bug fixes
  - **[com.google.fonts/check/098]:** In some cases the check did not yield any result. (issue #2206)
  - **[com.google.fonts/check/ttx-roundtrip]:** Delete temporary XML that is generated by the TTX round-tripping check. (issue #2193)
  - **[com.google.fonts/check/119]:** Fix `'msg'` referenced before assignment (issue #2201)

### Changes to existing checks
  - **[com.google.fonts/check/130]:** update italic angle check with "over -30 degrees" FAIL and "over -20 degrees" WARN (#2197)
  - **[com.google.fonts/check/ttx-roundtrip]:** Emit a FAIL when TTX roundtripping results in a parsing error (ExpatError) since a malformed XML most likely means an issue with the font. (issue #2205)


## 0.6.1 (2018-Nov-11)
### New checks
  - **['com.google.fonts/check/aat']:** "Are there unwanted Apple tables?"

### Bug fixes
  - **[com.google.fonts/check/fontbakery_version]:** Fix crash
  - **[com.google.fonts/check/153]:** Fix expected contour count for glyphs zerowidthjoiner(uni200D) and zerowidthnonjoiner(uni200C) from 1 to 0

### Changes to existing checks
  - **[com.google.fonts/check/053]**: Clarify unwanted tables

## 0.6.0 (2018-Nov-08)
### Noteworthy changes
  - Now we have our documentation hosted at https://font-bakery.readthedocs.io/
  - Limit ammount of details printed by fontval checks and group fontval checks to make their data more readable.
  - Print Font Bakery version on the header of Markdown reports, so that we know if a report was generated with an old version. (issue #2133)
  - Add 'axes' field to protocol-buffer schema
  - moving FontVal wrapper to a separate spec (issue #2169)
  - Added a CODE_OF_CONDUCT.md

### new checks
  - **[com.google.fonts/check/vttclean]:** There must not be VTT Talk sources in the font. (issue #2059)
  - **[com.google.fonts/check/varfont/has_HVAR]:** Var Fonts have HVAR table to avoid costly text-layout operations on some platforms. (issue #2119)
  - **[com.google.fonts/check/varfont/has_MVAR] (but temporarily disabled):** Var Fonts must have an MVAR table layout-software depend on it. (issue #2118)
  - **[com.google.fonts/check/fontbakery_version]:** A new 'meta' check to ensure Font Bakery is up-to-date so that we avoid relying on out-dated checking routines. (issue #2093)

### modifications to existing checks
  - Correct the error message for the check for identical glyph names. Avialable and missing style names were swapped.
  - Mute FVal E5200 (based on outdated OT spec) for var fonts. (issue #2109)
  - FontVal outline intersection checks should not run for VF. Variable Fonts typically have lots of intersecting contours and components.
  - Adopt FVal W0022 rationale for com.google.fonts/check/052 and disable this FontVal check as it is already covered by check/052 routines.
  - disable FVal check W0020: "Tables are not in optimal order" (fixes issue #2105)
  - Improve rationale for com.google.fonts/check/058
  - check/158: use Message obj to differentiate kinds of FAILs (issue #1974)
  - check/158: test the PASS scenarios for full 18-style family (issue #1974)
  - factor out "style_with_spaces" as a condition. (issue #1974)
  - test FAIL "invalid-entry" on check/158 (issue #1974)
  - test FAIL "bad-familyname" on check/158 (issue #1974)
  - Disable FontVal E4012 (GDEF header v1.3 not yet recognized) (issue #2131)
  - skip check/072 if font is VTT hinted (issue #2139)
  - do not run check/046 on CFF fonts because the helper method `glyph_has_ink` directly references `glyf`. In the future we may refactor it to also deal with CFF fonts. (issue #1994)
  - com_google_fonts_check_018: Downgrade archVendID to WARN
  - com.google.fonts/check/042 Add rationale. Fixes https://github.com/googlefonts/fontbakery/issues/2157

### Much more funky details...
  This is just a copy of several git log messages. Ideally I shuld clean these up for the sake of clarity...
  - ufo_sources: put existing checks into own section. Using the section name in reports requires using sensible section names.
  - [snippets] fontbakery-check-upstream.py added. This script will allow users to run fontbakery on an upstream github repository. The user has to provide the repo url and the directory containing the ttfs.
  - add code-test and bugfix check/162. Now the check ensures no ribbi font has a nameID=17 and all non-ribbi fonts have it and that it has a correct value. If any of the above is not true, the check emits a FAIL. (issue #1974)
  - add code-test and bugfix check/161. Now the check ensures no ribbi font has a nameID=16 and all non-ribbi fonts have it and that it has a correct value. If any of the above is not true, the check emits a FAIL. (issue #1974)
  - Bump up requests version to mitigate CVE
  - [googlefonts.py] modify ttfa param testing string literal. See https://github.com/googlefonts/fontbakery/pull/2116#issuecomment-431725719
  - Do not check the ttfautohint params if font is not hinted. Skip the com.google.fonts/check/has_ttfautohint_params test if the font is not hinted using ttfautohint
  - fix implementation of blacklisting of FontVal checks (follow up for PRs #2102 and #2104)
  - Add comments to fontval check downgrades and silencing and also fix the implementation of silencing them. (issue #2102)
  - com.google.fonts/check/037: Downgrade missing Mac name table records to warn. Fontmake does not generate mac name table records. Apparently, they're not needed, https://github.com/googlei18n/fontmake/issues/414
  - Decode ufolint output for better text display
  - Remove unnecessary dependencies. Custom Freetype no longer needed because we use Hintak's latest binaries for Ms Font Validator.
  - com.google.fonts/check/037: Simplify Ms Font Val subprocess call. In Windows, a .exe can be run without specifying the .exe extension. Therefore all three platforms can run FontValidator using the same call.
  - travis: Download and install Ms FontValidator
  - Raise NotImplementedError if user's system is not Unix based or Win
  - Run FontValidator.exe if user's OS is Win
  - Improve Font Validator installation and install instructions
    - Removed prebuilt FontVal. Use Hintak's binaries instead.
    - Drop render tests. Diffbrowsers should be used.
    - Added instructions for MAC and GNU Linux
  - [prebuilt] remove ots-sanitize binary. Transitioned to opentype-sanitizer in #2092
  - implement code-test for com.google.fonts/check/157 and bugfix 157 and 158 (were reporting PASS even when FAILing) (issue #1974)
  - specify familyname and familyname_with_spaces as conditions to all checks that rely on those. Otherwise non-cannonical filenames could lead to fontbakery ERRORs. (issue #1974)
  - fix code-test for com.google.fonts/check/156 (issue #1974)
  - INSTALL_*.md: remove ots installation instructions, no longer needed as we install it automatically via pip now
  - general_test.py: test ots with invalid file
  - use ots.sanitize() instead of subprocess in check036
  - setup.py: add opentype-sanitizer to install_requires
  - fix check/028 & add a test for family_directory condition. Now a license file on the current working directory is properly detected. (issue #2087)
  - Remove printing of number of checks in sections
  - Remove Python 2 compatibility remnant
  - check_specification: Use CheckRunner directly instead of runner_factory
  - Add check in/exclude test for no in/excluding
  - Python 3 does not need explicit derivation from object
  - improving the comments in code-test/008 so that it can be used as a didactic example of the purpose of code-tests.
  - Avoid private attribute in test
  - Add test for check selection
  - Make in/exclude check parameters fuzzy
  - Only ignore deprecation warnings from (from|to)string
  - Mute deprecation warnings. Temporarily solves issue #2079
  - Add tests for loading specifications without errors
  - Move vtt_talk_sources to shared conditions
  - PriorityLevel enum (issue #2071)
  - remove PLATID_STR and NAMEID_STR as now those strings can be directly infered from the corresponding enum entries. Thanks for the tip, Nikolaus Waxweiler! (issue #2071)
  - MacStyle and FsSelection enums (issue #2071)
  - PANOSE_Proportion and IsFixedWidth enums (issue #2071)
  - PlatformID and *EncondingID enums (issue #2071)
  - using an enum for the NameIDs (issue #2071)
  - print messages telling the user where JSON and Markdown reports were saved to. (issue #2050)
  - Add code-tests to ttx roundtrip check and fix issue #2048 by not checking ttx roundtripping on fonts that did not yet have VTT Talk sources cleaned out of its TSI* tables (this should always be done prior to release).
  - Add `__main__` entry point. Makes it possible to run fontbakery from `python -m fontbakery`. Useful if Python script path not in PATH.
  - Skip TTF-only checks for OTF fonts (issue #2040)
  - bump up fontTools version requirement due to our usage of the getBestCmap method. (issue #2043)
  - [specifications/googlefonts] condition github_gfonts_ttFont it is LICENSE.txt for apache
  - [specifications/googlefonts] condition registered_vendor_ids open file as utf-8
  - [specifications/general] fix condition fontforge_check_results for python3 usage (bytes to string)
  - [INSTALL.md] added removal steps for ots zip archive file and archive directory
  - [INSTALL.md] modify ots-sanitize installation approach (issue #2041)

## 0.5.1 (2018-Aug-31)
This release-cycle focused on addressing the issues brought up by attendees at the MFDOS - Multiple Font Distributors Onboarding Summit- an event organized by Dave Crossland during TypeCon 2018 in Portland, Oregon.

More info on MFDOS is available at: https://github.com/davelab6/mfdos

### Release highlights & new features / noteworthy bugfixes
  - Added a --version command line switch.
  - We're now using ttfautohint-py to ensure users always run the latest available version.
  - **[BUGFIX]:** Only run regression checks if family is on GF (There was a bug in the implementation that was causing HTTP Errors since it was attempting to fetch the files even though they're not listed on the gfonts API).
  - **[BUGFIX]:** Access kern data and ligatures by looking up features in order to find the correct Lookup entries with the data. Previous implentation was buggy because it included all lookups regardless of whether they were referenced by the specific features or not, resulting in non-sensical FAIL messages in the caret-positioning and ligature related checks.
  - **[INSTALL.md]:** include macOS >= 10.13 for ftxvalidator install docs.

### New dependencies
  - **ttfautohint-py** from PyPI

### deprecated dependencies
  - A system-wide install of ttfautohint is not needed anymore. The ttfautohint-py package from PyPI includes its own ttfautohint together with the python wrapper.

### New checks
  - **[com.google.fonts/check/has_ttfautohint_params]:** "Font has ttfautohint parameters."

### Deprecated checks:
  - **[com.google.fonts/check/080]** METADATA.pb: Ensure designer simple short name.

### Changes to existing checks
  - **[com.google.fonts/check/044]:** Split code-test and check_parse_version_string function.
  - **[com.google.fonts/check/044]:** Accept rounding fontRevision due to bad interpretations of float values causing false-FAILs (such as 1.001 being interpreted as 1.00099).
  - **[com.google.fonts/check/054]:** Simplified ttfautohint-related checks and implemented their code-tests
  - **[com.google.fonts/check/056]:** Simplified ttfautohint-related checks and implemented their code-tests
  - **[com.google.fonts/check/058]:** Add .ttfautohint glyph to valid glyphs.
  - **[com.google.fonts/check/062]:** Improved verbosity of the gasp-table check
  - **[com.google.fonts/check/062]:** Do not fail or error on absence of 'gasp' table if font contains a 'CFF' or 'CFF2' table.
  - **[com.google.fonts/check/064]:** Fixed buggy implementations of ligatures and caret positions checks.
  - **[com.google.fonts/check/065]:** Fixed buggy implementations of ligatures and caret positions checks.
  - **[com.google.fonts/check/153]:** Do not fail or error on absence of 'glyf' table if font contains a 'CFF' or 'CFF2' table.
  - **[com.google.fonts/check/153]:** Fix typos: change "counters" to "contours".
  - **[com.google.fonts/check/155]:** Added K2D as yet another familyname "camelcase" exception
  - **[com.google.fonts/check/180]:** Do not fail or error on absence of 'loca' table if font contains a 'CFF' or 'CFF2' table.

### Code-Test coverage
  - We currently have code-tests covering 59% of Font Bakery's codebase.

## 0.5.0 (2018-Jul-31)
### Release highlights & new features
  - focused on overall bugfixing and improving codebase test-coverage.
  - first Python 3-only release.
  - We've got a cupcake ASCII art by Tony de Marco! Cheers!!!

### New checks
  - **[com.google.fonts/check/ttx-roundtrip]:** Make sure the font roundtrips nicely on the TTX tool.

### Changes to existing checks
  - **[com.google.fonts/check/001]:** Added support for canonical variable font filenames
  - **[com.google.fonts/check/018]:** Update cached vendor list from microsoft
  - **[com.google.fonts/check/020]:** Move it entirely to GFonts spec and simplify the code
  - **[com.google.fonts/check/032]:** Moved to specs/googlefonts.py
                                      - updating max-length for description name entries
  - **[com.google.fonts/check/035]:** Update plist module API used
  - **[com.google.fonts/check/038]:** fontforge check (038) must only emit WARNs
  - **[com.google.fonts/check/039]:** Custom override of fontforge failure results
  - **[com.google.fonts/check/040]:** Moved to specs/googlefonts.py
  - **[com.google.fonts/check/042]:** Moved to specs/googlefonts.py
  - **[com.google.fonts/check/046]:** Only check for .notdef glyph. Previously, the OpenType spec recommended .notdef, .null, CR and space as the first four glyphs, but OpenType v1.8.0 specification removed this, .notdef is now the only recommended glyph
  - **[com.google.fonts/check/071]:** Remove "usWeight is multiple of 50" checking routine. This should focus on checking strings on the name table
  - **[com.google.fonts/check/072]:** Now emits FAILs instead of WARNs.
                                      - Moved to specs/googlefonts.py
  - **[com.google.fonts/check/090]:** bugfix (it was completely broken)

### Noteworthy bugfixes
  - fix serializer crash on py3 when using check clustering
  - decode subprocess output (fixes python3 crash on check/054)
  - fix py3 crash on check/056 The map func changed on Python 3
  - downgrade a few fval checks from FAIL to WARN
  - fix crash on checks 117 & 154 related to py3 BytesIO usage

### Code-Test coverage
  - We currently have code-tests covering 59% of Font Bakery's codebase.

## 0.4.1 (2018-May-30)
### Release highlights & new features
  - Added shorthand for running checks on the opentype specification with `fontbakery check-opentype`.
  - Added `--exclude-checkid` argument (the opposite of `--checkid`).
  - Improvements to Windows support:
    - Disable color output and progress bar on Windows by default since
      the default Windows terminal doesn't cope too well with either.
    - Also disable the progressbar on Windows.
    - And, for that reason, `--no-progress` and `--no-colors` arguments
      are not recognized anymore on Windows.
  - [checkrunner] rename `check_filter` into `check_skip_filter`, make it into a property.
  - [checkrunner] spec_imports: Try to import names as submodules if they are not attributes.

### Changes to existing checks
  - **[com.google.fonts/check/044]:** Fixed the parsing of fontRevision on the 'head' table.

### Code-Test coverage
  - We currently have code-tests covering 55% of Font Bakery's codebase.

### Miscelaneous code changes & bugfixes
  - improvements to GHMarkdown output:
    - filter the log messages within checks as well, instead of only their final status.
    - and also order them and display the emojis.
    - omit family checks section if empty (no results to display).
  - fix GHMarkdown reporter when using clustered checks (issue #1870).
  - Added loca table tests to the opentype specification.
  - General improvements to the checkrunner infrastructure.

## 0.4.0 (2018-May-16)
### Thanks!
  - Thanks a lot to all new/recent code contributors:
    - **Chris Simpkins** (`@chrissimpkins`), Source Foundry
    - **Nikolaus Waxweiler** (`@madig`), Dalton Maag
    - **Jens Kutilek** (`@jenskutilek`), https://www.kutilek.de/

### Release highlights & new features
  - First release supporting both `Python 2` and `Python 3` interpreters.
  - Automated linting and code-testing on Travis for both interpreters using tox.
  - Initial support for checking UFO sources.
  - Added a `--ghmarkdown` CLI option to output reports in GitHub Markdown format, ideal for submitting font-family pull-requests.
  - Added a `--show-sections` option to enable the printing of partial per-section check results summaries (see issue #1781).
  - Added generation of coverage reports on Travis as well, in order to aim at 100% test coverage.
  - Checks are now split and reorganized in category groupings (called "specifications" in FontBakery jargon).
  - Examples of these specifications include:
    - **(i)** generic OpenType spec checks
    - **(ii)** Google Fonts specific checks
    - and **(iii)** checks focused on aspects of individual OpenType tables
    - as well as the aforementioned **(iv)** checks for UFO sources.
  - Lasse Fister (`@graphicore`) improved the check-runner to enable easier customization of specs, with tools to remove boilerplate
    from specifications and to make maintenance easier. He also wrote technical documentation
    (available at https://github.com/googlefonts/fontbakery/blob/master/docs/writing-specifications.md)
    describing how to create Font Bakery specs with a customized set of checks.

### Code-Test coverage
  - We currently have code-tests covering 55% of Font Bakery's codebase.

### New checks
  - **[com.daltonmaag/check/ufolint]:** "Run ufolint on UFO source directory."

  - **[com.daltonmaag/check/ufo-required-fields]:** "Check that required fields are present in the UFO fontinfo.
                                                    - ufo2ft requires these info fields to compile a font binary:
                                                      unitsPerEm, ascender, descender, xHeight, capHeight and familyName."

  - **[com.daltonmaag/check/ufo-recommended-fields]:** "Check that recommended fields are present in the UFO fontinfo.
                                                       - This includes fields that should be in any production font."

  - **[com.daltonmaag/check/ufo-unnecessary-fields]:** "Check that no unnecessary fields are present in the UFO fontinfo.
                                                       - ufo2ft will generate these.
                                                       - openTypeOS2UnicodeRanges and openTypeOS2CodePageRanges are exempted
                                                         because it is useful to toggle a range when not _all_ the glyphs
                                                         in that region are present.
                                                       - year is deprecated since UFO v2."

  - **[com.google.fonts/check/167]:** "The variable font 'wght' (Weight) axis coordinate
                                       must be 400 on the 'Regular' instance:
                                       - If a variable font has a 'wght' (Weight) axis,
                                         then the coordinate of its 'Regular' instance
                                         is required to be 400."

  - **[com.google.fonts/check/168]:** "The variable font 'wdth' (Width) axis coordinate
                                       must be 100 on the 'Regular' instance:
                                       - If a variable font has a 'wdth' (Width) axis,
                                         then the coordinate of its 'Regular' instance
                                         is required to be 100."

  - **[com.google.fonts/check/169]:** "The variable font 'slnt' (Slant) axis coordinate
                                       must be zero on the 'Regular' instance:
                                       - If a variable font has a 'slnt' (Slant) axis,
                                         then the coordinate of its 'Regular' instance
                                         is required to be zero."

  - **[com.google.fonts/check/170]:** "The variable font 'ital' (Italic) axis coordinate
                                       must be zero on the 'Regular' instance:
                                       - If a variable font has a 'ital' (Italic) axis,
                                         then the coordinate of its 'Regular' instance
                                         is required to be zero."

  - **[com.google.fonts/check/171]:** "The variable font 'opsz' (Optical Size) axis coordinate
                                       should be between 9 and 13 on the 'Regular' instance:
                                       - If a variable font has a 'opsz' (Optical Size) axis,
                                         then the coordinate of its 'Regular' instance
                                         is recommended to be a value in the range 9 to 13."

  - **[com.google.fonts/check/172]:** "The variable font 'wght' (Weight) axis coordinate
                                       must be 700 on the 'Bold' instance:
                                       - The Open-Type spec's registered design-variation tag 'wght'
                                         does not specify a required value for the 'Bold' instance
                                         of a variable font. But Dave Crossland suggested that
                                         we should enforce a required value of 700 in this case."

  - **[com.google.fonts/check/173]:** "Check that advance widths cannot be inferred as negative:
                                       - Advance width values in the Horizontal Metrics (htmx)
                                         table cannot be negative since they are encoded as unsigned
                                         16-bit values. But some programs may infer and report
                                         a negative advance by looking up the x-coordinates of
                                         the glyphs directly on the glyf table.
                                       - There are reports of broken versions of Glyphs.app causing
                                         this kind of problem as reported at
                                         https://github.com/googlefonts/fontbakery/issues/1720 and
                                         https://github.com/fonttools/fonttools/pull/1198
                                       - This check detects and reports such malformed
                                         glyf table entries."
                                       (**Note:** New but disabled - See details below)

  - **[com.google.fonts/check/174]:** "Check a static ttf can be generated from a variable font:
                                       - Google Fonts may serve static fonts which have been
                                         generated from variable fonts.
                                       - This test will attempt to generate a static ttf using
                                         fontTool's varLib mutator."

### Changes to existing checks
  - **[com.google.fonts/check/008]:** Add rationale metadata &
                                      List diverging underlineThickness values across a family.
  - **[com.google.fonts/check/011]:** Display divergence on num of glyphs for all styles.
  - **[com.google.fonts/check/012]:** Verbose listing of glyphnames mismatches across families.
  - **[com.google.fonts/check/018]:** Do not require identical vendorid & manufacturer names anymore.
  - **[com.google.fonts/check/030]:** Accept Ubuntu Font License for legacy families.
  - **[com.google.fonts/check/037]:** Remove fval.xsl file after running FontValidator &
                                      FontVal may not create a HTML report, so test for it before removing it.
  - **[com.google.fonts/check/052]:** Reimplementation / Make STAT only required for variable fonts.
  - **[com.google.fonts/check/053]:** Add TSI5 table (VTT or VOLT) as unwanted
  - **[com.google.fonts/check/055]:** Add quotes to log message to remove ambiguity.
  - **[com.google.fonts/check/058]** &
    **[com.google.fonts/check/059]:** `SKIP` when post table format is 3.0, since they contain no glyph names in that table format.
  - **[com.google.fonts/check/062]:** "Is 'gasp' table set to optimize rendering?" - Improve wording of log-messages
                                       and check-results for better clarity.
  - **[com.google.fonts/check/117]:** Check version increments also on github repo. Before we were only checking on prod servers.
  - **[com.google.fonts/check/155]:** Added IBM Plex fonts to the list of exceptions of family names with spaces.
  - **[com.google.fonts/check/165]** &
    **[com.google.fonts/check/166]:** Refactoring of code dealing with font versioning (using font-v dependency).

### Deprecated checks
  - **[com.google.fonts/check/060]:** "No glyph is incorrectly named?"
                                      - The problem is already properly identified by other checks:
                                        (com.google.fonts/check/058 and com.google.fonts/check/059).

### Temporarily disabled checks
  - **[com.google.fonts/check/078]:** "glyph names do not exceed max length". Disabled until we figure out the rationale.
  - **[com.google.fonts/check/082]:** We currently lack a profiles.csv file on the google/fonts git repo, after
                                      https://github.com/google/fonts/commit/188dc570f6610ed1c7ea1aa7d6269a238d4c93ff
                                      (See issue #1728)
  - **[com.google.fonts/check/154]:** It was intermitently failing due to network instability. Needs to be redesigned.
  - **[com.google.fonts/check/173]:** (New but disabled) The initial implementation was bogus due to the way fonttools
                                      encodes the data into the TTF files and the new attempt at targetting the real
                                      problem is still not quite right.

### Miscelaneous code changes & bugfixes
  - Boilerplate code was added on the `tests/specifications/` directory documenting the requirements of all still
    unimplemented code-tests in the hope of inviting new contributions. Feel free to pick a few and submmit pull requests!
  - [condition familyname_with_spaces]: Added special case for handling font family names containing " of ".
  - Implemented is_ttf & is_cff conditions, as suggested by Lasse at issue #1797.
  - Improved MacOSX install instructions based on feedback from https://github.com/cadsondemak/Srisakdi/issues/5
  - Support uppercase '.TTF' extension. Probably a need due to Windows filesystem quirks...
  - Also support loading both TTF and OTF flavours for checking.
  - move all free-form miscelaneous check metadata into a generic misc_metadata field (see issue #1584)
  - Release procedures are now simplified with setuptools_scm
  - Fixed some crashes (See issues #1709, #1723, #1722)


## 0.3.4 (2017-Dec-22)
  - FB Dashboard-related improvements.
  - Added --list-checks command line switch to list all available checks
  - check/052: WebKit in MacOS 10.12 requires 'STAT' tables
  - restrict non-ASCII check to nameids 0 and 6 only
  - Adopted font-v python module as a dependency for managing font version strings
  - check/034: Changed calc of expected value for xAvgCharWidth
  - new check/166: ensure familynames are unique (query namecheck.fontdata.com)
  - Nomenclature change: font tests are now called "checks"
                         code-tests are now "tests"
  - All IDs were updated to use the "check" keyword such as "com.google.fonts/check/001"


## 0.3.3 (2017-Nov-23)
  - All auxiliary scripts have been moved into a separate python
    package called gftools (Google Fonts Tools) available at
    https://github.com/googlefonts/tools/ (source code repo on git) and at
    https://pypi.python.org/pypi/gftools (installable package on PyPI).
  - Fontbakery is now solely focused on font family automated quality checks.
  - new subcommand: list-italicangle (moved to gftools as well)
  - several bugfixes


## 0.3.2 (2017-Oct-11)
  - Increased code testing now covering a bit more than half of the Google Fonts suite of checks (more code testing to be done on upcoming releases).
  - overall refactoring of all check implementations so that they're all self-contained
  - updated prebuilt FVal binary (built from proper sources)
  - Added APIs used by the web dashboard and report documents
  - whitelist: a few legacy CamelCased familynames (check/109)
  - Added VTT-related tables to the list of unwanted tables (check/053)
  - fixed computation of font_metadata condition
  - fixed crash on fontbakery-check-font-version.py
  - added automated code tests for the fixer scripts
  - deprecated pyfontaine checks (132 to 151)
  - deprecated the unified name table entries check (check/017) spliting it up into new individual per-entry checks (156 to 162)
  - overall bugfixing / code-quality improvements.


## 0.3.1 (2017-Aug-11)
  - Emergencial release to address broken 0.3.0 packaging.
  - setup.py: Added modules that were missing in previous release
  - setup.py: Fix Windows pathnames
  - New check: com.google.fonts/check/155 ("Copyright notice name entry matches those on METADATA.pb ?")
  - Updated requirement: Changed Copyright Notice format requirement (regex) on com.google.fonts/check/102 ("METADATA.pb: Copyright notice matches canonical pattern ?")


## 0.3.0 (2017-Aug-08)
  - New modular architecture for our framework of font checks. (see: https://github.com/googlefonts/fontbakery/issues/1388)
  - A total of 120 GoogleFonts checks.
  - 44 code tests covering approximately a third of the code. (See: https://github.com/googlefonts/fontbakery/issues/1413)
  - Upstream checks were removed as out-of-scope (See: https://github.com/googlefonts/gf-glyphs-scripts).
  - Plenty of miscelanious fixes for checks; Overall improved reliability.<|MERGE_RESOLUTION|>--- conflicted
+++ resolved
@@ -7,14 +7,11 @@
   - Added 'opsz' axis to fontbakery.parse
   - **[com.google.fonts/check/contour_count]:** ignore PUA codepoints (issue #2612)
   - **[com.google.fonts/check/contour_count]:** detect glyphs by both glyphnames and codepoints (issue #2612)
-<<<<<<< HEAD
   - **[com.google.fonts/check/canonical_filename]:** Use Typographic Family Name if it exists in the nametable
-=======
   - **[com.google.fonts/check/varfont_instance_names]:** warn user if "Text" or "Display" have been used in a varfont instance name. We would prefer point size to be used instead.
 
 ### Bugfixes
   - fix crash on html/markdown reporters by declaring DEBUG log-level (issue #2631)
->>>>>>> d7881041
 
 ### Changes to checks
   - **[com.google.fonts/check/unwanted_tables]:** Add MVAR table (Issue #2599) and improve FAIL message
