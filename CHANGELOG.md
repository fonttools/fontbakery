Below are the most important changes from each release.
A more detailed list of changes is available in the corresponding milestones for each release in the Github issue tracker (https://github.com/googlefonts/fontbakery/milestones?state=closed).


## 0.8.0 (2020-Jun-??)
<<<<<<< HEAD
  - ...
### Changes to existing checks
  - **[com.google.fonts/check/font_version]**: Check now allows more than 3 decimal places to be matched (issue #2928)
=======
### Changes to existing checks
  - **[com.google.fonts/check/varfont/unsupported_axes]**: Removed opsz axis and added slnt axis
>>>>>>> 57603253


## 0.7.27 (2020-Jun-10)
### Note-worthy code changes
  - Add a `--succinct` mode. This is a slightly more compact and succint output layout for the text terminal. As requested by @m4rc1e (issue #2915)

### New checks
  - **[com.google.fonts/check/repo/fb_report]**: WARN when upstream repo has fb report files (issue #2888)
  - **[com.google.fonts/check/repo/zip_files]**: FAIL when upstream repo has ZIP files (issue #2903)
  - **[[com_google_fonts_check_cjk_vertical_metrics]]**: Check cjk fonts follow our cjk metric schema

### Changes to existing checks
  - **[com.google.fonts/check/metadata/os2_weightclass]**: Check will now work correctly for variable fonts (issue #2683)
  - **[com.google.fonts/check/metadata/match_weight_postscript]**: Disabled for variable fonts
  - **[com.google.fonts/check/usweightclass]**: Check will now work properly for variable fonts and otf fonts (#2788)

### Bugfixes
  - Corrections to UNICODERANGE_DATA constant. Contributed by Bob Hallissy @bobh0303 (PR #2901)
  - Fix implementation of GDEF mark/nonmark checks (issues #2904 and #2877)
  - Ftxvalidator check now treats stderr separately and emits it as a WARN to avoid corrupting plist data and thus breaking its parsing. (issue #2801)
  - Fix crash on **com.google.fonts/check/family/vertical_metrics**. Thanks for reporting, @drj11 (issue #2917)
  - Fix crash on **com.google.fonts/check/family/os2_metrics_match_hhea** (issue #2921)
  - Fix several crashes when OS/2 table is missing: In **com.google.fonts/check/family/panose_proportion**, **com.google.fonts/check/family/panose_familytype**, **com.google.fonts/check/xavgcharwidth**, **com.adobe.fonts/check/fsselection_matches_macstyle**, **com.google.fonts/check/code_pages**, **com.google.fonts/check/family/panose_proportion**, **com.google.fonts/check/family/win_ascent_and_descent**. Contributed by @drj11


## 0.7.26 (2020-May-29)
### Noteworthy code-changes
  - update gfonts protobuf schema, in sync with GFTools (https://github.com/googlefonts/gftools/issues/202) (#issue #2886)

### Bugfixes
  - fix ERROR on com.google.fonts/check/STAT_strings (issue #2889)

### Deprecated checks
  - **[com.google.fonts/check/description/variable_font]**: Not needed anymore since Google Fonts now displays the information in its UI, so no need to also mention it on the description. (issue #2885)

### New checks
  - **[com.google.fonts/check/gdef_spacing_marks]**: warn when glyphs in the GDEF mark glyph class should be non-spacing (issue #2877).
  - **[com.google.fonts/check/gdef_non_mark_chars]**: fails when glyphs mapped to non-mark characters are in the GDEF mark glyph class (issue #2877)
  - **[com.google.fonts/check/gdef_mark_chars]**: warns when glyphs mapped to mark characters are not in the GDEF mark glyph class. (issue #2877)

### Modified checks
- **[com.google.fonts/check/metadata/valid_copyright]**: Accept year range in copyright strings. (issue #2393)


## 0.7.25 (2020-May-15)
### New checks
  - **[com.google.fonts/check/varfont/unsupported_axes]**: Ensure VFs do not contain opsz or ital axes. (issue #2866)
  - **[com.google.fonts/check/STAT_strings]**: Check correctness of name table strings referenced by STAT table. (issue #2863)
  - **[com.google.fonts/check/description/eof_linebreak]**: DESCRIPTION.en_us.html should end in a linebreak. (issue #2879)

### Added rationale metadata to these checks
  - **com.google.fonts/check/vendor_id**

### Changes to existing checks
  - **[com.google.fonts/check/vendor_id]**: improve wording of warning messages (issue #2855)
  - **[com.google.fonts/check/repo/vf_has_static_fonts]**: only run this check if the project follows the Google Fonts repo structure layout. (#2853)
  - **[com.google.fonts/check/unitsperem_strict]**: update requirements on upm values; 2000 is a minimum for VF because lower than that creates less smooth interpolation; and larger than 2048 causes a filesize increase. (issue #2827)
  - **[com.google.fonts/check/whitespace_glyphs]**: yield one unique message (and `message.code`) per missing whitespace case to enable selective overrides based on individual message codes
  - update adobefonts overridden whitespace_glyphs check to WARN on missing 0x00A0 (fail on 0x0020)

### Bug Fixes
  - Family names with more than a single word were not being properly detected when querying GFonts API (issue #2848)
  - fix style_parse handling of file paths containing a "-" char. (issue #2867)


## 0.7.24 (2020-Apr-21)
### Note-worthy changes
  - Fixed rendering of markdown on our read-the-docs documentation (#2819)

### Changes to existing checks
  - **[com.google.fonts/check/whitespace_widths]]**: Provide instructions on how to fix the problem at Glyphs App source files (PR #2843)


## 0.7.23 (2020-Apr-17)
### Note-worthy changes
  - We now tell users on the text terminal what each of the check results mean. (issue #2823)

### New Checks
  - **[com.google.fonts/check/varfont/consistent_axes]**: Ensure that all variable font files have the same set of axes and axis ranges. (issue #2810)

### Changes to existing checks
  - **[com.google.fonts/check/valid_glyphnames]**: Increase glyphname max-length to 63 chars. (issue #2832)
  - **[com.google.fonts/check/unitsperem_strict]:** Do not WARN for upem=2048 (issue #2827)

### Bugfixes
  - profiles.googlefonts_conditions.familyname now works on variable fonts.
  - Invoke ftxvalidator binary from path detected by shutil.which (issue #2791)
  - Split too long lines in rationale text such as long URLs (issue #2835)

### Documentation
  - Documentation at ReadTheDocs should default to stable (last release on PyPI) instead of latest (development on master branch). (issue #2819)
  - Clearly mention the list of checks on the top of the documentation front-page. (issue #2814)


## 0.7.22 (2020-Mar-27)
### Note-worthy changes
  - Updated function to extract a font family name from a font filename. Code taken from gftools.util.google_fonts.FamilyName

### Documentation
  - clarify that Xcode version can be 9 or later (issue #2784)

### Bugfixes
  - Ignore git commit hash on ttfautohint version string (issue #2790)

### Changes to existing checks
  - **[[com.google.fonts/check/hinting_impact]]**: Add support for CFF hints (issue #2802)
  - **[[com.google.fonts/check/varfont_instance_names]]**: Add ExtraBlack 1000 weight support (issue #2803)
  - **[[com.google.fonts/check/varfont_instance_coordinates]]**: Add ExtraBlack 1000 weight support (issue #2804)


## 0.7.21 (2020-Mar-06)
### Note-worthy changes
  - The snippet for checking collections is just an example shell script and it is specific to the directory structure of the Google Fonts git repo. We've made this clearer by renaming the script to **snippets/fontbakery-check-gfonts-collection.sh** (issue #2740)
  - The script was also fixed to run properly on MacOS, as it was originally only working on GNU+Linux.

### Changes to existing checks
  - **[[com.google.fonts/check/varfont_instance_*]]**: Clean up output and ensure that unregistered axes produce a warning. (issue #2701) Output will now display the following:
    - WARN if instance names are not fully parsable. It will also output the unparsable tokens.
    - FAIL if instance coordinates are incorrect for known axes.
    - FAIL if the fvar contains known axes and they're not mentioned in instance names.
    - FAIL if instance name tokens are incorrectly ordered
    - Provide link to our documentation if these checks FAIL or WARN
  - **[[com.google.fonts/check/fontdata_namecheck]]**: improve log messages when query fails (issue #2719)
  - **[[com.google.fonts/check/name/rfn]]**: Add rationale and make it a **FAIL** as it is a strong requirement for Google Fonts that families do not use a "Reserved Font Name" (issue #2779)
  - **[[com.google.fonts/check/name/line_breaks]]**: Add rationale (issue #2778)

### Migration of checks between profiles
  - **[[com.google.fonts/check/name/line_breaks]]**: From `opentype` to `googlefonts` profile as it is a vendor-specific policy rather than an OpenType spec requirement. (issue #2778)
  - **[[com.google.fonts/check/name/rfn]]**: From `opentype` to `googlefonts` profile (issue #2779)


## 0.7.20 (2020-Feb-24)
### Emergency bugfix release!
  - FATAL ERROR by adding proper indentation to rationale string on com.google.fonts/check/metadata/valid_copyright (issue #2772)


## 0.7.19 (2020-Feb-22)
### Note-worthy code changes
  - Add support for super-family checks! (issue #1487)

### New checks
  - **[[com.google.fonts/check/license/OFL_copyright]]**: Check if license file first line contains copyright string (issue #2764)
  - **[[com.google.fonts/check/superfamily/list]]**: A simple & merely informative check that lists detected sibling family directories (issue #1487)
  - **[[com.google.fonts/check/superfamily/vertical_metrics]]**: Experimental extended version of **family/vertical_checks**, but only emitting WARNs for now (issues #1487 and #2431)
  - **[[com.google.fonts/check/metadata/multiple_designers]]**: Ensure explicit designer names are mentioned on METADATA.pb (issue #2766)

### Deprecated checks
  - **[com.google.fonts/check/monospace_max_advancewidth]**: (issue #2749)

### Bugfixes
  - fix generate-glyphdata command (python 3 support) (issue #2765)

### Changes to existing checks
  - **[[com.google.fonts/check/post_table_version]]**: Support CFF2 OTF Variable Fonts and add rationale (issue #2638)
  - **[[com.google.fonts/check/metadata/valid_copyright]]**: Add rationale and make it case insensitive (issue #2736)
  - **[com.google.fonts/check/metadata/undeclared_fonts]**: Clarify rationale (issue #2751)
  - **[com.google.fonts/check/metadata/filenames]**: Add rationale (issue #2751)
  - **[com.google.fonts/check/metadata/filenames]**: Consider all files from a directory (issue #2751)
  - **[com.google.fonts/check/monospace]:** Fix typo isFixedWidth is actually isFixedPitch, xAverageWidth is xAvgCharWidth


## 0.7.18 (2020-Feb-05)
### Changes to existing checks
  - **[com.google.fonts/check/name/license]** and **[com.google.fonts/check/name/license_url]**: Accept http URLs but warn that those should ideally be updated to HTTPS. (issue #2731)
  - **[com.google.fonts/check/metadata/undeclared_fonts]**: Accept "static/" subdirs (issue #2737)

### Bugfixes
  - Add Thomas Phinney's comment on rationale of check **com.google.fonts/check/monospace** (issue #2729)
  - **[com.google.fonts/check/name/license_url]** and **com.google.fonts/check/name/license**: Added rationale and improved wording of log messages. (issue #2666)


## 0.7.17 (2020-Jan-15)
### New features
  - Add support for color themes. (issue #2031)
  - Auto-select default color theme based on operating system in use. The vast majority of MacOS users seem to use a light-background on the text terminal. For orther systems like GNU+Linux and Windows, a dark terminal seems to be more common.


## 0.7.16 (2019-Dec-13)
### Note-worthy changes
  - New experimental notofonts profile. Some checks from this profile may be promoted into the universal profile later (issue #2676)
  - New code snippet: An exemple of a custom fontbakery profile (with support for universal profile checks, check filters, and custom checks) has been provided by Chris Simpkins at snippets/check-custom.py (PR #2714)

### Bugfixes
  - **[com.google.fonts/check/glyph_coverage]:** display full list of missing required codepoints in INFO log message (issue #2690)

### Changes to existing checks
- **[com.google.fonts/check/family_naming_recommendation]:** Increase acceptable characters in nameID 6 string to 63 from 29 (PR #2707)

### New checks
  - **[com.google.fonts/check/glyf_non_transformed_duplicate_components]:** Check glyphs do not have duplicate components which have the same x,y coordinates.
  - **[com.google.fonts/check/repo/vf_has_static_fonts]:** Check VF family dirs in google/fonts contain static fonts (issue #2654)
  - **[com.google.fonts/check/unicode_range_bits]:** Ensure UnicodeRange bits are properly set.
  - **[com.google.fonts/check/cmap/unexpected_subtables]:** Ensure all cmap subtables are the typical types expected in a font.


## 0.7.15 (2019-Nov-03)
### Note-worthy changes
  - **Rationale cleanup & render:** Reviewed all rationale metadata entries and added code to properly format them on the github markdown and text terminal output. Later we probably should parse markdown everywhere. (issue #2681)
  - **[com.google.fonts/check/glyph_coverage]:** Removed strong requirement of 0x000D (carriage-return) for the GF Latin Core character set. (issue #2677)

### New features
  - Print rationale of checks (if available) on terminal output (issue #2531)
  - Display rationale text on the github markdown output (when it is available) (issue #2531)


## 0.7.14 (2019-Oct-16)
### Bugfixes
  - **[com.google.fonts/check/contour_count]:** Fix listing of glyphnames with unexpected contour counts. (issue #2647)
  - rewording: bit should be... "reset" => "unset" (issue #2648)
  - **[com.google.fonts/check/os2_metrics_match_hhea]:** Display the actual mismatching values. (issue #2653)
  - **[com.google.fonts/check/namecheck]:** fake user agent on http://namecheck.fontdata.com/ requests to get good query results.


## 0.7.13 (2019-Oct-04)
### New checks
  - **[com.google.fonts/check/metadata/filenames]:** "METADATA.pb: Font filenames match font.filename entries?" (issue #2597)

### Bugfixes
  - **[com.google.fonts/check/usweightclass]:** Italics should not affect the results. (issue #2650)
  - **[com.google.fonts/check/canonical_filename]:** Fix f-string syntax and only check filename (not full path) (issue #2649)

### Changes to checks
  - **[com.google.fonts/check/canonical_filename]:** filenames with underscore characters are considered invalid. (issue #2615)
  - **[com.google.fonts/check/gasp]:** mention how to fix if font is unhinted (issue #2636)


## 0.7.12 (2019-Sep-14)
### Note-worthy code changes
  - Added 'opsz' axis to fontbakery.parse
  - **[com.google.fonts/check/contour_count]:** ignore PUA codepoints (issue #2612)
  - **[com.google.fonts/check/contour_count]:** detect glyphs by both glyphnames and codepoints (issue #2612)
  - **[com.google.fonts/check/canonical_filename]:** Use Typographic Family Name if it exists in the nametable
  - **[com.google.fonts/check/varfont_instance_names]:** warn user if "Text" or "Display" have been used in a varfont instance name. We would prefer point size to be used instead.

### Bugfixes
  - fix crash on html/markdown reporters by declaring DEBUG log-level (issue #2631)

### Changes to checks
  - **[com.google.fonts/check/unwanted_tables]:** Add MVAR table (Issue #2599) and improve FAIL message


## 0.7.11 (2019-Aug-21)
### Note-worthy code changes
  - Adding yet a whole bunch more keywords to log-messages (issue #2558)
  - Refactored EncodingID/LanguageID classes for Mac & Windows name table entries

### Bug Fixes
  - **[com.adobe.fonts/check/family/max_4_fonts_per_family_name]:**  Only run on Win name records (issue #2613)
  - Avoid crash on static fonts by safeguarding the `slnt_axis` condition.

### New checks
  - **[com.google.fonts/check/metadata/undeclared_fonts]:** "Ensure METADATA.pb lists all font binaries" (issue #2575)
  - **[com.google.fonts/check/varfont/slnt_range:]** "The variable font 'slnt' (Slant) axis coordinate specifies positive values in its range?" (issue #2572)

### Renamed check IDs:
  - **[com.google.fonts/check/wdth_valid_range]** => com.google.fonts/check/varfont/wdth_valid_range
  - **[com.google.fonts/check/wght_valid_range]** => com.google.fonts/check/varfont/wght_valid_range


## 0.7.10 (2019-Aug-06)
### Note-worthy code changes
  - Added keywords for non-PASS log messages of a very large set of checks. At some point this will be mandatory for all checks. (issue #2558)
  - Make sure canonical style name checks are strongly enforced. Improve wording of FAIL log message on check/varfont_instance_names (issue #2573)

### Bug fixes
  - fix ERROR on check/metadata/broken_links (issue #2585)


## 0.7.9 (2019-Jul-11)
### Note-worthy code changes
  - update varfont naming scheme: use commas to separate axis tags (issue #2570)

### Disables checks
  - Disabled family checks: **com.google.fonts/check/family/equal_numbers_of_glyphs** and **com.google.fonts/check/family/equal_glyph_names** These will be reintroduced after known problems are addressed. (issue #2567)
  - Temporarily disabled **com.google.fonts/check/production_encoded_glyphs** since GFonts hosted Cabin files seem to have changed in ways that break some of the assumptions in its code-test. (issue #2581)

### Re-enabled checks
  - **[com.google.fonts/check/fontdata_namecheck]:** Web service is online again. (issue #2484)

### Bug fixes
  - **[com.google.fonts/check/fontbakery_version]:** FAIL if unable to detect latest available fontbakery version (issue #2579)
  - perform a hacky fixup to workaround the square-brackets naming scheme currently in use for varfonts in google fonts. (issue #2570)


## 0.7.8 (2019-Jun-22)
### Note-worthy code changes
  - Add GlyphsApp hint to com.google.fonts/check/usweightclass (issue #2423)
  - Fix "metatada" typo on checkid: **com.google.fonts/check/metatada/canonical_style_names** (issue #2561)
  - Reorder loglevels: INFO now has higher priority than SKIP (issue #2560)

### Changes to checks
  - **[com.google.fonts/check/canonical_filename]:**  update variable fonts naming scheme (issue #2549)


## 0.7.7 (2019-Jun-18)
### Note-worthy code changes
  - **[com.google.fonts/check/family/has_license]:** only run check if the fonts are in a google/fonts repo.
  - **[com.google.fonts/check/vendor_id]:** accept NULL-padding on vendor-IDs (issue #2548)

### Bug fixes
  - fix crash on git_gfonts_ttFonts condition (return None when the font is not yet available on GitHub) (issue #2540)

### New Checks
  - **[com.google.fonts/check/metadata/broken_links]:** Ensure the copyright string in METADATA.pb files does not contain broken URLs. (issue #2550)


## 0.7.6 (2019-Jun-10)
### Note-worthy code changes
  - **[com.google.fonts/check/name/subfamilyname]:** has been refactored to use parse.style_parse.
  - **[com.google.fonts/check/name/typographicsubfamilyname]:** has been refactored. It is now acceptable to have a typographic subfamily name if the font is RIBBI since it does not cause any issues

### Bug fixes
  - Render line-breaks on Read The Docs check rationales
  - **[com.adobe.fonts/check/family/bold_italic_unique_for_nameid1]:** restrict check to RIBBI styles only (issue #2501)
  - fix bug in **points_out_of_bounds** check: The coordinates of a component multiplied by a scale factor result in floating-point values. These were causing false-FAILs because we were not rounding them before checking if they are within the glyph bounding-box. This was probably making points at extrema to fall slightly out of the bbox. (issue #2518)
  - also improved the readability of **com.google.fonts/check/points_out_of_bounds**

### New Checks
  - **[com.google.fonts/check/description/variable_font]:** Ensure that variable fonts contain the following message in the DESCRIPTION.en-us.html file: `This family is available as a variable font.` (issue #2538)
  - **[com.google.fonts/check/description/git_url]:** Make sure all font families have an upstream git repo URL declared in the DESCRIPTION.en-us.html file. (issue #2523)
  - **[com.google.fonts/check/varfont_instance_coordinates]:** Check variable font instances have correct axis coordinates
  - **[com.google.fonts/check/varfont_instance_names]:** Check variable font instances have correct names
  - **[com.google.fonts/check/wdth_valid_range]:** Check variable font wdth axis has correct range


## 0.7.5 (2019-May-24)
### Note-worthy code changes
  - The conditions from the googlefonts profile were split out into their own separate file

### Dependencies
  - Make docs building dependencies optional using "extras_require"

### Deprecated checks
  - **[com.google.fonts/check/currency_chars]:** we now have a much broader glyph coverage check: com.google.fonts/check/glyph_coverage (issue #2498)

### Bug fixes
  - The HTML report now actually defaults to "sans-serif" as the body font.
  - **[com.google.fonts/check/repo/dirname_matches_nameid_1]:** Restrict it to static fonts as the `fontbakery.util.get_regular` function does not support variable fonts yet. (issue #2509)
  - **[com.google.fonts/check/license_url]:** it now instructs the user which valid URL is actually expected (issue #2502)


## 0.7.4 (2019-May-06)
### Note-worthy code changes
  - We now have documentation of FontBakery checks on ReadTheDocs generated by a custom Sphinx module.
  - Markdown report now links to FB check docs on ReadTheDocs. (issue #2489)

### Dependencies
  - Removed defusedxml dependency. We were only using it for its `defused.lxml` module which is now deprecated (issue #2477)
  - Removed fontforge dependency.

### New checks
  - **[com.google.fonts/check/glyph_coverage]:** Google Fonts expects that fonts support at least the GF-latin-core glyph-set.
  - **[com.google.fonts/check/metadata/designer_values]:** We must use commas instead of forward slashes because the fonts.google.com directory will segment string to list on comma and display the first item in the list as the "principal designer" and the other items as contributors.
  - **[com.google.fonts/check/vertical_metrics_regressions]:** If a family already exists on Google Fonts, the family being checked must have similar vertical metrics. (issue #1162)

### Temporarily disabled checks
  - **[com.google.fonts/check/fontdata_namecheck]:** The web-service is down. (issue #2483)

### Deprecated checks
  - **[com.google.fonts/check/fontforge_stderr]:** and **[com.google.fonts/check/fontforge]:** Fontforge does not support python 3. Well... it does, but it is a mess. We'll have to put significant effort if we ever bring back these checks.

### Bug fixes
  - **[com.google.fonts/check/dsig]:** Mention which gftools script can fix the issue.
  - **[com.google.fonts/check/family/has_license]:** Mention which licenses were found if multiple licenses exist.


## 0.7.3 (2019-Apr-19)
### Note-worthy code changes
  - The cupcake artwork is not gone, but it is now much less likely to show up. You can't get a cupcake unless you really deserve it! (issue #2030)
  - Improved --list-checks output. Now uses colors for better legibility on the text terminal (issue #2457)
  - We now autocomplete check IDs on the command line (issue #2457)
  - Even though we trid to add an install-rule for the bash-completion script on setup.py, we ended up removing it because it was not yet done in a cross-platform compatible manner. We'll get back to it later. For now users will have to manually install the script if they want bash completion to work. On MacOS it should typically be saved on `/usr/local/etc/bash_completion.d` and on GNU+Linux a good target directory would typically be `/etc/bash_completion.d`. More info at issue #2465.

### New checks
  - **[com.google.fonts/check/code_pages]:** Detects when no code page was declared on the OS/2 table, fields ulCodePageRange1 and ulCodePageRange2 (issue #2474)
  - **[com.adobe.fonts/check/find_empty_letters]:** "Letters in font have glyphs that are not empty?" (PR #2460)
  - **[com.google.fonts/check/repo/dirname_matches_nameid_1]:** "Directory name in GFonts repo structure must match NameID 1." (issue #2302)
  - **[com.google.fonts/check/family/vertical_metrics]:** "Each font in a family must have the same vertical metrics values." (PR #2468)

### Bug fixes
  - **[com.adobe.fonts/cff_call_depth]:** fixed handling of font dicts in a CFF (PR #2461)
  - Declare fonttools' unicode extra-dependency on our rquirements.txt and setup.py so that unicodedata2 is properly installed. (issue #2462)
  - Shorten too verbose log messages in a few checks. (issue #2436)


## 0.7.2 (2019-Apr-09)
### Note-worthy code changes
  - **[com.google.fonts/check/name/family_and_style_max_length]:** increased max length to 27 chars. After discussing the problem in more detail at issue #2179 we decided that allowing up to 27 chars would still be on the safe side. Please also see issue #2447

### Bug fixes
  - **[com.google.fonts/check/family/equal_glyph_names]:** Fix ERROR. When dealing with variable fonts, we end up getting None from the style condition. So we display filenames in those cases. But we still display styles when dealing with statics fonts. (issue #2375)
  - **[com.adobe.fonts/check/cff_call_depth]:** don't assume private subroutines in a CFF (PR #2437)
  - **[com.adobe.fonts/cff2_call_depth]:** fixed handling of font dicts (and private subroutines) in a CFF2 (PR #2441)
  - **[com.google.fonts/check/contour_count]:** Filter out the .ttfautohint glyph component from the contour count (issue #2443)

### Dependencies
  - Removed the unidecode dependency. It is better to read log messages with the actual unicode strings instead of transliterations of them.


## 0.7.1 (2019-Apr-02)
### Major code-changes
  - The new "universal" profile contains checks for best practices agreed upon on the type design community. (issue #2426)
  - The initial set of checks will be not only the full opentype profile but also those checks original included in both adobefonts and googlefonts profiles.
  - The goal is to keep the vendor-specific profiles with only the minimal set of checks that are really specific, while the shared ones are placed on the universal profile.

### New checks
  - **[com.adobe.fonts/check/cff_call_depth]:** "Is the CFF subr/gsubr call depth > 10?" (PR #2425)
  - **[com.adobe.fonts/check/cff2_call_depth]:** "Is the CFF2 subr/gsubr call depth > 10?" (PR #2425)
  - **[com.google.fonts/check/family/control_chars]:** "Are there unacceptable control characters in the font?" (PR #2430)


## 0.7.0 (2019-Mar-22)
### Major code-changes
  - The term "specification" (including directory paths, class names and method names such as Spec, FontsSpec, etc) was replaced by "profile" throughout the codebase. The reason for this renaming was to avoid confusing with other uses of the term such as is "OpenType Specification".
  - All numerical check-IDs were renamed to keyword-based IDs. We may still change them as we see fit and we plan to freeze the check-id naming when Font Bakery 1.0.0 is released.

### Bug fixes
  - **[com.google.fonts/check/canonical_filename]:** Distinguish static from varfont when reporting correctness of fontfile names. There are special naming rules for variable fonts. (issue #2396)
  - Fix bug in handling of `most_common_width` in `glyph_metrics_stats` which affected checking of monospaced metadata. (PR #2391)
  - Fix handling of `post.isFixedPitch` (accept any nonzero value). (PR #2392)
  - **[com.google.fonts/check/metadata/valid_copyright]:** Check was being skipped when run on upstream font repos which don't have a METADATA.pb file. This check will now only test METADATA.pb files. A new check has been added to check the copyright string in fonts.

### Other relevant code-changes
  - We temporarily disabled com.google.fonts/check/metadata/match_filename_postscript for variable fonts until we have a clear definition of the VF naming rules as discussed at https://github.com/google/fonts/issues/1817
  - We are now using portable paths on the code-tests. (issue #2398)
  - The Adobe Fonts profile now includes FontForge checks. (PR #2401)
  - Improve emoji output of `--ghmarkdown` option, so that actual emoji appear in text editors, rather than the previous emoji names
  - The HTML reporter will now display check results more table-like, which makes multi-line check results look better.

### New checks
  - **[com.google.fonts/check/font_copyright]: "Copyright notices match canonical pattern in fonts"**
  - **[com.adobe.fonts/check/postscript_name_consistency]:** "Name table ID 6 (PostScript name) must be consistent across platforms." (PR #2394)

## Some check id renaming for better naming consistency:
  - **[com.google.fonts/check/tnum_horizontal_metrics]:** com.google.fonts/check/family/tnum_horizontal_metrics
  - **[com.adobe.fonts/check/bold_italic_unique_for_nameid1]:** com.adobe.fonts/check/family/bold_italic_unique_for_nameid1
  - **[com.adobe.fonts/check/max_4_fonts_per_family_name]:** com.adobe.fonts/check/family/max_4_fonts_per_family_name
  - **[com.abobe.fonts/check/postscript_name_cff_vs_name]:** com.abobe.fonts/check/name/postscript_vs_cff
  - **[com.adobe.fonts/check/postscript_name_consistency]:** com.adobe.fonts/check/name/postscript_name_consistency
  - **[com.adobe.fonts/check/name_empty_records]:** com.adobe.fonts/check/name/empty_records

### Renamed numerical check-IDs:
  - **[com.google.fonts/check/001]:** com.google.fonts/check/canonical_filename
  - **[com.google.fonts/check/002]:** com.google.fonts/check/family/single_directory
  - **[com.google.fonts/check/003]:** com.google.fonts/check/description/broken_links
  - **[com.google.fonts/check/004]:** com.google.fonts/check/description/valid_html
  - **[com.google.fonts/check/005]:** com.google.fonts/check/description/min_length
  - **[com.google.fonts/check/006]:** com.google.fonts/check/description/max_length
  - **[com.google.fonts/check/007]:** com.google.fonts/check/metadata/unknown_designer
  - **[com.google.fonts/check/008]:** com.google.fonts/check/family/underline_thickness
  - **[com.google.fonts/check/009]:** com.google.fonts/check/family/panose_proportion
  - **[com.google.fonts/check/010]:** com.google.fonts/check/family/panose_familytype
  - **[com.google.fonts/check/011]:** com.google.fonts/check/family/equal_numbers_of_glyphs
  - **[com.google.fonts/check/012]:** com.google.fonts/check/family/equal_glyph_names
  - **[com.google.fonts/check/013]:** com.google.fonts/check/family/equal_unicode_encodings
  - **[com.google.fonts/check/014]:** com.google.fonts/check/family/equal_font_versions
  - **[com.google.fonts/check/015]:** com.google.fonts/check/post_table_version
  - **[com.google.fonts/check/016]:** com.google.fonts/check/fstype
  - **[com.google.fonts/check/018]:** com.google.fonts/check/vendor_id
  - **[com.google.fonts/check/019]:** com.google.fonts/check/name/unwanted_chars
  - **[com.google.fonts/check/020]:** com.google.fonts/check/usweightclass
  - **[com.google.fonts/check/028]:** com.google.fonts/check/family/has_license
  - **[com.google.fonts/check/029]:** com.google.fonts/check/name/license
  - **[com.google.fonts/check/030]:** com.google.fonts/check/name/license_url
  - **[com.google.fonts/check/031]:** com.google.fonts/check/name/no_copyright_on_description
  - **[com.google.fonts/check/032]:** com.google.fonts/check/name/description_max_length
  - **[com.google.fonts/check/033]:** com.google.fonts/check/monospace
  - **[com.google.fonts/check/034]:** com.google.fonts/check/xavgcharwidth
  - **[com.google.fonts/check/035]:** com.google.fonts/check/ftxvalidator
  - **[com.google.fonts/check/036]:** com.google.fonts/check/ots
  - **[com.google.fonts/check/037]:** com.google.fonts/check/fontvalidator
  - **[com.google.fonts/check/038]:** com.google.fonts/check/fontforge_stderr
  - **[com.google.fonts/check/039]:** com.google.fonts/check/fontforge
  - **[com.google.fonts/check/040]:** com.google.fonts/check/family/win_ascent_and_descent
  - **[com.google.fonts/check/041]:** com.google.fonts/check/linegaps
  - **[com.google.fonts/check/042]:** com.google.fonts/check/os2_metrics_match_hhea
  - **[com.google.fonts/check/043]:** com.google.fonts/check/unitsperem
  - **[com.google.fonts/check/044]:** com.google.fonts/check/font_version
  - **[com.google.fonts/check/045]:** com.google.fonts/check/dsig
  - **[com.google.fonts/check/046]:** com.google.fonts/check/mandatory_glyphs
  - **[com.google.fonts/check/047]:** com.google.fonts/check/whitespace_glyphs
  - **[com.google.fonts/check/048]:** com.google.fonts/check/whitespace_glyphnames
  - **[com.google.fonts/check/049]:** com.google.fonts/check/whitespace_ink
  - **[com.google.fonts/check/050]:** com.google.fonts/check/whitespace_widths
  - **[com.google.fonts/check/052]:** com.google.fonts/check/required_tables
  - **[com.google.fonts/check/053]:** com.google.fonts/check/unwanted_tables
  - **[com.google.fonts/check/054]:** com.google.fonts/check/hinting_impact
  - **[com.google.fonts/check/055]:** com.google.fonts/check/name/version_format
  - **[com.google.fonts/check/056]:** com.google.fonts/check/old_ttfautohint
  - **[com.google.fonts/check/057]:** com.google.fonts/check/name/line_breaks
  - **[com.google.fonts/check/058]:** com.google.fonts/check/valid_glyphnames
  - **[com.google.fonts/check/059]:** com.google.fonts/check/unique_glyphnames
  - **[com.google.fonts/check/061]:** com.google.fonts/check/epar
  - **[com.google.fonts/check/062]:** com.google.fonts/check/gasp
  - **[com.google.fonts/check/063]:** com.google.fonts/check/gpos_kerning_info
  - **[com.google.fonts/check/064]:** com.google.fonts/check/ligature_carets
  - **[com.google.fonts/check/065]:** com.google.fonts/check/kerning_for_non_ligated_sequences
  - **[com.google.fonts/check/066]:** com.google.fonts/check/kern_table
  - **[com.google.fonts/check/067]:** com.google.fonts/check/name/familyname_first_char
  - **[com.google.fonts/check/068]:** com.google.fonts/check/name/match_familyname_fullfont
  - **[com.google.fonts/check/069]:** com.google.fonts/check/glyf_unused_data
  - **[com.google.fonts/check/070]:** com.google.fonts/check/currency_chars
  - **[com.google.fonts/check/071]:** com.google.fonts/check/family_naming_recommendations
  - **[com.google.fonts/check/072]:** com.google.fonts/check/smart_dropout
  - **[com.google.fonts/check/073]:** com.google.fonts/check/maxadvancewidth
  - **[com.google.fonts/check/074]:** com.google.fonts/check/name/ascii_only_entries
  - **[com.google.fonts/check/075]:** com.google.fonts/check/points_out_of_bounds
  - **[com.google.fonts/check/077]:** com.google.fonts/check/all_glyphs_have_codepoints
  - **[com.google.fonts/check/078]:** com.google.fonts/check/glyphnames_max_length
  - **[com.google.fonts/check/079]:** com.google.fonts/check/monospace_max_advancewidth
  - **[com.google.fonts/check/082]:** com.google.fonts/check/metadata/profiles_csv
  - **[com.google.fonts/check/083]:** com.google.fonts/check/metadata_unique_full_name_values
  - **[com.google.fonts/check/084]:** com.google.fonts/check/metadata/unique_weight_style_pairs
  - **[com.google.fonts/check/085]:** com.google.fonts/check/metadata/license
  - **[com.google.fonts/check/086]:** com.google.fonts/check/metadata/menu_and_latin
  - **[com.google.fonts/check/087]:** com.google.fonts/check/metadata/subsets_order
  - **[com.google.fonts/check/088]:** com.google.fonts/check/metadata/copyright
  - **[com.google.fonts/check/089]:** com.google.fonts/check/metadata/familyname
  - **[com.google.fonts/check/090]:** com.google.fonts/check/metadata/has_regular
  - **[com.google.fonts/check/091]:** com.google.fonts/check/metadata/regular_is_400
  - **[com.google.fonts/check/092]:** com.google.fonts/check/metadata/nameid/family_name
  - **[com.google.fonts/check/093]:** com.google.fonts/check/metadata/nameid/post_script_name
  - **[com.google.fonts/check/094]:** com.google.fonts/check/metadata/nameid/full_name
  - **[com.google.fonts/check/095]:** com.google.fonts/check/metadata/nameid/font_name
  - **[com.google.fonts/check/096]:** com.google.fonts/check/metadata/match_fullname_postscript
  - **[com.google.fonts/check/097]:** com.google.fonts/check/metadata/match_filename_postscript
  - **[com.google.fonts/check/098]:** com.google.fonts/check/metadata/valid_name_values
  - **[com.google.fonts/check/099]:** com.google.fonts/check/metadata/valid_full_name_values
  - **[com.google.fonts/check/100]:** com.google.fonts/check/metadata/valid_filename_values
  - **[com.google.fonts/check/101]:** com.google.fonts/check/metadata/valid_post_script_name_values
  - **[com.google.fonts/check/102]:** com.google.fonts/check/metadata/valid_copyright
  - **[com.google.fonts/check/103]:** com.google.fonts/check/metadata/reserved_font_name
  - **[com.google.fonts/check/104]:** com.google.fonts/check/metadata/copyright_max_length
  - **[com.google.fonts/check/105]:** com.google.fonts/check/metadata/canonical_filename
  - **[com.google.fonts/check/106]:** com.google.fonts/check/metadata/italic_style
  - **[com.google.fonts/check/107]:** com.google.fonts/check/metadata/normal_style
  - **[com.google.fonts/check/108]:** com.google.fonts/check/metadata/nameid/family_and_full_names
  - **[com.google.fonts/check/109]:** com.google.fonts/check/metadata/fontname_not_camel_cased
  - **[com.google.fonts/check/110]:** com.google.fonts/check/metadata/match_name_familyname
  - **[com.google.fonts/check/111]:** com.google.fonts/check/metadata/canonical_weight_value
  - **[com.google.fonts/check/112]:** com.google.fonts/check/metadata/os2_weightclass
  - **[com.google.fonts/check/113]:** com.google.fonts/check/metadata/match_weight_postscript
  - **[com.google.fonts/check/115]:** com.google.fonts/check/metatada/canonical_style_names
  - **[com.google.fonts/check/116]:** com.google.fonts/check/unitsperem_strict
  - **[com.google.fonts/check/117]:** com.google.fonts/check/version_bump
  - **[com.google.fonts/check/118]:** com.google.fonts/check/production_glyphs_similarity
  - **[com.google.fonts/check/129]:** com.google.fonts/check/fsselection
  - **[com.google.fonts/check/130]:** com.google.fonts/check/italic_angle
  - **[com.google.fonts/check/131]:** com.google.fonts/check/mac_style
  - **[com.google.fonts/check/152]:** com.google.fonts/check/reserved_font_name
  - **[com.google.fonts/check/153]:** com.google.fonts/check/contour_count
  - **[com.google.fonts/check/154]:** com.google.fonts/check/production_encoded_glyphs
  - **[com.google.fonts/check/155]:** com.google.fonts/check/metadata_nameid_copyright
  - **[com.google.fonts/check/156]:** com.google.fonts/check/name/mandatory_entries
  - **[com.google.fonts/check/157]:** com.google.fonts/check/name/familyname
  - **[com.google.fonts/check/158]:** com.google.fonts/check/name/subfamilyname
  - **[com.google.fonts/check/159]:** com.google.fonts/check/name/fullfontname
  - **[com.google.fonts/check/160]:** com.google.fonts/check/name/postscriptname
  - **[com.google.fonts/check/161]:** com.google.fonts/check/name/typographicfamilyname
  - **[com.google.fonts/check/162]:** com.google.fonts/check/name/typographicsubfamilyname
  - **[com.google.fonts/check/163]:** com.google.fonts/check/name/family_and_style_max_length
  - **[com.google.fonts/check/164]:** com.google.fonts/check/name/copyright_length
  - **[com.google.fonts/check/165]:** com.google.fonts/check/fontdata_namecheck
  - **[com.google.fonts/check/166]:** com.google.fonts/check/fontv
  - **[com.google.fonts/check/167]:** com.google.fonts/check/varfont/regular_wght_coord
  - **[com.google.fonts/check/168]:** com.google.fonts/check/varfont/regular_wdth_coord
  - **[com.google.fonts/check/169]:** com.google.fonts/check/varfont/regular_slnt_coord
  - **[com.google.fonts/check/170]:** com.google.fonts/check/varfont/regular_ital_coord
  - **[com.google.fonts/check/171]:** com.google.fonts/check/varfont/regular_opsz_coord
  - **[com.google.fonts/check/172]:** com.google.fonts/check/varfont/bold_wght_coord
  - **[com.google.fonts/check/173]:** com.google.fonts/check/negative_advance_width
  - **[com.google.fonts/check/174]:** com.google.fonts/check/varfont/generate_static
  - **[com.google.fonts/check/180]:** com.google.fonts/check/loca/maxp_num_glyphs


## 0.6.12 (2019-Mar-11)
### Bug fixes
  - Fix bug in which a singular ttFont condition causes a family-wide (ttFonts) check to be executed once per font. (issue #2370)
  - **[com.google.fonts/check/079]:** Fixed bug in which this check was not confirming that font seemed monospaced before reporting different advance widths. (PR #2368, part of issue #2366)
  - Protect condition ttfautohint_stats against non-ttf fonts (issue #2385)
  - **[com.google/fonts/check/040]:** Cap accepted winDescent and winAscent values. Both should be less than double their respective bounding box values.

### New features
  - We now have an Adobe collection of checks (specification). It will include more checks in future releases. (PR #2369)
  - The `FontSpec` class now has a `get_family_checks()` method that returns a list of family-level checks. (PR #2380)

### New checks
  - **[com.adobe.fonts/check/bold_italic_unique_for_nameid1]:** "OS/2.fsSelection bold & italic are unique for each NameID1" (PR #2388)
  - **[com.adobe.fonts/check/fsselection_matches_macstyle]:**  "OS/2.fsSelection and head.macStyle bold and italic bits match." (PR #2382)
  - **[com.adobe.fonts/check/max_4_fonts_per_family_name]:**  "Each group of fonts with same nameID 1 has maximum of 4 fonts." (PR #2372)
  - **[com.adobe.fonts/check/consistent_upm]:**  "Fonts have consistent units per em." (PR #2372)
  - **[com.adobe.fonts/check/name_empty_records]:** "Check 'name' table for empty records." (PR #2369)


## 0.6.11 (2019-Feb-18)
### Documentation
  - Update maintainer notes so that we do not forget to update the cache of vendor ids list. (issue #2359)

### New checks
  - **[com.google.fonts/check/integer_ppem_if_hinted]:** "PPEM must be an integer on hinted fonts." (issue #2338)

### New conditions
  - **[is_hinted]:** allows restricting certain checks to only run on hinted fonts. Detection is based on the presence of an "fpgm" (Font Program) table.

### Bugfixes
  - **[fontbakery.utils.download_file]:** Fix error message when ssl certificates are not installed. (issue #2346)
  - **[fontbakery.specifications.shared_conditions]:** Determine whether a font is monospaced by analysing the ascii character set only. (issue #2202)
  - **[fontbakery.specifications.googlefonts.registered_vendor_ids]:** Update cache of vendor ID list from Microsoft's website. (issue #2359)

### new Code-tests
  - **[registered_vendor_ids condition]:** Make sure several corner cases are properly parsed. This includes ensuring that vendor IDs lacking a URL are properly handled. (issue #2359)


## 0.6.10 (2019-Feb-11)
### Documentation
  - The documentation was updated incorporating an article that was originally presented at the 9ET conference in Portugal in the end of 2018. The article gives a detailed overview of the goals of the Font Bakery project.

### Bugfixes
  - **[fontbakery.utils.download_file]:** Printing a message with a hint of a possible fix to "SSL bad certificate" when trying to download files. (issue #2274)

### Deprecated checks
  - **[com.google.fonts/check/076]:** "unique unicode codepoints" - This check seemd impossible to FAIL! (issue #2324)

### Dependencies (concrete deps on requirements.txt)
  - **[fontTools]:** upgraded to 3.37.0

### new Code-tests
  - Code-coverage: 63% (same as on v0.6.9)
  - **[com.google.fonts/check/has_ttfautohint_params]:** (issue #2312)
  - **[com.google.fonts/check/077]:** "all glyphs have codepoints" - I am unaware of any font that actually FAILs this check, though... (issue #2325)


## 0.6.9 (2019-Feb-04)
### Bugfixes
  - **[com.google.fonts/check/034]:** fix explanation of xAvgWidth on WARN/INFO messages. (issue #2285)

### Other code changes
  - Adopting python type hint notation.


## 0.6.8 (2019-Jan-28)
### Bugfixes ###
  - **[FontBakeryCondition:licenses]:** Do not crash when font project is not in a git repo (issue #2296)


## 0.6.7 (2019-Jan-21)
### New checks
  - **[com.google.fonts/check/tnum_horizontal_metrics]:** "All tabular figures must have the same width across the whole family." (issue #2278)

### Changes to existing checks
  - **[com.google.fonts/check/056]:** Require ttfautohint. Emit an ERROR when it is not properly installed in the system. (issue #1851)
  - **[com.google.fonts/check/092 & 108]:** Use *Typographic Family Name* instead of *Font Family Name* if it exists in the font's name table.

### Deprecated checks
  - **[com.google.fonts/check/119]:** "TTFAutohint x-height increase value is same as in previous release on Google Fonts?". Marc Foley said: "Since we now have visual diffing, I would like to remove it. This test is also bunk because ttfautohint's results are not consistent when they update it." (issue #2280)

### Other code changes
  - Added more valid options of contour count values for Oslash and f_f_i glyphs (issue #1851)
  - The HTML reporter now places the percentages summary before the check details.
  - updated dependencies on setup.py and requirements.txt to make sure we ship exactly what we test during development (issue #2174)


## 0.6.6 (2018-Dec-20)
### New Checks
  - **[com.google.fonts/check/wght_valid_range]:** Weight axis coordinate must be within spec range of 1 to 1000 on all instances. (issue #2264)

### Bugfixes
  - fixed the checkID variable in our ghmarkdown reporter (the f-string syntax was broken)

### Changes to existing checks
  - **[com.google.fonts/check/153]:** Disable "expected contour count" check for variable fonts. There's plenty of alternative ways of constructing glyphs with multiple outlines for each feature in a VarFont. The expected contour count data for this check is currently optimized for the typical construction of glyphs in static fonts. (issue #2262)
  - **[com.google.fonts/check/046]:** Removed restriction on CFF2 fonts because the helper method `glyph_has_ink` now handles `CFF2`.
  - **[com.google.fonts/check/049]:** Removed restriction on CFF2 fonts because the helper method `glyph_has_ink` now handles `CFF2`.


## 0.6.5 (2018-Dec-10)
### New Checks
  - **[com.google.fonts/check/metadata/parses]:** "Check METADATA.pb parse correctly." (issue #2248)
  - **[com.google.fonts/check/fvar_name_entries]:** "All name entries referenced by fvar instances exist on the name table?" (issue #2069)
  - **[com.google.fonts/check/varfont_has_instances]:** "A variable font must have named instances." (issue #2127)
  - **[com.google.fonts/check/varfont_weight_instances]:** "Variable font weight coordinates must be multiples of 100." (issue #2258)

### Bug fixes
  - **[com.google.fonts/check/054]:** Correct math in report of font file size change by properly converting result to a percentage.
  - **[com.google.fonts/check/100]:** Fix check that would never FAIL. Now it runs correctly. (issue #1836)

### Changes to existing checks
  - **[com.google.fonts/check/046]:** Removed restriction on CFF fonts (and added restriction on CFF2 pending a fonttools bug fix) because the helper method `glyph_has_ink` now handles `CFF` as well as `glyf`.
  - **[com.google.fonts/check/049]:** Removed restriction on CFF fonts (and added restriction on CFF2 pending a fonttools bug fix) because the helper method `glyph_has_ink` now handles `CFF` as well as `glyf`.


## 0.6.4 (2018-Dec-03)
### New Features
  - Nikolaus Waxweiler has contributed an HTML reporter. It can be used by passing -html filename.html to the command line. Thanks a lot!

### New checks
  - **[com.abobe.fonts/check/postscript_name_cff_vs_name]:** CFF table FontName must match name table ID 6 (PostScript name). (PR #2229)

### Bug fixes
  - **[com.google.fonts/check/011]:** Safeguard against reporting style=`None` by only running the check when all font files are named canonically. (issue #2196)
  - **[com.google.fonts/check/065]:** Fix AttributeError: 'int' object has no attribute 'items'. (issue #2203)
  - **[FontBakeryCondition:remote_styles]:** fix UnboundLocalError. local variable 'remote_style' was referenced before assignment. (issue #2204)

### Changes to existing checks
  - **[com.google.fonts/check/011]:** List which glyphs differ among font files (issue #2196)
  - **[com.google.fonts/check/043]:** unitsPerEm check on OpenType profile is now less opinionated. Only FAILs when strictly invalid according to the spec. (issue #2185)
  - **[com.google.fonts/check/116]:** Implement stricter criteria for the values of unitsPerEm on Google Fonts. (issue #2185)

### Other relevant code changes
  - **[setup.py]:** display README.md as long-description on PyPI webpage. (issue #2225)
  - **[README.md]:** mention our new developer chat channel at https://gitter.im/fontbakery/Lobby
  - **[Dependencies]:** The following 2 modules are actually needed by fontTools: fs and unicodedata2.


## 0.6.3 (2018-Nov-26)
### Bug fixes
  - **[GHMarkdown output]:** PR #2167 (__str__ for Section and Check) was reverted because it was causing the ghmarkdown output to crash. We may get back to it later, but being more careful about the side effects of it. (issue #2194)
  - **[com.google.fonts/check/028]:** Also search for a license file on the git-repo rootdir if the font project is in a repo. (issue #2087)
  - **[com.google.fonts/check/062]:** fix a typo leading to a bad string formatting syntax crash. (issue #2183)
  - **[code-test: check/154]:** Fixed the code-test and made it safer under eventual conectivity issues. (issue #1712)

### Changes to existing checks
  - **[com.google.fonts/check/ttx-roundtrip]:** Improved the FAIL message to give the users a hint about what could have gone wrong. The most likely reason is a shortcoming on fonttools that makes TTX generate corrupt XML files when dealing with contol code chars in the name table. (issue #2212)
  - **[com.google.fonts/check/001]:** Accept variable font filenames with Roman/Italic suffixes (issue #2214)
  - **[com.google.fonts/check/034]:** Downgrade xAvgWidth check from FAIL to WARN since sometimes it diverges from GlyphsApp. Also, it seems that the value is not actually used on relevant programs. I still want to clarify what's going on with GlyphsApp calculations of this value. Once that's figured out, we may redefine the severity of the check once again. (issue #2095)
  - **[com.google.fonts/check/097]:** Accept variable font filenames with Roman/Italic suffixes (issue #2214)
  - **[com.google.fonts/check/102]:** Check for consistency of copyright notice strings on both METADATA.pb and on name table entries. (issue #2210)
  - **[com.google.fonts/check/105]:** Accept variable font filenames with Roman/Italic suffixes (issue #2214)


## 0.6.2 (2018-Nov-19)
### New checks
  - **[com.google.fonts/check/ftxvalidator_is_available]:** Detects whether the ftxvalidator is installed on the system or not.

### Bug fixes
  - **[com.google.fonts/check/098]:** In some cases the check did not yield any result. (issue #2206)
  - **[com.google.fonts/check/ttx-roundtrip]:** Delete temporary XML that is generated by the TTX round-tripping check. (issue #2193)
  - **[com.google.fonts/check/119]:** Fix `'msg'` referenced before assignment (issue #2201)

### Changes to existing checks
  - **[com.google.fonts/check/130]:** update italic angle check with "over -30 degrees" FAIL and "over -20 degrees" WARN (#2197)
  - **[com.google.fonts/check/ttx-roundtrip]:** Emit a FAIL when TTX roundtripping results in a parsing error (ExpatError) since a malformed XML most likely means an issue with the font. (issue #2205)


## 0.6.1 (2018-Nov-11)
### New checks
  - **['com.google.fonts/check/aat']:** "Are there unwanted Apple tables?"

### Bug fixes
  - **[com.google.fonts/check/fontbakery_version]:** Fix crash
  - **[com.google.fonts/check/153]:** Fix expected contour count for glyphs zerowidthjoiner(uni200D) and zerowidthnonjoiner(uni200C) from 1 to 0

### Changes to existing checks
  - **[com.google.fonts/check/053]**: Clarify unwanted tables

## 0.6.0 (2018-Nov-08)
### Noteworthy changes
  - Now we have our documentation hosted at https://font-bakery.readthedocs.io/
  - Limit ammount of details printed by fontval checks and group fontval checks to make their data more readable.
  - Print Font Bakery version on the header of Markdown reports, so that we know if a report was generated with an old version. (issue #2133)
  - Add 'axes' field to protocol-buffer schema
  - moving FontVal wrapper to a separate spec (issue #2169)
  - Added a CODE_OF_CONDUCT.md

### new checks
  - **[com.google.fonts/check/vttclean]:** There must not be VTT Talk sources in the font. (issue #2059)
  - **[com.google.fonts/check/varfont/has_HVAR]:** Var Fonts have HVAR table to avoid costly text-layout operations on some platforms. (issue #2119)
  - **[com.google.fonts/check/varfont/has_MVAR] (but temporarily disabled):** Var Fonts must have an MVAR table layout-software depend on it. (issue #2118)
  - **[com.google.fonts/check/fontbakery_version]:** A new 'meta' check to ensure Font Bakery is up-to-date so that we avoid relying on out-dated checking routines. (issue #2093)

### modifications to existing checks
  - Correct the error message for the check for identical glyph names. Avialable and missing style names were swapped.
  - Mute FVal E5200 (based on outdated OT spec) for var fonts. (issue #2109)
  - FontVal outline intersection checks should not run for VF. Variable Fonts typically have lots of intersecting contours and components.
  - Adopt FVal W0022 rationale for com.google.fonts/check/052 and disable this FontVal check as it is already covered by check/052 routines.
  - disable FVal check W0020: "Tables are not in optimal order" (fixes issue #2105)
  - Improve rationale for com.google.fonts/check/058
  - check/158: use Message obj to differentiate kinds of FAILs (issue #1974)
  - check/158: test the PASS scenarios for full 18-style family (issue #1974)
  - factor out "style_with_spaces" as a condition. (issue #1974)
  - test FAIL "invalid-entry" on check/158 (issue #1974)
  - test FAIL "bad-familyname" on check/158 (issue #1974)
  - Disable FontVal E4012 (GDEF header v1.3 not yet recognized) (issue #2131)
  - skip check/072 if font is VTT hinted (issue #2139)
  - do not run check/046 on CFF fonts because the helper method `glyph_has_ink` directly references `glyf`. In the future we may refactor it to also deal with CFF fonts. (issue #1994)
  - com_google_fonts_check_018: Downgrade archVendID to WARN
  - com.google.fonts/check/042 Add rationale. Fixes https://github.com/googlefonts/fontbakery/issues/2157

### Much more funky details...
  This is just a copy of several git log messages. Ideally I shuld clean these up for the sake of clarity...
  - ufo_sources: put existing checks into own section. Using the section name in reports requires using sensible section names.
  - [snippets] fontbakery-check-upstream.py added. This script will allow users to run fontbakery on an upstream github repository. The user has to provide the repo url and the directory containing the ttfs.
  - add code-test and bugfix check/162. Now the check ensures no ribbi font has a nameID=17 and all non-ribbi fonts have it and that it has a correct value. If any of the above is not true, the check emits a FAIL. (issue #1974)
  - add code-test and bugfix check/161. Now the check ensures no ribbi font has a nameID=16 and all non-ribbi fonts have it and that it has a correct value. If any of the above is not true, the check emits a FAIL. (issue #1974)
  - Bump up requests version to mitigate CVE
  - [googlefonts.py] modify ttfa param testing string literal. See https://github.com/googlefonts/fontbakery/pull/2116#issuecomment-431725719
  - Do not check the ttfautohint params if font is not hinted. Skip the com.google.fonts/check/has_ttfautohint_params test if the font is not hinted using ttfautohint
  - fix implementation of blacklisting of FontVal checks (follow up for PRs #2102 and #2104)
  - Add comments to fontval check downgrades and silencing and also fix the implementation of silencing them. (issue #2102)
  - com.google.fonts/check/037: Downgrade missing Mac name table records to warn. Fontmake does not generate mac name table records. Apparently, they're not needed, https://github.com/googlei18n/fontmake/issues/414
  - Decode ufolint output for better text display
  - Remove unnecessary dependencies. Custom Freetype no longer needed because we use Hintak's latest binaries for Ms Font Validator.
  - com.google.fonts/check/037: Simplify Ms Font Val subprocess call. In Windows, a .exe can be run without specifying the .exe extension. Therefore all three platforms can run FontValidator using the same call.
  - travis: Download and install Ms FontValidator
  - Raise NotImplementedError if user's system is not Unix based or Win
  - Run FontValidator.exe if user's OS is Win
  - Improve Font Validator installation and install instructions
    - Removed prebuilt FontVal. Use Hintak's binaries instead.
    - Drop render tests. Diffbrowsers should be used.
    - Added instructions for MAC and GNU Linux
  - [prebuilt] remove ots-sanitize binary. Transitioned to opentype-sanitizer in #2092
  - implement code-test for com.google.fonts/check/157 and bugfix 157 and 158 (were reporting PASS even when FAILing) (issue #1974)
  - specify familyname and familyname_with_spaces as conditions to all checks that rely on those. Otherwise non-cannonical filenames could lead to fontbakery ERRORs. (issue #1974)
  - fix code-test for com.google.fonts/check/156 (issue #1974)
  - INSTALL_*.md: remove ots installation instructions, no longer needed as we install it automatically via pip now
  - general_test.py: test ots with invalid file
  - use ots.sanitize() instead of subprocess in check036
  - setup.py: add opentype-sanitizer to install_requires
  - fix check/028 & add a test for family_directory condition. Now a license file on the current working directory is properly detected. (issue #2087)
  - Remove printing of number of checks in sections
  - Remove Python 2 compatibility remnant
  - check_specification: Use CheckRunner directly instead of runner_factory
  - Add check in/exclude test for no in/excluding
  - Python 3 does not need explicit derivation from object
  - improving the comments in code-test/008 so that it can be used as a didactic example of the purpose of code-tests.
  - Avoid private attribute in test
  - Add test for check selection
  - Make in/exclude check parameters fuzzy
  - Only ignore deprecation warnings from (from|to)string
  - Mute deprecation warnings. Temporarily solves issue #2079
  - Add tests for loading specifications without errors
  - Move vtt_talk_sources to shared conditions
  - PriorityLevel enum (issue #2071)
  - remove PLATID_STR and NAMEID_STR as now those strings can be directly infered from the corresponding enum entries. Thanks for the tip, Nikolaus Waxweiler! (issue #2071)
  - MacStyle and FsSelection enums (issue #2071)
  - PANOSE_Proportion and IsFixedWidth enums (issue #2071)
  - PlatformID and *EncondingID enums (issue #2071)
  - using an enum for the NameIDs (issue #2071)
  - print messages telling the user where JSON and Markdown reports were saved to. (issue #2050)
  - Add code-tests to ttx roundtrip check and fix issue #2048 by not checking ttx roundtripping on fonts that did not yet have VTT Talk sources cleaned out of its TSI* tables (this should always be done prior to release).
  - Add `__main__` entry point. Makes it possible to run fontbakery from `python -m fontbakery`. Useful if Python script path not in PATH.
  - Skip TTF-only checks for OTF fonts (issue #2040)
  - bump up fontTools version requirement due to our usage of the getBestCmap method. (issue #2043)
  - [specifications/googlefonts] condition github_gfonts_ttFont it is LICENSE.txt for apache
  - [specifications/googlefonts] condition registered_vendor_ids open file as utf-8
  - [specifications/general] fix condition fontforge_check_results for python3 usage (bytes to string)
  - [INSTALL.md] added removal steps for ots zip archive file and archive directory
  - [INSTALL.md] modify ots-sanitize installation approach (issue #2041)

## 0.5.1 (2018-Aug-31)
This release-cycle focused on addressing the issues brought up by attendees at the MFDOS - Multiple Font Distributors Onboarding Summit- an event organized by Dave Crossland during TypeCon 2018 in Portland, Oregon.

More info on MFDOS is available at: https://github.com/davelab6/mfdos

### Release highlights & new features / noteworthy bugfixes
  - Added a --version command line switch.
  - We're now using ttfautohint-py to ensure users always run the latest available version.
  - **[BUGFIX]:** Only run regression checks if family is on GF (There was a bug in the implementation that was causing HTTP Errors since it was attempting to fetch the files even though they're not listed on the gfonts API).
  - **[BUGFIX]:** Access kern data and ligatures by looking up features in order to find the correct Lookup entries with the data. Previous implentation was buggy because it included all lookups regardless of whether they were referenced by the specific features or not, resulting in non-sensical FAIL messages in the caret-positioning and ligature related checks.
  - **[INSTALL.md]:** include macOS >= 10.13 for ftxvalidator install docs.

### New dependencies
  - **ttfautohint-py** from PyPI

### deprecated dependencies
  - A system-wide install of ttfautohint is not needed anymore. The ttfautohint-py package from PyPI includes its own ttfautohint together with the python wrapper.

### New checks
  - **[com.google.fonts/check/has_ttfautohint_params]:** "Font has ttfautohint parameters."

### Deprecated checks:
  - **[com.google.fonts/check/080]** METADATA.pb: Ensure designer simple short name.

### Changes to existing checks
  - **[com.google.fonts/check/044]:** Split code-test and check_parse_version_string function.
  - **[com.google.fonts/check/044]:** Accept rounding fontRevision due to bad interpretations of float values causing false-FAILs (such as 1.001 being interpreted as 1.00099).
  - **[com.google.fonts/check/054]:** Simplified ttfautohint-related checks and implemented their code-tests
  - **[com.google.fonts/check/056]:** Simplified ttfautohint-related checks and implemented their code-tests
  - **[com.google.fonts/check/058]:** Add .ttfautohint glyph to valid glyphs.
  - **[com.google.fonts/check/062]:** Improved verbosity of the gasp-table check
  - **[com.google.fonts/check/062]:** Do not fail or error on absence of 'gasp' table if font contains a 'CFF' or 'CFF2' table.
  - **[com.google.fonts/check/064]:** Fixed buggy implementations of ligatures and caret positions checks.
  - **[com.google.fonts/check/065]:** Fixed buggy implementations of ligatures and caret positions checks.
  - **[com.google.fonts/check/153]:** Do not fail or error on absence of 'glyf' table if font contains a 'CFF' or 'CFF2' table.
  - **[com.google.fonts/check/153]:** Fix typos: change "counters" to "contours".
  - **[com.google.fonts/check/155]:** Added K2D as yet another familyname "camelcase" exception
  - **[com.google.fonts/check/180]:** Do not fail or error on absence of 'loca' table if font contains a 'CFF' or 'CFF2' table.

### Code-Test coverage
  - We currently have code-tests covering 59% of Font Bakery's codebase.

## 0.5.0 (2018-Jul-31)
### Release highlights & new features
  - focused on overall bugfixing and improving codebase test-coverage.
  - first Python 3-only release.
  - We've got a cupcake ASCII art by Tony de Marco! Cheers!!!

### New checks
  - **[com.google.fonts/check/ttx-roundtrip]:** Make sure the font roundtrips nicely on the TTX tool.

### Changes to existing checks
  - **[com.google.fonts/check/001]:** Added support for canonical variable font filenames
  - **[com.google.fonts/check/018]:** Update cached vendor list from microsoft
  - **[com.google.fonts/check/020]:** Move it entirely to GFonts spec and simplify the code
  - **[com.google.fonts/check/032]:** Moved to specs/googlefonts.py
                                      - updating max-length for description name entries
  - **[com.google.fonts/check/035]:** Update plist module API used
  - **[com.google.fonts/check/038]:** fontforge check (038) must only emit WARNs
  - **[com.google.fonts/check/039]:** Custom override of fontforge failure results
  - **[com.google.fonts/check/040]:** Moved to specs/googlefonts.py
  - **[com.google.fonts/check/042]:** Moved to specs/googlefonts.py
  - **[com.google.fonts/check/046]:** Only check for .notdef glyph. Previously, the OpenType spec recommended .notdef, .null, CR and space as the first four glyphs, but OpenType v1.8.0 specification removed this, .notdef is now the only recommended glyph
  - **[com.google.fonts/check/071]:** Remove "usWeight is multiple of 50" checking routine. This should focus on checking strings on the name table
  - **[com.google.fonts/check/072]:** Now emits FAILs instead of WARNs.
                                      - Moved to specs/googlefonts.py
  - **[com.google.fonts/check/090]:** bugfix (it was completely broken)

### Noteworthy bugfixes
  - fix serializer crash on py3 when using check clustering
  - decode subprocess output (fixes python3 crash on check/054)
  - fix py3 crash on check/056 The map func changed on Python 3
  - downgrade a few fval checks from FAIL to WARN
  - fix crash on checks 117 & 154 related to py3 BytesIO usage

### Code-Test coverage
  - We currently have code-tests covering 59% of Font Bakery's codebase.

## 0.4.1 (2018-May-30)
### Release highlights & new features
  - Added shorthand for running checks on the opentype specification with `fontbakery check-opentype`.
  - Added `--exclude-checkid` argument (the opposite of `--checkid`).
  - Improvements to Windows support:
    - Disable color output and progress bar on Windows by default since
      the default Windows terminal doesn't cope too well with either.
    - Also disable the progressbar on Windows.
    - And, for that reason, `--no-progress` and `--no-colors` arguments
      are not recognized anymore on Windows.
  - [checkrunner] rename `check_filter` into `check_skip_filter`, make it into a property.
  - [checkrunner] spec_imports: Try to import names as submodules if they are not attributes.

### Changes to existing checks
  - **[com.google.fonts/check/044]:** Fixed the parsing of fontRevision on the 'head' table.

### Code-Test coverage
  - We currently have code-tests covering 55% of Font Bakery's codebase.

### Miscelaneous code changes & bugfixes
  - improvements to GHMarkdown output:
    - filter the log messages within checks as well, instead of only their final status.
    - and also order them and display the emojis.
    - omit family checks section if empty (no results to display).
  - fix GHMarkdown reporter when using clustered checks (issue #1870).
  - Added loca table tests to the opentype specification.
  - General improvements to the checkrunner infrastructure.

## 0.4.0 (2018-May-16)
### Thanks!
  - Thanks a lot to all new/recent code contributors:
    - **Chris Simpkins** (`@chrissimpkins`), Source Foundry
    - **Nikolaus Waxweiler** (`@madig`), Dalton Maag
    - **Jens Kutilek** (`@jenskutilek`), https://www.kutilek.de/

### Release highlights & new features
  - First release supporting both `Python 2` and `Python 3` interpreters.
  - Automated linting and code-testing on Travis for both interpreters using tox.
  - Initial support for checking UFO sources.
  - Added a `--ghmarkdown` CLI option to output reports in GitHub Markdown format, ideal for submitting font-family pull-requests.
  - Added a `--show-sections` option to enable the printing of partial per-section check results summaries (see issue #1781).
  - Added generation of coverage reports on Travis as well, in order to aim at 100% test coverage.
  - Checks are now split and reorganized in category groupings (called "specifications" in FontBakery jargon).
  - Examples of these specifications include:
    - **(i)** generic OpenType spec checks
    - **(ii)** Google Fonts specific checks
    - and **(iii)** checks focused on aspects of individual OpenType tables
    - as well as the aforementioned **(iv)** checks for UFO sources.
  - Lasse Fister (`@graphicore`) improved the check-runner to enable easier customization of specs, with tools to remove boilerplate
    from specifications and to make maintenance easier. He also wrote technical documentation
    (available at https://github.com/googlefonts/fontbakery/blob/master/docs/writing-specifications.md)
    describing how to create Font Bakery specs with a customized set of checks.

### Code-Test coverage
  - We currently have code-tests covering 55% of Font Bakery's codebase.

### New checks
  - **[com.daltonmaag/check/ufolint]:** "Run ufolint on UFO source directory."

  - **[com.daltonmaag/check/ufo-required-fields]:** "Check that required fields are present in the UFO fontinfo.
                                                    - ufo2ft requires these info fields to compile a font binary:
                                                      unitsPerEm, ascender, descender, xHeight, capHeight and familyName."

  - **[com.daltonmaag/check/ufo-recommended-fields]:** "Check that recommended fields are present in the UFO fontinfo.
                                                       - This includes fields that should be in any production font."

  - **[com.daltonmaag/check/ufo-unnecessary-fields]:** "Check that no unnecessary fields are present in the UFO fontinfo.
                                                       - ufo2ft will generate these.
                                                       - openTypeOS2UnicodeRanges and openTypeOS2CodePageRanges are exempted
                                                         because it is useful to toggle a range when not _all_ the glyphs
                                                         in that region are present.
                                                       - year is deprecated since UFO v2."

  - **[com.google.fonts/check/167]:** "The variable font 'wght' (Weight) axis coordinate
                                       must be 400 on the 'Regular' instance:
                                       - If a variable font has a 'wght' (Weight) axis,
                                         then the coordinate of its 'Regular' instance
                                         is required to be 400."

  - **[com.google.fonts/check/168]:** "The variable font 'wdth' (Width) axis coordinate
                                       must be 100 on the 'Regular' instance:
                                       - If a variable font has a 'wdth' (Width) axis,
                                         then the coordinate of its 'Regular' instance
                                         is required to be 100."

  - **[com.google.fonts/check/169]:** "The variable font 'slnt' (Slant) axis coordinate
                                       must be zero on the 'Regular' instance:
                                       - If a variable font has a 'slnt' (Slant) axis,
                                         then the coordinate of its 'Regular' instance
                                         is required to be zero."

  - **[com.google.fonts/check/170]:** "The variable font 'ital' (Italic) axis coordinate
                                       must be zero on the 'Regular' instance:
                                       - If a variable font has a 'ital' (Italic) axis,
                                         then the coordinate of its 'Regular' instance
                                         is required to be zero."

  - **[com.google.fonts/check/171]:** "The variable font 'opsz' (Optical Size) axis coordinate
                                       should be between 9 and 13 on the 'Regular' instance:
                                       - If a variable font has a 'opsz' (Optical Size) axis,
                                         then the coordinate of its 'Regular' instance
                                         is recommended to be a value in the range 9 to 13."

  - **[com.google.fonts/check/172]:** "The variable font 'wght' (Weight) axis coordinate
                                       must be 700 on the 'Bold' instance:
                                       - The Open-Type spec's registered design-variation tag 'wght'
                                         does not specify a required value for the 'Bold' instance
                                         of a variable font. But Dave Crossland suggested that
                                         we should enforce a required value of 700 in this case."

  - **[com.google.fonts/check/173]:** "Check that advance widths cannot be inferred as negative:
                                       - Advance width values in the Horizontal Metrics (htmx)
                                         table cannot be negative since they are encoded as unsigned
                                         16-bit values. But some programs may infer and report
                                         a negative advance by looking up the x-coordinates of
                                         the glyphs directly on the glyf table.
                                       - There are reports of broken versions of Glyphs.app causing
                                         this kind of problem as reported at
                                         https://github.com/googlefonts/fontbakery/issues/1720 and
                                         https://github.com/fonttools/fonttools/pull/1198
                                       - This check detects and reports such malformed
                                         glyf table entries."
                                       (**Note:** New but disabled - See details below)

  - **[com.google.fonts/check/174]:** "Check a static ttf can be generated from a variable font:
                                       - Google Fonts may serve static fonts which have been
                                         generated from variable fonts.
                                       - This test will attempt to generate a static ttf using
                                         fontTool's varLib mutator."

### Changes to existing checks
  - **[com.google.fonts/check/008]:** Add rationale metadata &
                                      List diverging underlineThickness values across a family.
  - **[com.google.fonts/check/011]:** Display divergence on num of glyphs for all styles.
  - **[com.google.fonts/check/012]:** Verbose listing of glyphnames mismatches across families.
  - **[com.google.fonts/check/018]:** Do not require identical vendorid & manufacturer names anymore.
  - **[com.google.fonts/check/030]:** Accept Ubuntu Font License for legacy families.
  - **[com.google.fonts/check/037]:** Remove fval.xsl file after running FontValidator &
                                      FontVal may not create a HTML report, so test for it before removing it.
  - **[com.google.fonts/check/052]:** Reimplementation / Make STAT only required for variable fonts.
  - **[com.google.fonts/check/053]:** Add TSI5 table (VTT or VOLT) as unwanted
  - **[com.google.fonts/check/055]:** Add quotes to log message to remove ambiguity.
  - **[com.google.fonts/check/058]** &
    **[com.google.fonts/check/059]:** `SKIP` when post table format is 3.0, since they contain no glyph names in that table format.
  - **[com.google.fonts/check/062]:** "Is 'gasp' table set to optimize rendering?" - Improve wording of log-messages
                                       and check-results for better clarity.
  - **[com.google.fonts/check/117]:** Check version increments also on github repo. Before we were only checking on prod servers.
  - **[com.google.fonts/check/155]:** Added IBM Plex fonts to the list of exceptions of family names with spaces.
  - **[com.google.fonts/check/165]** &
    **[com.google.fonts/check/166]:** Refactoring of code dealing with font versioning (using font-v dependency).

### Deprecated checks
  - **[com.google.fonts/check/060]:** "No glyph is incorrectly named?"
                                      - The problem is already properly identified by other checks:
                                        (com.google.fonts/check/058 and com.google.fonts/check/059).

### Temporarily disabled checks
  - **[com.google.fonts/check/078]:** "glyph names do not exceed max length". Disabled until we figure out the rationale.
  - **[com.google.fonts/check/082]:** We currently lack a profiles.csv file on the google/fonts git repo, after
                                      https://github.com/google/fonts/commit/188dc570f6610ed1c7ea1aa7d6269a238d4c93ff
                                      (See issue #1728)
  - **[com.google.fonts/check/154]:** It was intermitently failing due to network instability. Needs to be redesigned.
  - **[com.google.fonts/check/173]:** (New but disabled) The initial implementation was bogus due to the way fonttools
                                      encodes the data into the TTF files and the new attempt at targetting the real
                                      problem is still not quite right.

### Miscelaneous code changes & bugfixes
  - Boilerplate code was added on the `tests/specifications/` directory documenting the requirements of all still
    unimplemented code-tests in the hope of inviting new contributions. Feel free to pick a few and submmit pull requests!
  - [condition familyname_with_spaces]: Added special case for handling font family names containing " of ".
  - Implemented is_ttf & is_cff conditions, as suggested by Lasse at issue #1797.
  - Improved MacOSX install instructions based on feedback from https://github.com/cadsondemak/Srisakdi/issues/5
  - Support uppercase '.TTF' extension. Probably a need due to Windows filesystem quirks...
  - Also support loading both TTF and OTF flavours for checking.
  - move all free-form miscelaneous check metadata into a generic misc_metadata field (see issue #1584)
  - Release procedures are now simplified with setuptools_scm
  - Fixed some crashes (See issues #1709, #1723, #1722)


## 0.3.4 (2017-Dec-22)
  - FB Dashboard-related improvements.
  - Added --list-checks command line switch to list all available checks
  - check/052: WebKit in MacOS 10.12 requires 'STAT' tables
  - restrict non-ASCII check to nameids 0 and 6 only
  - Adopted font-v python module as a dependency for managing font version strings
  - check/034: Changed calc of expected value for xAvgCharWidth
  - new check/166: ensure familynames are unique (query namecheck.fontdata.com)
  - Nomenclature change: font tests are now called "checks"
                         code-tests are now "tests"
  - All IDs were updated to use the "check" keyword such as "com.google.fonts/check/001"


## 0.3.3 (2017-Nov-23)
  - All auxiliary scripts have been moved into a separate python
    package called gftools (Google Fonts Tools) available at
    https://github.com/googlefonts/tools/ (source code repo on git) and at
    https://pypi.python.org/pypi/gftools (installable package on PyPI).
  - Fontbakery is now solely focused on font family automated quality checks.
  - new subcommand: list-italicangle (moved to gftools as well)
  - several bugfixes


## 0.3.2 (2017-Oct-11)
  - Increased code testing now covering a bit more than half of the Google Fonts suite of checks (more code testing to be done on upcoming releases).
  - overall refactoring of all check implementations so that they're all self-contained
  - updated prebuilt FVal binary (built from proper sources)
  - Added APIs used by the web dashboard and report documents
  - whitelist: a few legacy CamelCased familynames (check/109)
  - Added VTT-related tables to the list of unwanted tables (check/053)
  - fixed computation of font_metadata condition
  - fixed crash on fontbakery-check-font-version.py
  - added automated code tests for the fixer scripts
  - deprecated pyfontaine checks (132 to 151)
  - deprecated the unified name table entries check (check/017) spliting it up into new individual per-entry checks (156 to 162)
  - overall bugfixing / code-quality improvements.


## 0.3.1 (2017-Aug-11)
  - Emergencial release to address broken 0.3.0 packaging.
  - setup.py: Added modules that were missing in previous release
  - setup.py: Fix Windows pathnames
  - New check: com.google.fonts/check/155 ("Copyright notice name entry matches those on METADATA.pb ?")
  - Updated requirement: Changed Copyright Notice format requirement (regex) on com.google.fonts/check/102 ("METADATA.pb: Copyright notice matches canonical pattern ?")


## 0.3.0 (2017-Aug-08)
  - New modular architecture for our framework of font checks. (see: https://github.com/googlefonts/fontbakery/issues/1388)
  - A total of 120 GoogleFonts checks.
  - 44 code tests covering approximately a third of the code. (See: https://github.com/googlefonts/fontbakery/issues/1413)
  - Upstream checks were removed as out-of-scope (See: https://github.com/googlefonts/gf-glyphs-scripts).
  - Plenty of miscelanious fixes for checks; Overall improved reliability.<|MERGE_RESOLUTION|>--- conflicted
+++ resolved
@@ -3,14 +3,9 @@
 
 
 ## 0.8.0 (2020-Jun-??)
-<<<<<<< HEAD
-  - ...
 ### Changes to existing checks
   - **[com.google.fonts/check/font_version]**: Check now allows more than 3 decimal places to be matched (issue #2928)
-=======
-### Changes to existing checks
-  - **[com.google.fonts/check/varfont/unsupported_axes]**: Removed opsz axis and added slnt axis
->>>>>>> 57603253
+  - **[com.google.fonts/check/varfont/unsupported_axes]**: Removed opsz axis and added slnt axis (issue #2866)
 
 
 ## 0.7.27 (2020-Jun-10)
