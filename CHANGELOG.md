--- conflicted
+++ resolved
@@ -11,11 +11,8 @@
   - **[com.google.fonts/check/varfont/unsupported_axes]**: Removed opsz axis and added slnt axis (issue #2866)
   - **[com.google.fonts/check/description/valid_html]**: Verify that html snippets parse correctly (issue #2664)
   - **[com.google.fonts/check/metadata/os2_weightclass]**: Check now allows Thin to have 100, 250 and ExtraLight to have 200, 275 (issue #2947)
-<<<<<<< HEAD
   - **[com.google.fonts/check/whitespace_glyphnames]**: Report names that are not Adobe Glyph List compliant (issue #2624)
-=======
   - **[com.google.fonts/check/whitespace_ink]**: Removed OGHAM SPACE MARK U+1680 as it is a whitespace that should have a drawing. (PR #2297 contributed by @drj11)
->>>>>>> 88047b20
 
 ### Bugfixes
   - **[com.google.fonts/check/valid_glyphnames]**: Improve broken text in the FAIL message (PR #2939)
