--- conflicted
+++ resolved
@@ -24,11 +24,8 @@
   - **[com.google.fonts/check/missing_small_caps_glyphs]:** Check small caps glyphs are available (issue #3154)
 
 ### Changes to existing checks
-<<<<<<< HEAD
   - **[com.google.fonts/check/gf-axisregistry/fvar_axis_defaults]:** Only check axes which are in the GF Axis Registry (PR #3217)
-=======
   - **[com.google.fonts/check/mandatory_avar_table]:** Update rationale to mention that this check may be ignored if axis progressions are linear.
->>>>>>> e81ba1d5
   - **[com.google.fonts/check/integer_ppem_if_hinted]:** Format message with newlines.
   - **[com.google.fonts/check/STAT/gf-axisregistry]:** Ensure that STAT tables contain Axis Values
   - **[com.google.fonts/check/repo/dirname_matches_nameid_1]:** Added hints to GF specs for single-weight families to FAIL output (PR #3196)
