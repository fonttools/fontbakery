Below are the most important changes from each release.
A more detailed list of changes is available in the corresponding milestones for each release in the Github issue tracker (https://github.com/googlefonts/fontbakery/milestones?state=closed).


## Upcoming release: 0.9.0 (2023-Aug-??)
### New Checks
### Changes to existing checks
<<<<<<< HEAD
#### On the Universal profile
  - **[com.agoogle.fonts/check/os2_metrics_match_hhea]:** Re-worded rationale text to be vendor-neutral (issue #4206)
=======
#### On the Google Fonts profile
  - **[com.google.fonts/check/vertical_metrics_regressions]:** Fix an error when the provided font did not have a Regular style. (issue #3897)
>>>>>>> 8ff54917

#### Added to the Google Fonts Profile
  - **[com.google.fonts/check/metadata/primary_script]:** New check that guesses the primary script and compares to METADATA.pb (issue #4109)


## 0.9.0a2 (2023-Aug-04)
### Changes to existing checks
#### On the Shaping profile
  - **[com.google.fonts/check/soft_dotted]:** Added affected languages to output & downgraded to WARN. (issue #4085)


## 0.9.0a1 (2023-Aug-02)
### Note-worthy code changes
  - This is the first version in which we're using the Black auto-formatter on the entire code-base. (Discussions #3397)
  - Also, now software dependencies can be installed based on the user needs. The default FontBakery installation from PyPI includes only the dependencies for running font-binary checks from the Universal profile (which includes the OpenType profile). To run source-level checks, one needs to enable the `ufo-sources` extra. For vendor-specific profiles, the profile name has to be used as an extra when installing fontbakery (issues #3715 and #3874)
  - The **Shaping** and **UFO** checks are no longer included in the Universal profile. To run them use their respective subcommands (`check-shaping` or `check-ufo-sources`).
  - On the `conditions` field of the `@check` decorator, the "!" character is no longer supported as a boolean-not operator. Please use the "not" keyword for that, instead.

### Bugfixes
  - A font-file is not needed anymore when running `--list-checks` (issue #3878)

### Migrations of checks
#### Moved to the Shaping profile
  - **[com.google.fonts/check/dotted_circle]:** from the Universal profile (issue #4161)
  - **[com.google.fonts/check/soft_dotted]:** from the Universal profile (issue #4161)

### Changes to existing checks
#### On the Universal profile
  - **[com.adobe.fonts/check/freetype_rasterizer]:** Added test-code that segfaults with freetype-py version 2.4.0, so that we make sure the problem won't go unnoticed, and will enable us to know when it gets fixed (issue #4143)
  - **[com.google.fonts/check/interpolation_issues]:** The check ERRORed when ran on CFF2 variable fonts. The check is now SKIPped for such fonts because it depends on the presence of the `gvar` table, which only apply to TrueType variable fonts (https://github.com/miguelsousa/openbakery/issues/28).
  - **[com.google.fonts/check/valid_glyphnames]:** The check now takes into account that OpenType-CFF2 fonts with `post` table format 3 contain no glyph names, and will yield SKIP.
  - **[com.google.fonts/check/unique_glyphnames]:** The check now takes into account that OpenType-CFF2 fonts with `post` table format 3 contain no glyph names, and will yield SKIP.
  - **[com.google.fonts/check/mandatory_glyphs]:** Improved the check's resilience to edge cases that could result in ERRORs.
  - **[com.google.fonts/check/STAT_in_statics]:** The check now skips fonts that do not have a `STAT` table.

#### On the OpenType profile
  - **[com.google.fonts/check/italic_angle]**: Fix an ERROR: If any of the glyphs checked (bar, vertical line, left square bracket, etc.) have no outlines, the check will now emit a WARN, because that's useful information. (PR #4187)

### New Checks
#### Added to the Universal Profile
  - **[com.google.fonts/check/alt_caron]:** Check that alternate caron is used in the four affected Latin glyphs. (issue #3308)


## 0.8.13 (2023-Jun-02)
  - Fix a critical install bug. I had used wrong syntax on setup.py which made v0.8.12 impossible to install when enabling the freetype extra. Sorry! (issue #4157)


## 0.8.12 (2023-May-31)
### New Checks
#### Added to the Universal Profile
  - **[com.google.fonts/check/STAT_in_statics]:** Static fonts with more than a single entry per design axis cause trouble on Windows (issue #4149)

#### Added to the Google Fonts Profile
  - **[com.google.fonts/check/metadata/unreachable_subsetting]:** Implemented checks to ensure that all encoded glyphs in the font are covered by a subset declared in the METADATA.pb (issue #4097)

#### Added to the Open Type Profile
  - **[com.google.fonts/check/name/italic_names]:** Implemented checks for name IDs 1, 2, 16, 17 for Italic fonts (issues #3666 and #3667)

#### Added to the Adobe Fonts Profile
  - **[com.adobe.fonts/check/family/consistent_family_name]:** Verifies that family names in the name table are consistent across all fonts in a family. Checks Typographic Family name (nameID 16) if present, otherwise uses Font Family name (nameID 1). (issue #4112)

### Migrations of checks
#### Moved to the Universal profile
  - **[com.google.fonts/check/linegaps]:** from the OpenType profile (issue #4133)

### Changes to existing checks
#### On the Google Fonts profile
  - **[com.google.fonts/check/usweightclass]:** use the axisregistry's name builders instead of the parse module (issue #4113)
  - **[com.google.fonts/check/metadata/broken_links]:** We should not keep email addresses on METADATA.pb files (issue #4110)
  - **[com.google.fonts/check/description/broken_links]:** We should not keep email addresses on DESCRIPTION files (issue #4110)
  - **[com.google.fonts/check/metadata/nameid/font_name]:** Use name id 16, when present, to compute the expected font family name (issue #4086)
  - **[com.google.fonts/check/check/colorfont_tables]:** Update checking criteria according to gf-guide (issue #4131)

#### On the Universal Profile
  - **[com.google.fonts/check/soft_hyphen]:** Improve wording of the rationale. (issue #4095)
  - **[com.google.fonts/check/linegaps]:** Added rationale (issue #4133)

### BugFixes
  - Fix crash on markdown reporter by explicitly specifing UTF-8 encoding (issue #4089)

### Code tests
  - Added test for com.google.fonts/soft_doted. (issue #4069)


## 0.8.11 (2023-Mar-03)
### Noteworthy code-changes
  - The terminal reporter now prints out URLs for "more info" (typically github issues) where the user can learn more about how the check was originally proposed/discussed. (PR #3994)
  - Added a `--timeout` parameter and set timeouts on all network requests. (PR #3892)

### BugFixes
  - **[setup.py]:** Our protobuf files have been compiled with v3 versions of protobuf which cannot be read by v4. (PR #3946)
  - Fix summary header in the Github Markdown reporter. (PR #3923)
  - Use `getBestFullName` for the report instead of reading name table identifier 4 directly. (PR #3924)
  - fix crash on iso15008 checks by updating usage of internal fonttools `_TTGlyphGlyf` API that changed at https://github.com/fonttools/fonttools/commit/b818e1494ff2bfb7f0cd71d827ba97578c919303
  - Overriden checks now also properly inherit conditions. (issue #3952)
  - Updated style condition to correctly handle VFs (PR #4007)
  - Do not include an "And" on the last item of bullet lists. (issue #4006)
  - Correctly process expected messages when they are plain strings in assert_results_contain() (PR #4015)

### Migrations of checks
#### Moved to the OpenType profile  
  - **[com.google.fonts/check/italic_angle]:** from the GoogleFonts profile (issue #3663)
  - **[com.google.fonts/check/mac_style]:** from the GoogleFonts profile (issue #3664)
  - **[com.google.fonts/check/fsselection]:** from the GoogleFonts profile (issue #3665)

### New Checks
#### Added to the Universal Profile
  - **[com.google.fonts/check/soft_dotted]:** Ensure soft_dotted characters lose their dot when combined with marks that replace the dot. (issue #4059)
  - **[com.google.fonts/check/interpolation_issues]:** Check for shape order or curve start point interpolation issues within a variable font. (issue #3930)
  - **[com.google.fonts/check/math_signs_width]:** Check that math signs have the same width (issue #3832)
  - **[com.google.fonts/check/soft_hyphen]:** It was originally part of the validation on **check/contour_count**, but it was leading to confusion, so it was split out into a separate check. (issue #4046)

#### Added to the Open Type Profile
  - **[com.thetypefounders/check/vendor_id]:** When a font project's Vendor ID is specified explicitely on FontBakery's configuration file, all binaries must have a matching vendor identifier value in the OS/2 table. (PR #3941)
  - **[com.google.fonts/check/caret_slope]:** Check for hhea.caretSlopeRise and hhea.caretSlopeRun to match post.italicAngle (issues #3670 & #4039)
  - **[com.google.fonts/check/italic_axis_in_stat]:** Check that ital axis exists in STAT table (issue #2934)
  - **[com.google.fonts/check/italic_axis_in_stat_is_boolean]:** Check that STAT ital axis values are boolean (0 or 1) and flags are elided for Upright and not elided for Roman, and Roman is linked to Italic (issue #3668)
  - **[com.google.fonts/check/italic_axis_last]:** Check that STAT ital axis is last in order (issue #3669)
  - **[com.adobe.fonts/check/varfont/foundry_defined_tag_name]:** Check that foundry-defined tags begin with an uppercase letter (0x41 to 0x5A), and use only uppercase letters or digits (issue #4043)

#### Proposed for future inclusion on the Open Type Profile
  - **[com.google.fonts/check/name/italic_names]:** Implemented checks for name IDs 1, 2, 16, 17 for Italic fonts (Proposed at issues #3666 and #3667, but has problems described at issue #4061)

#### Added to the Google Fonts Profile
  - **[com.google.fonts/check/colorfont_tables]:** Check if fonts contain the correct color tables. (issue #3886)
  - **[com.google.fonts/check/description/noto_has_article]:** Noto fonts must have an ARTICLE.en_us.html file. (issue #3841)
  - **[com.google.fonts/check/slant_direction]:** Check slant direction of outline to match values of slnt axis extrema. (PR #3910)
  - **[com.google.fonts/check/color_cpal_brightness]:** Warn if COLRv0 layers are colored too dark or too bright instead of foreground color. (PR #3908)
  - **[com.google.fonts/check/empty_glyph_on_gid1_for_colrv0]:** Ensure that GID 1 is empty to work around Windows 10 rendering bug ([gftools issue #609](https://github.com/googlefonts/gftools/issues/609))
  - **[com.google.fonts/check/metadata/valid_nameid25]:** Check Name ID 25 for VF Italics (issue #3024)
  - **[com.google.fonts/check/metadata/consistent_repo_urls]:** Check URL on copyright string is the same as in repository_url field. (issue #4056)
  - **[com.google.fonts/check/name/family_name_compliance]:** Expanded and revised version of `metadata/fontname_not_camel_cased` check (issue #4049)

### Renamed check IDs
#### On Google Fonts profile
  - **[com.google.fonts/check/metadata/fontname_not_camel_cased]** => com.google.fonts/check/name/family_name_compliance

### Deprecated checks
#### Removed from the Open Type and Adobe Profiles
  - **[com.google.fonts/check/all_glyphs_have_codepoints]:** This check cannot ever fail with fontTools and is therefore redundant. (issue #1793)

#### Removed from the Google Fonts Profile
  - **[com.google.fonts/check/listed_on_gfonts]:** Did not pass for any new families and was not deemed to be a useful check by the onboarding team. The WARN was actually considered annoying. (issue #3220)

### Changes to existing checks
#### On the Universal Profile
  - **[com.google.fonts/check/unreachable_glyphs]:** Fix handling of format 14 'cmap' table. (issue #3915)
  - **[com.google.fonts/check/contour_count]:** U+0E3F THAI CURRENCY SYMBOL BAHT can also have 5 contours (issue #3914)

#### On the OpenType Profile
  - **[com.adobe.fonts/check/varfont/valid_default_instance_nameids]:** The check did not account for nameID 17. (issue #3895)
  - **[com.google.fonts/check/varfont/wdth_valid_range]:** Modified (relaxed) to match the OpenType spec's valid range ("strictly greater than zero")
  - **[com.adobe.fonts/check/stat_has_axis_value_tables]:** Fixed bug that resulted in an ERROR when attempting to access `.AxisIndex` of a format 4 AxisValue table (issue #3904)
  - **[com.google.fonts/check/varfont/bold_wght_coord]:** The check was modified to distinguish between a font having no bold
  instance (code: `no-bold-instance`) versus having a bold instance whose wght coord != 700 (existing code `wght-not-700`). (issue #3898)
  - **[com.google.fonts/check/monospace]:** The check was modified to WARN when `hhea.numberOfHMetrics` is not `3` for monospaced fonts, as per [Microsoft's recommendation](https://learn.microsoft.com/en-us/typography/opentype/spec/recom#hhea-table). (PR #4025 & PR #4074)
  - **[com.google.fonts/check/varfont/regular_wght_coord]:** The check was modified to distinguish between a font having no regular
  instance (code: `no-regular-instance`) versus having a regular instance whose wght coord != 400 (existing code `wght-not-400`). (issue #4003)
  - **[com.google.fonts/check/varfont/regular_wdth_coord]:** The check was modified to distinguish between a font having no regular
  instance (code: `no-regular-instance`) versus having a regular instance whose wdth coord != 100 (existing code `wdth-not-100`). (issue #4003)
  - **[com.google.fonts/check/varfont/regular_slnt_coord]:** The check was modified to distinguish between a font having no regular
  instance (code: `no-regular-instance`) versus having a regular instance whose slnt coord != 100 (existing code `slnt-not-0`). (issue #4003)
  - **[com.google.fonts/check/varfont/regular_ital_coord]:** The check was modified to distinguish between a font having no regular
  instance (code: `no-regular-instance`) versus having a regular instance whose ital coord != 100 (existing code `ital-not-0`). (issue #4003)
  - **[com.google.fonts/check/varfont/regular_opsz_coord]:** The check was modified to distinguish between a font having no regular
  instance (code: `no-regular-instance`) versus having a regular instance whose opsz is out of range (existing code `opsz-out-of-range`). (issue #4003)
  - **[com.google.fonts/check/varfont/bold_wght_coord]:** The check was modified to distinguish between a font having no bold
  instance (code: `no-bold-instance`) versus having a bold instance whose wght coord != 700 (existing code `wght-not-700`). (issue #3898)
  - **[com.google.fonts/check/italic_angle]:**  Improve italic_angle check to base reporting on Italic angle as measure from outline. (PR #4031)
  - **[com.google.fonts/check/italic_axis_in_stat_is_boolean]:** Skip check if font doesn't have an ital axis. (PR #4033)
  - **[com.google.fonts/check/kern_table]**: Scour all cmap tables for encoded glyphs.

#### On the AdobeFonts Profile
  - **[com.adobe.fonts/check/stat_has_axis_value_tables]:** Added check that format 4 AxisValue tables have AxisCount (number of AxisValueRecords) > 1 (issue #3957)
  - **[com.adobe.fonts/check/stat_has_axis_value_tables]:** Improved overall check to FAIL when an unknown AxisValue.Format is encountered.
  - **[com.adobe.fonts/check/STAT_strings]:** Added a more lenient version of com.google.fonts/check/STAT_strings (allows "Italic" on 'slnt' or 'ital' axes).
  - **[com.google.fonts/check/STAT_strings]:** removed from the list of explicit checks.
  - **[com.google.fonts/check/transformed_components]**: removed from the list of explicit checks.
  - **[com.adobe.fonts/check/varfont/valid_default_instance_nameids]**: relax `invalid-default-instance-subfamily-name` and `invalid-default-instance-postscript-name` from FAIL to WARN.
  - **[com.adobe.fonts/check/stat_has_axis_value_tables]**: relax `missing-axis-value-table` and `format-4-axis-count` from FAIL to WARN.
  - **[com.fontwerk/check/inconsistencies_between_fvar_stat]**: relax `missing-fvar-instance-axis-value` from FAIL to WARN.
  - **[com.fontwerk/check/weight_class_fvar]**: relax `bad-weight-class` from FAIL to WARN.
  - **[com.google.fonts/check/varfont/bold_wght_coord]**: relax `wght-not-700` from FAIL to WARN.
  - **[com.google.fonts/check/varfont/bold_wght_coord]:** downgrade `no-bold-instance` from FAIL to WARN. (issue #3898)
  - **[com.adobe.fonts/check/varfont/foundry_defined_tag_name]:** Added check that foundry-defined tags begin with an uppercase letter (0x41 to 0x5A), and use only uppercase letters or digits (issue #4043)

#### Overridden in the Adobe Fonts Profile
  - **[com.google.fonts/check/varfont/regular_wght_coord]:** downgrade `no-regular-instance` from FAIL to WARN. (issue #4003)
  - **[com.google.fonts/check/varfont/regular_wdth_coord]:** downgrade `no-regular-instance` from FAIL to WARN. (issue #4003)
  - **[com.google.fonts/check/varfont/regular_slnt_coord]:** downgrade `no-regular-instance` from FAIL to WARN. (issue #4003)
  - **[com.google.fonts/check/varfont/regular_ital_coord]:** downgrade `no-regular-instance` from FAIL to WARN. (issue #4003)
  - **[com.google.fonts/check/varfont/regular_opsz_coord]:** downgrade `no-regular-instance` from FAIL to WARN. (issue #4003)
  - **[com.google.fonts/check/varfont/bold_wght_coord]:** downgrade `no-bold-instance` from FAIL to WARN. (issue #3898)

#### On the GoogleFonts Profile
  - **[com.google.fonts/check/metadata/can_render_samples]:** Fix false-FAIL by removing '\n' and U+200B (zero width space) characteres from sample strings (issue #3990)
  - **[com.google.fonts/check/metadata/broken_links]:** add special handling for github url (issue #2550)
  - **[com.google.fonts/check/vendor_id]:** PYRS is a default Vendor ID entry from FontLab generated binaries. (issue #3943)
  - **[com.google.fonts/check/colorfont_tables]:** Check for four-digit 'SVG ' table instead of 'SVG' (PR #3903)
  - **[com.google.fonts/check/vertical_metrics]:** Check for positive and negative ascender and descender values (PR #3921)
  - **[com.google.fonts/check/missing_small_caps_glyphs]:** fix ERROR (issue #4030)

#### On the FontVal Profile
  - **[com.google.fonts/check/fontvalidator]:** Disable a slew of frequent false positive warnings and make the check configurable via the configuration.

#### On the FontWerk Profile
  - **[com.fontwerk/check/inconsistencies_between_fvar_stat]:** Fixed bug that resulted in an ERROR when attempting to access `.AxisIndex` of a format 4 AxisValue table (issue #3904)
  - **[com.adobe.fonts/check/stat_has_axis_value_tables]:** Fixed bug that resulted in an ERROR when attempting to access `.AxisIndex` of a format 4 AxisValue table (issue #3904)


## 0.8.10 (2022-Aug-25)
### Release Notes
  - We have updated our Code of Conduct. Please read [the updated text](CODE_OF_CONDUCT.md) which corresponds to the `Contributor Covenant version 2.1` available at https://www.contributor-covenant.org/version/2/1/code_of_conduct/
  - We normalized the ordering of log messages of some more checks. To avoid imprevisibility of python set iteration, we sort them before printing. This helps to reduce diffs for people that compare subsequent runs of fontbakery on automated QA setups (issue #3654)

### New Checks
#### Added to the Adobe Fonts Profile
  - **[com.adobe.fonts/check/unsupported_tables]:** Verifies if fonts contain any tables not supported by Adobe Fonts' font-processing pipeline (PR #3870)

#### Added to the Google Fonts Profile
  - **[com.google.fonts/check/font_names]:** Ensure font names match our specification (PR #3800)
  - **[com.google.fonts/check/fvar_instances]:** Ensure fvar instances match our specification (PR #3800)
  - **[com.google.fonts/check/STAT]:** Ensure fonts have compulsory STAT table axis values (PR #3800)
  - **[com.google.fonts/check/description/valid_html]:** Fix parser to accept ampersand character in DESCRIPTION files. (issue #3840)

### Deprecated Checks
#### Removed from the Google Fonts Profile
  - **[com.google.fonts/check/description_max_length]**: Recent requirement from GF marketing team is to remove character limit on description. GF specimen page has been updated to allow bigger description text from designers. (issue #3829)

### Migrations
#### To the `Universal` profile
  - **[com.google.fonts/check/whitespace_widths]:** moved from `OpenType` profile. Also added rationale text. (issue #3843)

### BugFixes
  - **[com.google.fonts/check/unreachable_glyphs]:** Fix crash by adding support for color-font legacy COLR v0 format. (issue #3850)
  - Fixed bug on `fontbakery_version` check so that it now understands that v0.x.9 is older than v0.x.10 (issue #3813)
  - Fixed `fontbakery.profiles.shared_conditions.*_*_coord` functions so they work on Italic fonts (issue #3828, PR #3834)
  - **[com.fontwerk/check/weight_class_fvar]:** Fixed ERROR result as the check did not yield any status when a variable font had no `wght` axis. (PR #3866)
  - **[com.google.fonts/check/varfont_duplicate_instance_names]:** Fixed crash caused by trying to decode a non-existant `name`-table record. (PR #3866)
  - **[com.google.fonts/check/linegaps]:** Fixed crash by checking for the existence of tables required by the check before accessing them. (issue #3656, PR #3866)
  - **[com.google.fonts/check/maxadvancewidth]:** Fixed crash by checking for the existence of tables required by the check before accessing them. (issue #3656, PR #3866)
  - **[com.google.fonts/check/unexpected_subtables]:** Fixed crash by checking for the existence of `OS/2` table required by `is_cjk_font` condition before accessing it. (PR #3866)
  - **[com.adobe.fonts/check/varfont/valid_axis_nameid]:** Fixed ERROR result as the check did not yield any status when a variable font had no `name` table. (PR #3866)
  - **[com.adobe.fonts/check/varfont/valid_subfamily_nameid]:** Fixed ERROR result as the check did not yield any status when a variable font had no `name` table. (PR #3866)
  - **[com.adobe.fonts/check/varfont/valid_postscript_nameid]:** Fixed ERROR result as the check did not yield any status when a variable font had no `name` table. (PR #3866)
  - **[com.adobe.fonts/check/varfont/valid_default_instance_nameids]:** Fixed ERROR result as the check did not yield any status when a variable font had no `name` table. (PR #3866)
  - **[com.adobe.fonts/check/varfont/distinct_instance_records]:** Fixed ERROR result as the check did not yield any status when a variable font had no `name` table. (PR #3866)

### Changes to existing checks
#### On the Adobe Fonts Profile
  - **[com.google.fonts/check/cmap/unexpected_subtables]:** This check from the Noto Fonts profile was disabled; CJK vendors still include Macintosh format 2 subtables in their fonts (PR #3870)
  - **[com.google.fonts/check/os2_metrics_match_hhea]:** Mismatches of `lineGap` values were downgraded from FAIL to WARN (PR #3870)
  - **[com.google.fonts/check/name/match_familyname_fullfont]:** This check from the OpenType profile was overridden and downgraded from FAIL to WARN. Many OpenType-CFF fonts in circulation are built with the Microsoft platform Full font name string identical to the PostScript FontName in the CFF Name INDEX. This practice was documented in the OpenType specification up until version 1.5 (PR #3870)
  - **[com.google.fonts/check/name/trailing_spaces]:** This check from the Universal profile was overridden and downgraded from FAIL to WARN (PR #3870)
  - **[com.google.fonts/check/unwanted_tables]:** This check from the Universal profile was replaced by the new `com.adobe.fonts/check/unsupported_tables` check (PR #3870)
  - **[com.adobe.fonts/check/nameid_1_win_english]:** Replaced ERROR status by FAIL status (PR #3870)
  - **[com.adobe.fonts/check/freetype_rasterizer]:** Replaced ERROR status by FAIL status (PR #3870)

#### On the Google Fonts Profile
  - **[com.google.fonts/check/glyph_coverage]:** Ensure check doesn't error when font contains all required encoded glyphs (PR #3833)
  - **[com.google.fonts/check/mandatory_avar_table]:** Downgrade it to a mere WARN, even though it is still a high-priority one. (issue #3100)
  - **[com.fontwerk/check/inconsistencies_between_fvar_stat]:** Do not raise an error if font is missing AxisValues (issue #3848 PR #3849)
  - **[com.adobe.fonts/check/stat_has_axis_value_tables]:** Do not raise an error if font is missing AxisValues (issue #3848 PR #3849)
  - **[com.google.fonts/check/name/familyname]:** Removed due to new `font_names` check (PR #3800)
  - **[com.google.fonts/check/name/subfamilyname]:** Removed due to new `font_names` check (PR #3800)
  - **[com.google.fonts/check/name/fullfontname]:** Removed due to new `font_names` check (PR #3800)
  - **[com.google.fonts/check/name/postscriptname]:** Removed due to new `font_names` check (PR #3800)
  - **[com.google.fonts/check/name/typographicfamilyname]:** Removed due to new `font_names` check (PR #3800)
  - **[com.google.fonts/check/name/typographicsubfamilyname]:** Removed due to new `font_names` check (PR #3800)
  - **[com.google.fonts/check/varfont_has_instances]:** Removed due to new `fvar_instances` check (PR #3800)
  - **[com.google.fonts/check/varfont_weight_instances]:** Removed due to new `fvar_instances` check (PR #3800)
  - **[com.google.fonts/check/varfont_instance_coordinates]:** Removed due to new `fvar_instances` check (PR #3800)
  - **[com.google.fonts/check/varfont_instance_names]:** Removed due to new `fvar_instances` check (PR #3800)
  - **[com.adobe.fonts/check/freetype_rasterizer]:** Override this check to make it mandatory for Google Fonts, emitting a FAIL if freetype is not installed, instead of silently skipping. (issue #3871)

#### On the OpenType Profile
  - **[com.adobe.fonts/check/varfont/valid_default_instance_nameids]:** Relaxed the implementation to compare name values, not strictly IDs. (PR #3821)

#### On the Universal Profile
  - **[com.google.fonts/check/unreachable_glyphs]:** Do not report glyphs referenced in color fonts graphic compositions on the COLR table as missing. (issue #3837)


## 0.8.9 (2022-Jun-16)
### Noteworthy code-changes
  - Improve implementation of `is_italic` condition and provide an `is_bold` counterpart (issue #3693)
  - Nicer cancellation for terminal runner. (issue #3672)
  - The CheckTester class now takes into account the check's own `conditions`. (PR #3766)
  - Windows Terminal displays colors fine. We can now remove the win32 workaround. (issue #3779)
  - On the `Google Fonts` profile, the lists of exceptions for **Reserved Font Names (RFN)** and **CamelCased family names**, are now placed on separate txt files (`Lib/fontbakery/data/googlefonts/*_exceptions.txt`) to facilitate their future editing. (issue #3707)
  - The FontVal checks report will be written to a temporary directory now, making it safe to run the checks in parallel on multiple fonts.
  - Updated the Google Fonts metadata proto format.
  - Always read regression shaping JSON files as UTF-8 text. Windows may otherwise use a different default encoding.

### BugFixes
  - Users reading markdown reports are now directed to the "stable" version of our ReadTheDocs documentation instead of the "latest" (git dev) one. (issue #3677)
  - Improve rendering of bullet lists (issue #3691 & PR #3741)
  - fix crash on terminal reporter on specific Windows paths with backslashes (issue #3750)

### Changes to existing checks
#### On the Universal Profile
  - **[com.google.fonts/check/valid_glyphnames]:** Ignore colored .notdef glyphs (PR #3807)
  - **[com.google.fonts/check/name/rfn]:** Do not FAIL if an RFN is found but referencing a familyname that differs frmo the currently used name. Just emit an WARN message instead, so that we're careful with font naming. (PR #3739)
  - **[com.google.fonts/check/varfont/unsupported_axes]:** Allow slnt axis (PR #3795)
  - **[com.google.fonts/check/dotted_circle]:** Fix ERROR on fonts without GlyphClassDef.classDefs (issue #3736)
  - **[com.google.fonts/check/transformed_components]:** Check for any component transformation only if font is hinted, otherwise check only for flipped contour direction (one transformation dimension is flipped while the other isn't)
  - **[com.google.fonts/check/gpos7]:** Previously we checked for the existence of GSUB 5 lookups in the erroneous belief that they were not supported; GPOS 7 lookups are not supported in CoreText, but GSUB 5 lookups are fine. (issue #3689)
  - **[com.google.fonts/check/required_tables]:** CFF/CFF2 fonts are now checked instead of skipped. (PR #3742)
  - **[com.google.fonts/check/family/win_ascent_and_descent]:** Fixed the parameter used in the FAIL message that is issued when the value of `usWinAscent` is too large. (PR #3745)
  - **[com.google.fonts/check/fontbakery_version]:** A change introduced in #3432 made this check always be skipped; that's now fixed. (issue #3576)
  - **[com.google.fonts/check/fontbakery_version]:** If the request to PyPI.org is not successful (due to host errors, or lack of internet connection), the check fails. (PR #3756)
  - **[com.google.fonts/check/os2_metrics_match_hhea]:** Included lineGap in comparison
  - **[com.google.fonts/check/family/vertical_metrics]:** Included hhea.lineGap in comparison
  - **[com.google.fonts/check/superfamily/vertical_metrics]:** Included hhea.lineGap in comparison
  - **[com.google.fonts/check/contour_count]:** U+0024 DOLLAR SIGN can also have 5 contours, to support glyphs with two strokes. (issue #3780)

#### On the OpenType Profile
  - **[com.google.fonts/check/name/match_familyname_fullfont]:** The check was completely rewritten; it now correctly compares full name and family name strings that are from the same platform, same encoding, and same language. (PR #3747)
  - **[com.google.fonts/check/name/match_familyname_fullfont]:** Added rationale text contibuted by Adam Twardoch (issue #3754)

#### On the Adobe Fonts Profile
  - The profile was updated to exercise only an explicit set of checks, making it impossible for checks from imported profiles to sneak-in unnoticed. As a result, the set of checks that are run now is somewhat different from previous Font Bakery releases. For example, UFO- and designspace-related checks are no longer attempted; and outline and shaping checks are excluded as well. In addition to pairing down the set of checks inherited from the Universal profile, an effort was made to enable specific checks from other profiles such as Fontwerk, GoogleFonts, and Noto Fonts. (PR #3743)
  - **[com.adobe.fonts/check/find_empty_letters]:** Was downgraded to WARN only for a specific set of Korean hangul syllable characters, which are known to be included in fonts as a workaround to undesired behavior from InDesign's Korean IME (Input Method Editor). More details available at issue #2894. (PR #3744)
  - **[com.adobe.fonts/check/freetype_rasterizer]:** This check from the Universal profile is overridden to yield ERROR if FreeType is not installed, ensuring that the check isn't skipped. (PR #3745)
  - **[com.google.fonts/check/family/win_ascent_and_descent]:** This check from the Universal profile is now overridden to yield just WARN instead of FAIL. (PR #3745)
  - **[com.google.fonts/check/os2_metrics_match_hhea]:** This check from the Universal profile is now overridden to yield just WARN instead of FAIL. (PR #3745)
  - **[com.google.fonts/check/fontbakery_version]:** This check from the Universal profile is overridden to be skipped instead of failing, when the user's internet connection isn't functional. (PR #3756)

#### On the Google Fonts Profile
  - **[com.google.fonts/check/unitsperem]:** Auto-SKIP this check inherited from the OpenType profile because Google Fonts has a stricter policy which is enforced by **com.google.fonts/check/unitsperem_strict** (issue #3622)
  - **[com.google.fonts/check/license/OFL_copyright]:** Improve wording of log message to clarify its meaning. It was too easy to think that the displayed copyright string (read from the font binary and reported for reference) was an example of the actually expected string format. (issue #3674)
  - **[com.google.fonts/check/cjk_vertical_metrics_regressions]:** Round calculation of expected sTypoAscender and sTypoDescender values (issue #3645)
  - **[com.google.fonts/check/name/familyname]:** Don't validate localized name table entries compared to the expected English names derived from the font filename (issue #3089)
  - **[com.google.fonts/check/glyph_coverage]:** Check all fonts against all glyphsets and report any glyphsets which are partially filled (PR #3775)

#### On the Fontwerk Profile
  - Added a few more checks to the `CHECKS_NOT_TO_INCLUDE` list. These are checks (most of them from the Google Fonts profile) that Fontwerk is not interested in including in its vendor-specific profile.

### New Checks
#### Added to the Adobe Fonts Profile
  - **[com.adobe.fonts/check/nameid_1_win_english]:** Validates that the font has a good nameID 1, Windows/Unicode/US-English `name` table record. (issue #3714)

#### Added to the Google Fonts Profile
  - **[com.google.fonts/check/vertical_metrics]:** Similar to `cjk_vertical_metrics`, this check enforces Google Fonts’ general vertical metrics specifications.

#### Added to the Noto Fonts Profile
  - The majority of checks from the Google Fonts profile have been added. (PR #3681)
  - **[com.google.fonts/check/name/noto_manufacturer]:** Checks for a known manufacturer name and correct designer URL in the name table. (PR #3681)
  - **[com.google.fonts/check/name/noto_designer]:** Checks for a known designer name. (PR #3681)
  - **[com.google.fonts/check/name/noto_trademark]:** Checks that the trademark entry in the name table is correct. (PR #3681)
  - **[com.google.fonts/check/cmap/format_12]:** Checks that format 12 cmap tables are used appropriately. (PR #3681)
  - **[com.google.fonts/check/os2/noto_vendor]:** Checks that the vendor ID in the OS/2 table is set to GOOG. (PR #3681)
  - **[com.google.fonts/check/hmtx/encoded_latin_digits]:** Checks that any encoded Latin digits have equal advance width. (PR #3681)
  - **[com.google.fonts/check/hmtx/comma_period]:** Checks that the comma and period glyphs have the same advance width as each other. (PR #3681)
  - **[com.google.fonts/check/hmtx/whitespace_advances]:** Checks that whitespace glyphs have expected advance widths. (PR #3681)
  - **[com.google.fonts/check/cmap/alien_codepoints]:** Checks that there are no surrogate pair or private use area codepoints encoded in the cmap table. (PR #3681)

#### Added to the OpenType Profile
  - **[com.adobe.fonts/check/stat_has_axis_value_tables]:** Validates that STAT table has Axis Value tables. (issue #3090)
  - **[com.adobe.fonts/check/varfont/valid_axis_nameid]:** Validates that the value of axisNameID used by each VariationAxisRecord is greater than 255 and less than 32768. (issue #3702)
  - **[com.adobe.fonts/check/varfont/valid_subfamily_nameid]:** Validates that the value of subfamilyNameID used by each InstanceRecord is 2, 17, or greater than 255 and less than 32768. (issue #3703)
  - **[com.adobe.fonts/check/varfont/valid_postscript_nameid]:** Validates that the value of postScriptNameID used by each InstanceRecord is 6, 0xFFFF, or greater than 255 and less than 32768. (issue #3704)
  - **[com.adobe.fonts/check/varfont/valid_default_instance_nameids]:** Validates that when an instance record is included for the default instance, its subfamilyNameID value is set to either 2 or 17, and its postScriptNameID value is set to 6. (issue #3708)
  - **[com.adobe.fonts/check/varfont/same_size_instance_records]:** Validates that all of the instance records in a given font have the same size, with all either including or omitting the postScriptNameID field. (issue #3705)
  - **[com.adobe.fonts/check/varfont/distinct_instance_records]:** Validates that all of the instance records in a given font have distinct data. (issue #3706)

#### Added to the Universal Profile
  - **[com.adobe.fonts/check/freetype_rasterizer]:** Checks that the font can be rasterized by FreeType. (issue #3642)
  - **[com.adobe.fonts/check/sfnt_version]:** Ensures the font has the proper sfntVersion value. (issue #3388)


## 0.8.8 (2022-Mar-23)
### Noteworthy code-changes
  - On the GitHub Markdown reporter, checks which produce all the same output for a range of fonts are now automatically clustered into a family check result. (PR #3610)
  - More cosmetic improvements to the GitHub Markdown reporter. (PR #3647)
  - Use the new `axisregistry` python module (Google Fonts Variable Font Axis Registry data-set) to eliminate code & data duplication across tools and repos (issue #3633)

### BugFixes
  - Fixed broken parsing at `@condition def production_metadata()` (issue #3661)

### New Checks
#### Added to the FontWerk Profile
  - **[com.fontwerk/check/inconsistencies_between_fvar_stat]:** Check for inconsistencies in names and values between the fvar instances and STAT table which may cause issues in apps like Adobe InDesign. (PR #3636)
  - **[com.fontwerk/check/style_linking]:** Look for possible style linking issues. (PR #3649)

#### Added to the Google Fonts Profile
  - **[com.google.fonts/check/metadata/category_hints]:** Check if category on METADATA.pb matches what can be inferred from keywords in the family name. (issue #3624)

#### Added to the Universal Profile
  - **[com.google.fonts/check/gsub5_gpos7]:** Check if font contains any GSUB 5 or GPOS 7 lookups which are not widely supported. (issue #3643)

### Changes to existing checks
#### On the Universal Profile
  - **[com.google.fonts/check/dotted_circle]:** Fix ERROR by adding safeguard conditional on `is_complex_shaper_font` function. (issue #3640)
  - **[com.google.fonts/check/repo/upstream_yaml_has_required_fields]:** Remove repository_url field check since METADATA.pb files now include the source field. (issue #3618)

#### On the OpenType Profile
  - **[com.google.fonts/check/post_table_version]:** Updated policy on acceptable post table version. Downgraded the check from FAIL to WARN-level (according to discussions at issue #3635)

#### On the Google Fonts Profile
  - **[com.google.fonts/check/metadata/can_render_samples]:** Check that the fonts can render the sample texts for all languages specified on METADATA.pb, by using the new `gflanguages` module (issue #3605)


## 0.8.7 (2022-Feb-17)
### Noteworthy code-changes
  - The `--succinct` flag now generates succinct HTML and MD reports. (PR #3608)

### New Checks
#### Added to the Fontwerk Profile
  - Include most of the `googlefonts` profile checks. (PR #3579)
  - **[com.fontwerk/check/vendor_id]:** Vendor ID must be 'WERK' on FontWerk fonts. (PR #3579)
  - **[com.fontwerk/check/weight_class_fvar]:** usWeightclass must match fvar default value. (PR #3579)

#### Added to the Universal Profile
  - **[com.google.fonts/check/dotted_circle]:** Check dotted circle is present and correct (issue #3600)

### Changes to existing checks
#### On the Google Fonts Profile
  - **[com.google.fonts/check/name/familyname]:** Consider camel-case exceptions (issue #3584)
  - **[com.google.fonts/check/name/fullfontname]:** Consider camel-case exceptions (issue #3584)
  - **[com.google.fonts/check/glyph_coverage]:** Use the correct nam-file for checking coverage of the GF-latin-core glyphset (issue #3583)
  - **[com.google.fonts/check/font_copyright]:** Allow Google LLC copyright. These are use in Noto fonts. (PR #3607)
  - **[com.google.fonts/check/license/OFL_copyright]:** Re-use expected copyright format. (PR #3607)
  - **[com.google.fonts/check/metadata/reserved_font_name]:** Added support for an RFN Exception allow-list, but it is kept empty for now while we review potential exceptions (issues #3589 and #3612)
  - **[com.google.fonts/check/name/rfn]:** RFN Exception allow-list (same as above)

### Migrations
#### To the `Universal` profile
  - **[com.google.fonts/check/transformed_components]:** moved from `Google Fonts` profile. It is not strictly a Google Fonts related check as transformed components cause problems in various rendering environments. (issue #3588)


## 0.8.6 (2022-Jan-29)
### Noteworthy code-changes
  - We now ensure that version 0.4.0 of our `collidoscope` dependency is not used because it had a bug that failed to detect an `ïï` collision on Nunito Black. (issues #3556)

### New Profile
  - Olli Meier (@moontypespace) contributed a new profile for Fontwerk, https://fontwerk.com/ (PR #3546)

### New Checks
#### Added to the Fontwerk Profile
  - **[com.fontwerk/check/no_mac_entries]:** Check if font has Mac name table entries (platform=1) (PR #3545)

#### Added to the Universal Profile
  - **[com.google.fonts/check/designspace_has_sources]:** Check that all sources in a designspace can be loaded successfully. (PR #3168)
  - **[com.google.fonts/check/designspace_has_default_master]:** Check that a default master is defined. (PR #3168)
  - **[com.google.fonts/check/designspace_has_consistent_glyphset]:** Check that non-default masters do not contain glyphs not found in the default master. (PR #3168)
  - **[com.google.fonts/check/designspace_has_consistent_codepoints]:** Check that Unicode assignments are consistent between masters. (PR #3168)

### Changes to existing checks
#### On the Opentype Profile
  - **[com.google.fonts/check/monospace]:** Update PANOSE requirements for monospaced fonts based on comments by Thomas Phinney (@tphinney) (issue #2857)

#### On the Google Fonts Profile
  - **[com.google.fonts/check/name/rfn]:** If the OFL text is included in a name table entry, the check should not FAIL, as the full license text contains the term 'Reserved Font Name', which in this case is OK. (issue #3542)
  - **[com.google.fonts/check/layout_valid_feature_tags]:** Allow 'HARF' and 'BUZZ' tags. (issue #3368)
  - **[com.google.fonts/check/glyph_coverage]:** Fix ERROR. (issue #3551)
  - **[com.google.fonts/check/repo/sample_image]:** Declare conditions so that font repos lacking a README.md file will skip this check. (issue #3559)
  - **[com.google.fonts/check/metadata/unsupported_subsets]:** Declare conditions so that font repos lacking a METADATA.pb file will skip this check. (issue #3564)
  - **[com.google.fonts/check/varfont/grade_reflow]:** fix AttributeError: `'NoneType'` object has no attribute `'StartSize'` (issue #3566)
  - **[com.google.fonts/check/varfont/grade_reflow]:** Cleanup log message output: use a set (instead of a list) in order to eliminate multiple reporting of the same glyphs (issue #3561)
  - **[com.google.fonts/check/metadata/os2_weightclass]:** Improve wording of log messages to make the reasoning of expected values clearer to the users (issue #2935)


## 0.8.5 (2022-Jan-13)
### Noteworthy code-changes
  - New command line flag: `-F, --full-list` to print full lists (`pretty_print_list` method) even when the total number of items exceeds a certain threashold. (issues #3173 and #3512)
  - Included a few of the more recently added profiles that were still missing on our online docs (issue #3518)
  - Do not accept more than a single dash on font filenames. This ensures FontBakery won't miscomputed expected style values use on checks such as `com.google.fonts/check/usweightclass`. (issue #3524)

### New Checks
#### Added to the Universal Profile
  - **[com.google.fonts/check/cjk_chws_feature]:** Ensure CJK fonts contain chws/vchw features. (issue #3363)

#### Added to the Google Fonts Profile
  - **[com.google.fonts/check/metadata/unsupported_subsets]:** Check for METADATA subsets with zero support. (issue #3533)

### Changes to existing checks
#### On the Universal Profile
  - **[com.google.fonts/check/unreachable_glyphs]:** Glyphs which are components of other glyphs are no longer flagged as unreachable. (issue #3523)

#### On the Google Fonts Profile
  - **[com.google.fonts/check/contour_count]:** Four fifths glyph can also be drawn with only 3 contours if the four is open-ended. (issue #3511)
  - **[com.google.fonts/check/glyph_coverage]:** Use the new glyphsets python module. (issue #3533)


## 0.8.4 (2021-Nov-19)
### Noteworthy code-changes
  - Updated Sphinx-docs extension code to use the latest API so that we can have FontBakery online docs properly build once more at https://font-bakery.readthedocs.io (issue #3313)
  - Also improved the documentation of checks, now displaying the contents of the `proposal` metadata fields. (Also issue #3313)
  - Fixed readability of tracebacks on ERROR messages on the text terminal (issue #3482)
  - Update fonts_public.proto and fonts_public_pb2.py

### New Checks
#### Added to the Google Fonts Profile
  - **[com.google.fonts/check/description/urls]:** Check for http/https in anchor texts and WARN to remove them (issue #3497)

### Changes to existing checks
#### On the Google Fonts Profile
  - **[com.google.fonts/check/contour_count]:** WARN if a font has a softhyphen. Also, if present, it should be non-spacing (and should have no contours). (issue #3486)
  - **[com.google.fonts/check/contour_count]:** Do not expect ZWNJ and ZWJ glyphs to have zero contours. (issue #3487)
  - **[com.google.fonts/check/metadata/can_render_samples]:** Ensure METADATA.pb is present before running check (issue googlefonts/Unified-Font-Repository#62)

### Migrations
#### To the `Universal` profile
  - **[com.google.fonts/check/contour_count]:** moved from `Google Fonts` profile. (issue #3491)


## 0.8.3 (2021-Oct-28)
### Noteworthy code-changes
  - This release drops Python 3.6 support (issue #3459)
  - Check statuses may now also be overriden via configuration file. See USAGE.md for examples. (PR #3469)
  - We now use the CheckTester helper class in all our code-tests. (PR #3453)
  - The `get_family_checks` method also takes into account usage of the `fonts` dependency, in addition to `ttFonts`.

### Changes to existing checks
#### On the Universal Profile
  - **[com.google.fonts/check/shaping/regression]:** Improve reporting of shaping differences. (PR #3472)

### New Checks
#### Added to the Universal Profile
  - **[com.google.fonts/check/unreachable_glyphs]:** Check if the font contains any glyphs not reachable by codepoint or substitution rules (issue #3160)

#### Added to the Google Fonts Profile
  - **[com.google.fonts/check/repo/sample_image]:** The README.md file has a sample image to showcase the font family? (issue #2898)
  - **[com.google.fonts/check/metadata/can_render_samples]:** Ensure sample_text in METADATA.pb can be rendered in the font (issue #3419)

### Deprecated Checks
#### Removed from the Universal Profile
  - **[com.google.fonts/check/ftxvalidator]**: Since ftxvalidator is a proprietary tool, we can't be sure what it does. Font Bakery's mission is to collect font-bug knowledge publicly with "free as in freedom" code. Also, Font Bakery users have been either simply ignoring this third-party tool, or having headaches with installing it (we heard reports of tens of gigabytes and hours of downloading Apple tools just to have ftxvalidator available for this FontBakery check). In the past the reasoning for keeping a Font Bakery wrapper to ftxval was based on the fact that fonts will not install on MacOS if they do not pass ftxval checking routines. But the onboarders on Google Fonts reported that they've never faced that kind of problem, so we're now making the bold move of completely removing the wrapper-check since we believe our collection of FB checks are good enough to make sure fonts are valid for the MacOS font-installer. (PR #3479)
  - **[com.google.fonts/check/ftxvalidator_is_available]**: same reason as stated above.


## 0.8.2 (2021-Sep-01)
### Noteworthy code-changes
  - Fixed build of Read The Docs documentation pages (issue #3313)
  - Now one can invoke Font Bakery with different filetypes (other than just TTFs or OTFs) and the checks will run or skip based on file-type. (issue #3169)
  - For this reason, `UFO Source` checks are now included in the `Universal` profile. (issue #3439)
  - We'll likely have source-level (GlyphsApp) checks soon using this mechanism.
  - Updated font family protobuf files (issue #3443)

### Changes to existing checks
#### On the Universal Profile
  - **[com.google.fonts/check/unwanted_tables]:** Documented reason for rejection of the 'prop' table. It is a table used on Apple's OSX-specific AAT and new fonts should not be using that. (issue #3411)
  - **[com.google.fonts/check/old_ttfautohint]:** Get latest ttfautohint version number from a constant instead of checking the user's system for an installed version of ttfautohint (issue #3423)

#### On the OpenType Profile
  - **[com.google.fonts/check/glyf_nested_components]:** Nested components are permitted by the OpenType specification, so this check has been moved to the Google Fonts profile. (issue #3424)

#### On the Google Fonts Profile
  - **[com.google.fonts/check/metadata/designer_profiles]:** The `link` field is not currently used by the GFonts API, so it should be kept empty for now. (issue #3409)

### New Checks
#### Added to the Google Fonts Profile
  - **[com.google.fonts/check/transformed_components]:** Ensure component transforms do not perform scaling or rotation (which causes hinting and rasterization issues). (issue #2011)
  - **[com.google.fonts/check/metadata/family_directory_name]:** We want the directory name of a font family to be predictable and directly derived from the family name, all lowercased and removing spaces. (issue #3421)
  - **[com.google.fonts/check/file_size]:** Ensure that the absolute file size of the font is not going to cause problems on the Google Fonts platform. (issue #3320)
  - **[com.google.fonts/check/render_own_name]:** Ensure the font can render its own name without .notdef glyphs. (issue #3159)
  - **[com.google.fonts/check/varfont/grade_reflow]:** Ensure that variations on the GRAD axis do not change any horizontal advances. (issue #3187)


## 0.8.1 (2021-Aug-11)
### Bug fixes
  - Fix crash on is_OFL condition when a font project lacks a license. (issue #3393)

### Changes to existing checks
#### On the Universal Profile
  - **[com.google.fonts/check/unwanted_tables]:** Stop rejecting MVAR table (issue #3400)
  - **[com.google.fonts/check/required_tables]:** remove 'DSIG' from list of optional tables and improve wording on the check rationale. (issue #3398)
  - **[com.google.fonts/check/outline_\*]:** Also print codepoints on the log messages (issue #3395)

#### On the OpenType Profile
  - **[com.google.fonts/check/dsig]:** We now recommend (with a WARN) completely removing the 'DSIG' table. We may make this a FAIL by November 2023 when the EOL date for MS Office 2013 is reached. (issue #3398)
  - **[com.google.fonts/check/gdef_mark_chars]:** Also print glyphnames on log messages (issue #3395)
  - **[com.google.fonts/check/gdef_spacing_marks]:** Also print glyphnames on log messages (issue #3395)

#### On the Adobe Fonts Profile
  - Remove **check/dsig** override, which was now outdated because the original check implementation was just changed to actually suggest (with a WARN) the removal of any DSIG tables. (issue #3407)

#### On the Google Fonts Profile
  - **[com.google.fonts/check/metadata/designer_profiles]:** Change "missing-link" FAIL to WARN (issue #3409)


## 0.8.0 (2021-Jul-21)
### New Reporter
  - A reporter for `shields.io` badges, as discussed in https://github.com/googlefonts/Unified-Font-Repository/issues/14. It adds all the severity scores (with a default severity of 5 for those not yet providing a severity score) and uses this to generate a percentage. The JSON file it emits separates each profile into a separate badge.

### New Checks
  - **[com.google.fonts/check/family/italics_have_roman_counterparts]:** Ensure Italic styles have Roman counterparts. (issue #1733)
  - **[com.google.fonts/check/layout_valid_feature_tags]:** Check if the font contains any invalid feature tags. (PR #3359, issue #3355)
  - **[com.google.fonts/check/layout_valid_script_tags]:** Check if the font contains any invalid script tags. (PR #3359, issue #3355)
  - **[com.google.fonts/check/layout_valid_language_tags]:** Check if the font contains any invalid language tags. (PR #3359, issue #3355)
  - **[com.google.fonts/check/meta/script_lang_tags]:** Ensure fonts have ScriptLangTags declared on the 'meta' table. (issue #3349)
  - **[com.google.fonts/check/no_debugging_tables]:** Ensure fonts do not contain any preproduction tables. (issue #3357)

### Bug Fixes
  - Add a code-testing mechanism to ignore spurious ERRORs and use it for not letting the namecheck timeouts break our CI builds. (issue #3366)

### Changes to existing checks
  - **[com.google.fonts/check/license/OFL_body_text]**: Silently tolerate usage of "http://" on the OFL.txt file. (issue #3372)


## 0.7.38 (2021-Jun-23)
### New Checks
  - **[com.google/fonts/check/repo/upstream_yaml_has_required_fields]:** Check upstream.yaml file contains all required fields (PR #3344, issue #3338)
  - **[com.google.fonts/check/license/OFL_body_text]:** Check OFL.txt body text is correct (PR #3353, issue #3352)
  - **[com.google.fonts/check/os2/use_typo_metrics]:** Confirm that OS/2.fsSelection bit 7 (USE TYPO METRICS) is set (PR #3314, issue #3241)

### Bug Fixes
  - Log levels are now correctly honored when using the HTML reporter (issue #3225)

### Dependencies
  - Drop again the usage of unidecode due to licensing policies (issue #3316)

### Bug Fixes
  - **[com.google/fonts/check/whitespace_ink]:** Fixed a bug affecting Ogham Space Mark. The set of codepoints was created incorrectly because we forgot to use parentheses in the expression, which resulted in the set of non-drawing codepoints to still include the ogham space mark codepoint (quite the opposite of what the comment said we were doing there :-P) Now the check handles it properly and I also added a test case to ensure we do not reintroduce the bug. (issue #3345)

### Changes to existing checks
  - **[com.google.fonts/check/description/max_length]:** nowadays the Google Fonts specimen pages allow for longer texts without upsetting the balance of the page. So the new limit is 2,000 characters. (PR #3337)


## 0.7.37 (2021-May-20)
### Bug Fixes
  - fix crash on **com.google.fonts/check/missing_small_caps_glyphs** (issue #3294)

### Changes to existing checks
  - **[com.google.fonts/check/varfont/regular_opsz_coord]:** update the "Regular" instance opsz axis range  guidance to 10 - 16 from 9 - 13 according to updated [OT spec](https://docs.microsoft.com/en-gb/typography/opentype/spec/dvaraxistag_opsz) (PR #3292)
  - **[com.google.fonts/check/missing_small_caps_glyphs]:** Also look for missing 'c2sc' glyphs (issue #3294)
  - **[com.google.fonts/check/stylisticset_description]:** Temporarily downgrade it to WARN-level (issue #3155)


## 0.7.36 (2021-May-14)
### Release notes
  - bugfixing quick release

### Bug Fixes
  - fix crash on *glyph_metrics_stats* condition (issue #3273)

### Changes to existing checks
  - **[com.google.fonts/check/canonical_filename]:** Split out `variable_font_filename` into a reusable condition (issue #3274)


## 0.7.35 (2021-May-12)
### Release notes
  - Axis Registry has been updated to commit https://github.com/google/fonts/tree/6418bd97834330f245cce4131ec3b8b98cb333be which includes changes to the `opsz` axis.
  - Format status output to improve readability. (issue #2052)
  - Move reporter-specific write logic to reporters, simplify argparse (PR #3206)
  - Profile-specific `fontbakery.commands.check_...` removed and replaced with a call to `check_profile` with the appropriate profile. (PR #3218)
  - HTML and Terminal reporter parses and renders markdown. (PR #3212) (PR #3227)
  - You can now pass (some) options to fontbakery using a configuration file, with the `--configuration` command line parameter. This configuration file is available to check code using the `config` parameter. (PR #3219)
  - All failing tests are now *required* to return a `Message` object containing a message code. (PR #3226)

### New Profile
  - Created a Type Network profile for checking some of their new axis proposals (issue #3130)
  - Created an ISO15008 profile for checking suitability for use in in-car display environments (issue #1832)

### Bugfixes
  - **license** condition now assumes that all license files in a given project repo are identical if more than one is found. With that some checks wont be skipped. We should have a fontbakery check to ensuring that assumption is valid, though. (issue #3172)
  - **license_path** condition: do not cause an ERROR on families lacking a license file. (issue #3201)
  - use Chris Simpkins' dehinter instead of ttfautohint-py to dehint font files while computing the file-size impact of hinting. (issue #3229)

### New Checks
  - **[io.github.abysstypeco/check/ytlc_sanity]:** Check if ytlc values are sane in a varfont (issue #3130)
  - **[com.google.fonts/check/cjk_vertical_metrics_regressions]:** Check CJK family has the same vertical metrics as the same family hosted on Google Fonts (issue #3242)
  - **[com.google.fonts/check/cjk_not_enough_glyphs]:** Warn users if there are less than 40 CJK glyphs in a font. (PR #3214)
  - **[com.google.fonts/check/gf_axisregistry/fvar_axis_defaults]:** Ensure default axis values are registered as fallback on the Google Fonts Axis Registry (issue #3141)
  - **[com.google.fonts/check/description/family_update]:** On a family update, the DESCRIPTION.en_us.html file should ideally also be updated. (issue #3182)
  - **[com.google.fonts/check/missing_small_caps_glyphs]:** Check small caps glyphs are available (issue #3154)
  - **[com.google.fonts/check/shaping/regression]:** Check that OpenType shaping produces results consistent with predefined expectations.
  - **[com.google.fonts/check/shaping/forbidden]:** Check that OpenType shaping does not produce "forbidden" glyphs (e.g. `.notdef`, visible virama, etc.).
  - **[com.google.fonts/check/shaping/collides]:** Check that OpenType shaping does not produce glyphs which collide with one another (e.g. `ïï`).
  - **[com.google.fonts/check/iso15008_proportions]:** Check that fonts designed for use in in-car environments have suitable proportions (issue #3250)
  - **[com.google.fonts/check/iso15008_stem_width]:** Check that fonts designed for use in in-car environments have suitable weight (issue #3251)
  - **[com.google.fonts/check/iso15008_intercharacter_spacing]:** Check that fonts designed for use in in-car environments have suitable intercharacter spacing (issue #3252)
  - **[com.google.fonts/check/iso15008_interword_spacing]:** Check that fonts designed for use in in-car environments have suitable interword spacing (issue #3253)
  - **[com.google.fonts/check/iso15008_interline_spacing]:** Check that fonts designed for use in in-car environments have suitable interline spacing (issue #3254)

### Changes to existing checks
  - **[com.google.fonts/check/vertical_metrics_regressions]:** Skip check if fonts are CJK (issue #3242) and refactor fsSelection bit 7 requirements (issue #3241)
  - **[com.google.fonts/check/kern_table]:** add FAIL when non-character glyph present, WARN when no format-0 subtable present (issue #3148)
  - **[com.google.fonts/check/gf_axisregistry/fvar_axis_defaults]:** Only check axes which are in the GF Axis Registry (PR #3217)
  - **[com.google.fonts/check/mandatory_avar_table]:** Update rationale to mention that this check may be ignored if axis progressions are linear.
  - **[com.google.fonts/check/integer_ppem_if_hinted]:** Format message with newlines.
  - **[com.google.fonts/check/STAT/gf_axisregistry]:** Ensure that STAT tables contain Axis Values
  - **[com.google.fonts/check/repo/dirname_matches_nameid_1]:** Added hints to GF specs for single-weight families to FAIL output (PR #3196)
  - **[com.google.fonts/check/metadata/has_regular]:** Added hints to GF specs for single-weight families to FAIL output (PR #3197)
  - **[com.google.fonts/check/gdef_mark_chars]:** Do not consider chars with Unicode category Mc, Spacing_Marks as (non spacing) mark class glyphs.
  - **[com.google.fonts/check/gdef_non_mark_chars]:** Same as com.google.fonts/check/gdef_mark_chars.
  - **[com.google.fonts/check/kerning_for_non_ligated_sequences]:** Change 'ligatures' condition to match changes in fontTools 4.22.0.
a - **[com.google.fonts/check/ligature_carets]:** Change 'ligature_glyphs' condition to match changes in fontTools 4.22.0. Updated rationale because fontmake 2.4.0 can compile ligature carets.
  - **[com.google.fonts/check/monospace]:** Changed conditions of seems_monospaced returned by glyph_metrics_stats(), if less than 80% of ASCII characters are in the font then it seems monospaced when all glyphs have one of two widths, excluding control character glyphs, mark glyphs and zero-width glyphs, instead of always 80% of ASCII glyphs having the same width.


## 0.7.34 (2021-Jan-06)
### New checks
  - **[com.google.fonts/check/mandatory_avar_table]:** Require variable fonts to include an avar table (issue #3100)

### Changes to existing checks
  - **[com.google.fonts/check/mandatory_glyphs]:** split check into multiple WARNs so that reporting of problems is clearer to users (issue #3086)
  - **[com.google.fonts/check/monospace]:** fix formatting of percentage to only display up to 2 decimals (issue #3117)
  - **[com.google.fonts/check/repo/vf_has_static_fonts]:** Downgrade it to WARN-level. (issue #3099)
  - **[com.google.fonts/check/varfont/unsupported_axes]:** Update rationale that was confusing and outdated (issues #3108 and #2866)

### Bugfixes
  - **[com.google.fonts/check/metadata/consistent_axis_enumeration]:** Add "family_metadata" as a condition to avoid an ERROR (issue #3122)
  - **[com.google.fonts/check/metadata/gf_axisregistry_bounds]:** Add "family_metadata" as a condition to avoid an ERROR (issue #3104)
  - **[com.google.fonts/check/metadata/gf_axisregistry_valid_tags]:** Add "family_metadata" as a condition to avoid an ERROR (issue #3105)
  - **[com.google.fonts/check/STAT/gf_axisregistry]:** Ignore format-4 entries on STAT table because the GF Axis Registry does not list any multi-axis fallback name which is what such entries are designed to describe (issue #3106)


## 0.7.33 (2020-Nov-24)
### Release note
  - This is a quick single bug-fix release because the problem below was disrupting the continuous integration setup of several users.
  - It also includes a small routine update on the cached vendor IDs list fetched from Microsoft's website (as we always do at every new FontBakery release).

### changes to checks
  - **[com.google.fonts/check/metadata/escaped_strings]:** Add "metadata_file" as a condition for the check in order to avoid an ERROR whenever the file is not available (issue #3095)


## 0.7.32 (2020-Nov-19)
### Note-worthy code changes
  - We now use GitHub Actions to run code-tests and linting (still under tox, so the same can be easily executed locally).
  - We now keep a local copy of the Google Fonts Axis Registry textproto files so that the checks do not need to keep always fetch them online at runtime. These files should not change too often, but we should be careful to check for updates on our FontBakery releases. (issue #3022)

### New checks
  - **[com.google.fonts/check/metadata/escaped_strings]:** Ensure fields in METADATA.pb do not use escaped strings (issue #2932)
  - **[com.google.fonts/check/STAT/axis_order]:** INFO-level check to gather stats on usage of the STAT table AxisOrdering field. May be updated in the future to enforce some ordering scheme yet to be defined. (issue #3049)
  - **[com.google.fonts/check/metadata/consistent_axis_enumeration]:** Validate VF axes on the 'fvar' table match the ones declared on METADATA.pb (issue #3051)
  - **[com.google.fonts/check/metadata/gf_axisregistry_valid_tags]:** VF axis tags are registered on GF Axis Registry (issue #3010)
  - **[com.google.fonts/check/metadata/gf_axisregistry_bounds]:** VF axes have ranges compliant to the bounds specified on the GF Axis Registry (issue #3022)
  - **[com.google.fonts/check/STAT/gf_axisregistry]:** Check that particle names and values on STAT table match the fallback names in each axis registry at the Google Fonts Axis Registry (issue #3022)
  - **[com.google.fonts/check/glyf_nested_components]:** Check that components do not reference glyphs which are themselves compontents (issue #2961)
  - **[com.google.fonts/check/outline_alignment_miss]:** Check for outline points near to, but not on, significant Y-axis boundaries. (PR #3088)
  - **[com.google.fonts/check/outline_short_segments]:** Check for outline segments which are suspiciously short. (PR #3088)
  - **[com.google.fonts/check/outline_colinear_vectors]:** Check for colinear segments in outlines. (PR #3088)
  - **[com.google.fonts/check/outline_jaggy_segments]:** Check for segments with a particularly small angle. (issue #3064)
  - **[com.google.fonts/check/outline_semi_vertical]:** Check for semi-vertical and semi-horizontal lines. (PR #3088)
  - **[com.google.fonts/check/metadata/designer_profiles]:** Ensure that the entries in the Designers Catalog are good (issue #3083)

### Changes to existing checks
  - **[com.google.fonts/check/family/win_ascent_and_descent]**: Skip if font is cjk
  - **[com.google.fonts/check/os2_metrics_match_hhea]**: Skip if font is cjk
  - **[com.google.fonts/check/monospace]**: Ignore zero advance-width glyphs (issue #3053)


## 0.7.31 (2020-Sept-24)
### Note-worthy code changes
  - This is a quick new release to address a silly but fatal crash (issue #3044)
  - We normalized the ordering of log messages of some checks. To avoid imprevisibility of python set iteration, we sort them before printing. This helps to reduce diffs for people that compare subsequent runs of fontbakery on automated QA setups (issue #3038)


## 0.7.30 (2020-Sept-24)
### Note-worthy code changes
  - The vast majority of code-tests now use our new style which is less error prone, using the helper CheckTester class. (PR #3035)
  - Adopted 4-spaces indentation. We're changing our codestyle to facilitate collaboration from people who also work with the fontTools and AFDKO codebases. (issue 2997)
  - All rationale text needs to have 8 indentation spaces (because this indentation on the source should not show up on the user-interface when rationale text is printed on the text terminal)
  - Remove PriorityLevel class as it makes classifying checks by priority more complicated then necessary! (issue #2981)
  - Use the http://fonts.google.com/metadata/fonts endpoint to determine if a font is listed in Google Fonts. (issue #2991)
  - Renamed `multiprocessing.py` to `multiproc.py` to avoid conflict with Python
    stdlib module of the same name in some configurations.
  - Re-worked `cff.py` checks using `@condition` to avoid repeated iterations
    over the glyph set.

### New Checks
  - **[com.google.fonts/check/varfont_duplicate_instance_names]**: Avoid duplicate instance names in variable fonts (issue #2986)
  - **[com.google.fonts/check/metadata/includes_production_subsets]**: ensure METADATA.pb files include production subsets. (issue #2989)
  - **[com.google.fonts/check/varfont/stat_axis_record_for_each_axis]**: ensure the STAT table has an Axis Record for every axis in the font (PR #3017)
  - **[com.adobe.fonts/check/cff_deprecated_operators]**: check for deprecated CFF operator `dotsection` and deprecated use of `endchar` operator to build accented characters (`seac`). (PR #3033)

### Changes to existing checks
  - **[com.google.fonts/check/monospace]**: Updated to not report zero width (mark) glyphs (issue #3036)
  - **[com.google.fonts/check/font_version]**: fixed tolerance for warnings (PR #3009)
  - **[com.google.fonts/check/fontbakery_version]**: use pip_api module and PyPI JSON API instead of invoking command-line pip/pip3 via subprocess (#2966)

### Bugfixes
  - Update vertical metric values in test_check_vertical_metrics_regressions. Cabin had recently been updated in Google Fonts and the family now has different vertical metric values (issue #3026)
  - Fix ERROR in com.google.fonts/check/STAT_strings (issue #2992)


## 0.7.29 (2020-Jul-17)
### Note-worthy code changes
  - This version adds initial support for multiprocessing (running multiple checks in parallel to likely speed up execution time) via the -j/--jobs flag, contributed by Lasse Fister (PR #2959)

### Bugfixes
  - **[com.google.fonts/check/description/broken_links]**: Skip when html does not parse. (issue #2664)
  - Checks if GSUB lookup format is 1 for ligature collection in `profiles/shared_conditions.py`; format 1 is the only significant one for `ligatures()` and `ligature_glyphs()`)

### New Checks
  - **[universal: com.google.fonts/check/rupee]**: Ensure indic fonts have the Indian Rupee Sign glyph (issue #2967)
  - **[googlefonts: com.google.fonts/check/metadata/category]**: Ensure category field is valid in METADATA.pb file (issue #2972)

### Changes to existing checks
  - **[com.google.fonts/check/unitsperem_strict]**: updating units per em criteria because the assumptions behind our previous "upm=2000 for VFs" suggestion were not really correct. (issue #2971)
  - **[com.google.fonts/check/ligature_carets]**: Add GlyphsApp instructions for fixing ligature caret WARNs (issue #2955)
  - **[com.google.fonts/check/metadata/broken_links]**: request URLs only once and accept status 429 - "too many requests" (issue #2974)
  - **[com.google.fonts/check/description/broken_links]**: request URLs only once and accept status 429 - "too many requests" (issue #2974)
  - **[com.google.fonts/check/varfont_instance_names]**: Check will now only allow 18 named instances (Thin-Black + Italics). This was decided in a Friday team meeting on the 2020/06/26. Changes also reflect the updated spec, https://github.com/googlefonts/gf-docs/tree/main/Spec#fvar-instances.


## 0.7.28 (2020-Jul-09)
### Note-worthy code changes
  - Major improvement to code-testing framework by adopting the `assert_PASS` and `assert_results_contain` helper methods (issue #2943)

### Changes to existing checks
  - **[com.google.fonts/check/font_version]**: Check now allows more than 3 decimal places to be matched (issue #2928)
  - **[com.google.fonts/check/varfont/unsupported_axes]**: Removed opsz axis and added slnt axis (issue #2866)
  - **[com.google.fonts/check/description/valid_html]**: Verify that html snippets parse correctly (issue #2664)
  - **[com.google.fonts/check/metadata/os2_weightclass]**: Check now allows Thin to have 100, 250 and ExtraLight to have 200, 275 (issue #2947)
  - **[com.google.fonts/check/whitespace_glyphnames]**: Report names that are not Adobe Glyph List compliant (issue #2624)
  - **[com.google.fonts/check/whitespace_glyphnames]**: Reviewed and updated keywords so that they more precisely indicate which specific FAIL or WARN causes a check failure.
  - **[com.google.fonts/check/whitespace_ink]**: Removed OGHAM SPACE MARK U+1680 as it is a whitespace that should have a drawing. (PR #2297 contributed by @drj11)

### Bugfixes
  - **[com.google.fonts/check/valid_glyphnames]**: Improve broken text in the FAIL message (PR #2939)


## 0.7.27 (2020-Jun-10)
### Note-worthy code changes
  - Add a `--succinct` mode. This is a slightly more compact and succint output layout for the text terminal. As requested by @m4rc1e (issue #2915)

### New checks
  - **[com.google.fonts/check/repo/fb_report]**: WARN when upstream repo has fb report files (issue #2888)
  - **[com.google.fonts/check/repo/zip_files]**: FAIL when upstream repo has ZIP files (issue #2903)
  - **[com.google.fonts/check/cjk_vertical_metrics]**: Check cjk fonts follow our cjk metric schema (PR #2797)

### Changes to existing checks
  - **[com.google.fonts/check/metadata/os2_weightclass]**: Check will now work correctly for variable fonts (issue #2683)
  - **[com.google.fonts/check/metadata/match_weight_postscript]**: Disabled for variable fonts
  - **[com.google.fonts/check/usweightclass]**: Check will now work properly for variable fonts and otf fonts (#2788)

### Bugfixes
  - Corrections to UNICODERANGE_DATA constant. Contributed by Bob Hallissy @bobh0303 (PR #2901)
  - Fix implementation of GDEF mark/nonmark checks (issues #2904 and #2877)
  - Ftxvalidator check now treats stderr separately and emits it as a WARN to avoid corrupting plist data and thus breaking its parsing. (issue #2801)
  - Fix crash on **com.google.fonts/check/family/vertical_metrics**. Thanks for reporting, @drj11 (issue #2917)
  - Fix crash on **com.google.fonts/check/family/os2_metrics_match_hhea** (issue #2921)
  - Fix several crashes when OS/2 table is missing: In **com.google.fonts/check/family/panose_proportion**, **com.google.fonts/check/family/panose_familytype**, **com.google.fonts/check/xavgcharwidth**, **com.adobe.fonts/check/fsselection_matches_macstyle**, **com.google.fonts/check/code_pages**, **com.google.fonts/check/family/panose_proportion**, **com.google.fonts/check/family/win_ascent_and_descent**. Contributed by @drj11


## 0.7.26 (2020-May-29)
### Noteworthy code-changes
  - update gfonts protobuf schema, in sync with GFTools (https://github.com/googlefonts/gftools/issues/202) (#issue #2886)

### Bugfixes
  - fix ERROR on com.google.fonts/check/STAT_strings (issue #2889)

### Deprecated checks
  - **[com.google.fonts/check/description/variable_font]**: Not needed anymore since Google Fonts now displays the information in its UI, so no need to also mention it on the description. (issue #2885)

### New checks
  - **[com.google.fonts/check/gdef_spacing_marks]**: warn when glyphs in the GDEF mark glyph class should be non-spacing (issue #2877).
  - **[com.google.fonts/check/gdef_non_mark_chars]**: fails when glyphs mapped to non-mark characters are in the GDEF mark glyph class (issue #2877)
  - **[com.google.fonts/check/gdef_mark_chars]**: warns when glyphs mapped to mark characters are not in the GDEF mark glyph class. (issue #2877)

### Modified checks
- **[com.google.fonts/check/metadata/valid_copyright]**: Accept year range in copyright strings. (issue #2393)


## 0.7.25 (2020-May-15)
### New checks
  - **[com.google.fonts/check/varfont/unsupported_axes]**: Ensure VFs do not contain opsz or ital axes. (issue #2866)
  - **[com.google.fonts/check/STAT_strings]**: Check correctness of name table strings referenced by STAT table. (issue #2863)
  - **[com.google.fonts/check/description/eof_linebreak]**: DESCRIPTION.en_us.html should end in a linebreak. (issue #2879)

### Added rationale metadata to these checks
  - **com.google.fonts/check/vendor_id**

### Changes to existing checks
  - **[com.google.fonts/check/vendor_id]**: improve wording of warning messages (issue #2855)
  - **[com.google.fonts/check/repo/vf_has_static_fonts]**: only run this check if the project follows the Google Fonts repo structure layout. (#2853)
  - **[com.google.fonts/check/unitsperem_strict]**: update requirements on upm values; 2000 is a minimum for VF because lower than that creates less smooth interpolation; and larger than 2048 causes a filesize increase. (issue #2827)
  - **[com.google.fonts/check/whitespace_glyphs]**: yield one unique message (and `message.code`) per missing whitespace case to enable selective overrides based on individual message codes
  - update adobefonts overridden whitespace_glyphs check to WARN on missing 0x00A0 (fail on 0x0020)

### Bug Fixes
  - Family names with more than a single word were not being properly detected when querying GFonts API (issue #2848)
  - fix style_parse handling of file paths containing a "-" char. (issue #2867)


## 0.7.24 (2020-Apr-21)
### Note-worthy changes
  - Fixed rendering of markdown on our read-the-docs documentation (#2819)

### Changes to existing checks
  - **[com.google.fonts/check/whitespace_widths]**: Provide instructions on how to fix the problem at Glyphs App source files (PR #2843)


## 0.7.23 (2020-Apr-17)
### Note-worthy changes
  - We now tell users on the text terminal what each of the check results mean. (issue #2823)

### New Checks
  - **[com.google.fonts/check/varfont/consistent_axes]**: Ensure that all variable font files have the same set of axes and axis ranges. (issue #2810)

### Changes to existing checks
  - **[com.google.fonts/check/valid_glyphnames]**: Increase glyphname max-length to 63 chars. (issue #2832)
  - **[com.google.fonts/check/unitsperem_strict]:** Do not WARN for upem=2048 (issue #2827)

### Bugfixes
  - profiles.googlefonts_conditions.familyname now works on variable fonts.
  - Invoke ftxvalidator binary from path detected by shutil.which (issue #2791)
  - Split too long lines in rationale text such as long URLs (issue #2835)

### Documentation
  - Documentation at ReadTheDocs should default to stable (last release on PyPI) instead of latest (development on 'main' branch). (issue #2819)
  - Clearly mention the list of checks on the top of the documentation front-page. (issue #2814)


## 0.7.22 (2020-Mar-27)
### Note-worthy changes
  - Updated function to extract a font family name from a font filename. Code taken from gftools.util.google_fonts.FamilyName

### Documentation
  - clarify that Xcode version can be 9 or later (issue #2784)

### Bugfixes
  - Ignore git commit hash on ttfautohint version string (issue #2790)

### Changes to existing checks
  - **[com.google.fonts/check/hinting_impact]**: Add support for CFF hints (issue #2802)
  - **[com.google.fonts/check/varfont_instance_names]**: Add ExtraBlack 1000 weight support (issue #2803)
  - **[com.google.fonts/check/varfont_instance_coordinates]**: Add ExtraBlack 1000 weight support (issue #2804)


## 0.7.21 (2020-Mar-06)
### Note-worthy changes
  - The snippet for checking collections is just an example shell script and it is specific to the directory structure of the Google Fonts git repo. We've made this clearer by renaming the script to **snippets/fontbakery-check-gfonts-collection.sh** (issue #2740)
  - The script was also fixed to run properly on MacOS, as it was originally only working on GNU+Linux.

### Changes to existing checks
  - **[com.google.fonts/check/varfont_instance_*]**: Clean up output and ensure that unregistered axes produce a warning. (issue #2701) Output will now display the following:
    - WARN if instance names are not fully parsable. It will also output the unparsable tokens.
    - FAIL if instance coordinates are incorrect for known axes.
    - FAIL if the fvar contains known axes and they're not mentioned in instance names.
    - FAIL if instance name tokens are incorrectly ordered
    - Provide link to our documentation if these checks FAIL or WARN
  - **[com.google.fonts/check/fontdata_namecheck]**: improve log messages when query fails (issue #2719)
  - **[com.google.fonts/check/name/rfn]**: Add rationale and make it a **FAIL** as it is a strong requirement for Google Fonts that families do not use a "Reserved Font Name" (issue #2779)
  - **[com.google.fonts/check/name/line_breaks]**: Add rationale (issue #2778)

### Migration of checks between profiles
  - **[com.google.fonts/check/name/line_breaks]**: From `opentype` to `googlefonts` profile as it is a vendor-specific policy rather than an OpenType spec requirement. (issue #2778)
  - **[com.google.fonts/check/name/rfn]**: From `opentype` to `googlefonts` profile (issue #2779)


## 0.7.20 (2020-Feb-24)
### Emergency bugfix release!
  - FATAL ERROR by adding proper indentation to rationale string on com.google.fonts/check/metadata/valid_copyright (issue #2772)


## 0.7.19 (2020-Feb-22)
### Note-worthy code changes
  - Add support for super-family checks! (issue #1487)

### New checks
  - **[com.google.fonts/check/license/OFL_copyright]**: Check if license file first line contains copyright string (issue #2764)
  - **[com.google.fonts/check/superfamily/list]**: A simple & merely informative check that lists detected sibling family directories (issue #1487)
  - **[com.google.fonts/check/superfamily/vertical_metrics]**: Experimental extended version of **family/vertical_checks**, but only emitting WARNs for now (issues #1487 and #2431)
  - **[com.google.fonts/check/metadata/multiple_designers]**: Ensure explicit designer names are mentioned on METADATA.pb (issue #2766)

### Deprecated checks
  - **[com.google.fonts/check/monospace_max_advancewidth]**: (issue #2749)

### Bugfixes
  - fix generate-glyphdata command (python 3 support) (issue #2765)

### Changes to existing checks
  - **[com.google.fonts/check/post_table_version]**: Support CFF2 OTF Variable Fonts and add rationale (issue #2638)
  - **[com.google.fonts/check/metadata/valid_copyright]**: Add rationale and make it case insensitive (issue #2736)
  - **[com.google.fonts/check/metadata/undeclared_fonts]**: Clarify rationale (issue #2751)
  - **[com.google.fonts/check/metadata/filenames]**: Add rationale (issue #2751)
  - **[com.google.fonts/check/metadata/filenames]**: Consider all files from a directory (issue #2751)
  - **[com.google.fonts/check/monospace]:** Fix typo isFixedWidth is actually isFixedPitch, xAverageWidth is xAvgCharWidth


## 0.7.18 (2020-Feb-05)
### Changes to existing checks
  - **[com.google.fonts/check/name/license]** and **[com.google.fonts/check/name/license_url]**: Accept http URLs but warn that those should ideally be updated to HTTPS. (issue #2731)
  - **[com.google.fonts/check/metadata/undeclared_fonts]**: Accept "static/" subdirs (issue #2737)

### Bugfixes
  - Add Thomas Phinney's comment on rationale of check **com.google.fonts/check/monospace** (issue #2729)
  - **[com.google.fonts/check/name/license_url]** and **com.google.fonts/check/name/license**: Added rationale and improved wording of log messages. (issue #2666)


## 0.7.17 (2020-Jan-15)
### New features
  - Add support for color themes. (issue #2031)
  - Auto-select default color theme based on operating system in use. The vast majority of MacOS users seem to use a light-background on the text terminal. For orther systems like GNU+Linux and Windows, a dark terminal seems to be more common.


## 0.7.16 (2019-Dec-13)
### Note-worthy changes
  - New experimental notofonts profile. Some checks from this profile may be promoted into the universal profile later (issue #2676)
  - New code snippet: An exemple of a custom fontbakery profile (with support for universal profile checks, check filters, and custom checks) has been provided by Chris Simpkins at snippets/check-custom.py (PR #2714)

### Bugfixes
  - **[com.google.fonts/check/glyph_coverage]:** display full list of missing required codepoints in INFO log message (issue #2690)

### Changes to existing checks
- **[com.google.fonts/check/family_naming_recommendation]:** Increase acceptable characters in nameID 6 string to 63 from 29 (PR #2707)

### New checks
  - **[com.google.fonts/check/glyf_non_transformed_duplicate_components]:** Check glyphs do not have duplicate components which have the same x,y coordinates (PR #2709)
  - **[com.google.fonts/check/repo/vf_has_static_fonts]:** Check VF family dirs in google/fonts contain static fonts (issue #2654)
  - **[com.google.fonts/check/unicode_range_bits]:** Ensure UnicodeRange bits are properly set (issue #2676)
  - **[com.google.fonts/check/cmap/unexpected_subtables]:** Ensure all cmap subtables are the typical types expected in a font (issue #2676)


## 0.7.15 (2019-Nov-03)
### Note-worthy changes
  - **Rationale cleanup & render:** Reviewed all rationale metadata entries and added code to properly format them on the github markdown and text terminal output. Later we probably should parse markdown everywhere. (issue #2681)
  - **[com.google.fonts/check/glyph_coverage]:** Removed strong requirement of 0x000D (carriage-return) for the GF Latin Core character set. (issue #2677)

### New features
  - Print rationale of checks (if available) on terminal output (issue #2531)
  - Display rationale text on the github markdown output (when it is available) (issue #2531)


## 0.7.14 (2019-Oct-16)
### Bugfixes
  - **[com.google.fonts/check/contour_count]:** Fix listing of glyphnames with unexpected contour counts. (issue #2647)
  - rewording: bit should be... "reset" => "unset" (issue #2648)
  - **[com.google.fonts/check/os2_metrics_match_hhea]:** Display the actual mismatching values. (issue #2653)
  - **[com.google.fonts/check/namecheck]:** fake user agent on http://namecheck.fontdata.com/ requests to get good query results.


## 0.7.13 (2019-Oct-04)
### New checks
  - **[com.google.fonts/check/metadata/filenames]:** "METADATA.pb: Font filenames match font.filename entries?" (issue #2597)

### Bugfixes
  - **[com.google.fonts/check/usweightclass]:** Italics should not affect the results. (issue #2650)
  - **[com.google.fonts/check/canonical_filename]:** Fix f-string syntax and only check filename (not full path) (issue #2649)

### Changes to checks
  - **[com.google.fonts/check/canonical_filename]:** filenames with underscore characters are considered invalid. (issue #2615)
  - **[com.google.fonts/check/gasp]:** mention how to fix if font is unhinted (issue #2636)


## 0.7.12 (2019-Sep-14)
### Note-worthy code changes
  - Added 'opsz' axis to fontbakery.parse
  - **[com.google.fonts/check/contour_count]:** ignore PUA codepoints (issue #2612)
  - **[com.google.fonts/check/contour_count]:** detect glyphs by both glyphnames and codepoints (issue #2612)
  - **[com.google.fonts/check/canonical_filename]:** Use Typographic Family Name if it exists in the nametable
  - **[com.google.fonts/check/varfont_instance_names]:** warn user if "Text" or "Display" have been used in a varfont instance name. We would prefer point size to be used instead.

### Bugfixes
  - fix crash on html/markdown reporters by declaring DEBUG log-level (issue #2631)

### Changes to checks
  - **[com.google.fonts/check/unwanted_tables]:** Add MVAR table (Issue #2599) and improve FAIL message


## 0.7.11 (2019-Aug-21)
### Note-worthy code changes
  - Adding yet a whole bunch more keywords to log-messages (issue #2558)
  - Refactored EncodingID/LanguageID classes for Mac & Windows name table entries

### Bug Fixes
  - **[com.adobe.fonts/check/family/max_4_fonts_per_family_name]:**  Only run on Win name records (issue #2613)
  - Avoid crash on static fonts by safeguarding the `slnt_axis` condition.

### New checks
  - **[com.google.fonts/check/metadata/undeclared_fonts]:** "Ensure METADATA.pb lists all font binaries" (issue #2575)
  - **[com.google.fonts/check/varfont/slnt_range:]** "The variable font 'slnt' (Slant) axis coordinate specifies positive values in its range?" (issue #2572)

### Renamed check IDs:
  - **[com.google.fonts/check/wdth_valid_range]** => com.google.fonts/check/varfont/wdth_valid_range
  - **[com.google.fonts/check/wght_valid_range]** => com.google.fonts/check/varfont/wght_valid_range


## 0.7.10 (2019-Aug-06)
### Note-worthy code changes
  - Added keywords for non-PASS log messages of a very large set of checks. At some point this will be mandatory for all checks. (issue #2558)
  - Make sure canonical style name checks are strongly enforced. Improve wording of FAIL log message on check/varfont_instance_names (issue #2573)

### Bug fixes
  - fix ERROR on check/metadata/broken_links (issue #2585)


## 0.7.9 (2019-Jul-11)
### Note-worthy code changes
  - update varfont naming scheme: use commas to separate axis tags (issue #2570)

### Disables checks
  - Disabled family checks: **com.google.fonts/check/family/equal_numbers_of_glyphs** and **com.google.fonts/check/family/equal_glyph_names** These will be reintroduced after known problems are addressed. (issue #2567)
  - Temporarily disabled **com.google.fonts/check/production_encoded_glyphs** since GFonts hosted Cabin files seem to have changed in ways that break some of the assumptions in its code-test. (issue #2581)

### Re-enabled checks
  - **[com.google.fonts/check/fontdata_namecheck]:** Web service is online again. (issue #2484)

### Bug fixes
  - **[com.google.fonts/check/fontbakery_version]:** FAIL if unable to detect latest available fontbakery version (issue #2579)
  - perform a hacky fixup to workaround the square-brackets naming scheme currently in use for varfonts in google fonts. (issue #2570)


## 0.7.8 (2019-Jun-22)
### Note-worthy code changes
  - Add GlyphsApp hint to com.google.fonts/check/usweightclass (issue #2423)
  - Fix "metatada" typo on checkid: **com.google.fonts/check/metatada/canonical_style_names** (issue #2561)
  - Reorder loglevels: INFO now has higher priority than SKIP (issue #2560)

### Changes to checks
  - **[com.google.fonts/check/canonical_filename]:**  update variable fonts naming scheme (issue #2549)


## 0.7.7 (2019-Jun-18)
### Note-worthy code changes
  - **[com.google.fonts/check/family/has_license]:** only run check if the fonts are in a google/fonts repo.
  - **[com.google.fonts/check/vendor_id]:** accept NULL-padding on vendor-IDs (issue #2548)

### Bug fixes
  - fix crash on git_gfonts_ttFonts condition (return None when the font is not yet available on GitHub) (issue #2540)

### New Checks
  - **[com.google.fonts/check/metadata/broken_links]:** Ensure the copyright string in METADATA.pb files does not contain broken URLs. (issue #2550)


## 0.7.6 (2019-Jun-10)
### Note-worthy code changes
  - **[com.google.fonts/check/name/subfamilyname]:** has been refactored to use parse.style_parse.
  - **[com.google.fonts/check/name/typographicsubfamilyname]:** has been refactored. It is now acceptable to have a typographic subfamily name if the font is RIBBI since it does not cause any issues

### Bug fixes
  - Render line-breaks on Read The Docs check rationales
  - **[com.adobe.fonts/check/family/bold_italic_unique_for_nameid1]:** restrict check to RIBBI styles only (issue #2501)
  - fix bug in **points_out_of_bounds** check: The coordinates of a component multiplied by a scale factor result in floating-point values. These were causing false-FAILs because we were not rounding them before checking if they are within the glyph bounding-box. This was probably making points at extrema to fall slightly out of the bbox. (issue #2518)
  - also improved the readability of **com.google.fonts/check/points_out_of_bounds**

### New Checks
  - **[com.google.fonts/check/description/variable_font]:** Ensure that variable fonts contain the following message in the DESCRIPTION.en-us.html file: `This family is available as a variable font.` (issue #2538)
  - **[com.google.fonts/check/description/git_url]:** Make sure all font families have an upstream git repo URL declared in the DESCRIPTION.en-us.html file. (issue #2523)
  - **[com.google.fonts/check/varfont_instance_coordinates]:** Check variable font instances have correct axis coordinates (PR #2520)
  - **[com.google.fonts/check/varfont_instance_names]:** Check variable font instances have correct names (PR #2520)
  - **[com.google.fonts/check/wdth_valid_range]:** Check variable font wdth axis has correct range (PR #2520)


## 0.7.5 (2019-May-24)
### Note-worthy code changes
  - The conditions from the `googlefonts` profile were split out into their own separate file

### Dependencies
  - Make docs building dependencies optional using "extras_require"

### Deprecated checks
  - **[com.google.fonts/check/currency_chars]:** we now have a much broader glyph coverage check: com.google.fonts/check/glyph_coverage (issue #2498)

### Bug fixes
  - The HTML report now actually defaults to "sans-serif" as the body font.
  - **[com.google.fonts/check/repo/dirname_matches_nameid_1]:** Restrict it to static fonts as the `fontbakery.util.get_regular` function does not support variable fonts yet. (issue #2509)
  - **[com.google.fonts/check/license_url]:** it now instructs the user which valid URL is actually expected (issue #2502)


## 0.7.4 (2019-May-06)
### Note-worthy code changes
  - We now have documentation of FontBakery checks on ReadTheDocs generated by a custom Sphinx module.
  - Markdown report now links to FB check docs on ReadTheDocs. (issue #2489)

### Dependencies
  - Removed defusedxml dependency. We were only using it for its `defused.lxml` module which is now deprecated (issue #2477)
  - Removed fontforge dependency.

### New checks
  - **[com.google.fonts/check/glyph_coverage]:** Google Fonts expects that fonts support at least the GF-latin-core glyph-set (PR #2488)
  - **[com.google.fonts/check/metadata/designer_values]:** We must use commas instead of forward slashes because the fonts.google.com directory will segment string to list on comma and display the first item in the list as the "principal designer" and the other items as contributors (issue #2479)
  - **[com.google.fonts/check/vertical_metrics_regressions]:** If a family already exists on Google Fonts, the family being checked must have similar vertical metrics (issue #1162)

### Temporarily disabled checks
  - **[com.google.fonts/check/fontdata_namecheck]:** The web-service is down. (issue #2483)

### Deprecated checks
  - **[com.google.fonts/check/fontforge_stderr]:** and **[com.google.fonts/check/fontforge]:** Fontforge does not support python 3. Well... it does, but it is a mess. We'll have to put significant effort if we ever bring back these checks.

### Bug fixes
  - **[com.google.fonts/check/dsig]:** Mention which gftools script can fix the issue.
  - **[com.google.fonts/check/family/has_license]:** Mention which licenses were found if multiple licenses exist.


## 0.7.3 (2019-Apr-19)
### Note-worthy code changes
  - The cupcake artwork is not gone, but it is now much less likely to show up. You can't get a cupcake unless you really deserve it! (issue #2030)
  - Improved --list-checks output. Now uses colors for better legibility on the text terminal (issue #2457)
  - We now autocomplete check IDs on the command line (issue #2457)
  - Even though we trid to add an install-rule for the bash-completion script on setup.py, we ended up removing it because it was not yet done in a cross-platform compatible manner. We'll get back to it later. For now users will have to manually install the script if they want bash completion to work. On MacOS it should typically be saved on `/usr/local/etc/bash_completion.d` and on GNU+Linux a good target directory would typically be `/etc/bash_completion.d`. More info at issue #2465.

### New checks
  - **[com.google.fonts/check/code_pages]:** Detects when no code page was declared on the OS/2 table, fields ulCodePageRange1 and ulCodePageRange2 (issue #2474)
  - **[com.adobe.fonts/check/find_empty_letters]:** "Letters in font have glyphs that are not empty?" (PR #2460)
  - **[com.google.fonts/check/repo/dirname_matches_nameid_1]:** "Directory name in GFonts repo structure must match NameID 1." (issue #2302)
  - **[com.google.fonts/check/family/vertical_metrics]:** "Each font in a family must have the same vertical metrics values." (PR #2468)

### Bug fixes
  - **[com.adobe.fonts/cff_call_depth]:** fixed handling of font dicts in a CFF (PR #2461)
  - Declare fonttools' unicode extra-dependency on our rquirements.txt and setup.py so that unicodedata2 is properly installed. (issue #2462)
  - Shorten too verbose log messages in a few checks. (issue #2436)


## 0.7.2 (2019-Apr-09)
### Note-worthy code changes
  - **[com.google.fonts/check/name/family_and_style_max_length]:** increased max length to 27 chars. After discussing the problem in more detail at issue #2179 we decided that allowing up to 27 chars would still be on the safe side. Please also see issue #2447

### Bug fixes
  - **[com.google.fonts/check/family/equal_glyph_names]:** Fix ERROR. When dealing with variable fonts, we end up getting None from the style condition. So we display filenames in those cases. But we still display styles when dealing with statics fonts. (issue #2375)
  - **[com.adobe.fonts/check/cff_call_depth]:** don't assume private subroutines in a CFF (PR #2437)
  - **[com.adobe.fonts/cff2_call_depth]:** fixed handling of font dicts (and private subroutines) in a CFF2 (PR #2441)
  - **[com.google.fonts/check/contour_count]:** Filter out the .ttfautohint glyph component from the contour count (issue #2443)

### Dependencies
  - Removed the unidecode dependency. It is better to read log messages with the actual unicode strings instead of transliterations of them.


## 0.7.1 (2019-Apr-02)
### Major code-changes
  - The new "universal" profile contains checks for best practices agreed upon on the type design community. (issue #2426)
  - The initial set of checks will be not only the full opentype profile but also those checks original included in both `adobefonts` and `googlefonts` profiles.
  - The goal is to keep the vendor-specific profiles with only the minimal set of checks that are really specific, while the shared ones are placed on the universal profile.

### New checks
  - **[com.adobe.fonts/check/cff_call_depth]:** "Is the CFF subr/gsubr call depth > 10?" (PR #2425)
  - **[com.adobe.fonts/check/cff2_call_depth]:** "Is the CFF2 subr/gsubr call depth > 10?" (PR #2425)
  - **[com.google.fonts/check/family/control_chars]:** "Are there unacceptable control characters in the font?" (PR #2430)
  - **[com.google.fonts/check/name/trailing_spaces]:** "Name table records must not have trailing spaces." (issue #2417)


## 0.7.0 (2019-Mar-22)
### Major code-changes
  - The term "specification" (including directory paths, class names and method names such as Spec, FontsSpec, etc) was replaced by "profile" throughout the codebase. The reason for this renaming was to avoid confusing with other uses of the term such as in "OpenType Specification".
  - All numerical check-IDs were renamed to keyword-based IDs. We may still change them as we see fit and we plan to freeze the check-id naming when Font Bakery 1.0.0 is released.

### Bug fixes
  - **[com.google.fonts/check/canonical_filename]:** Distinguish static from varfont when reporting correctness of fontfile names. There are special naming rules for variable fonts. (issue #2396)
  - Fix bug in handling of `most_common_width` in `glyph_metrics_stats` which affected checking of monospaced metadata. (PR #2391)
  - Fix handling of `post.isFixedPitch` (accept any nonzero value). (PR #2392)
  - **[com.google.fonts/check/metadata/valid_copyright]:** Check was being skipped when run on upstream font repos which don't have a METADATA.pb file. This check will now only test METADATA.pb files. A new check has been added to check the copyright string in fonts.

### Other relevant code-changes
  - We temporarily disabled com.google.fonts/check/metadata/match_filename_postscript for variable fonts until we have a clear definition of the VF naming rules as discussed at https://github.com/google/fonts/issues/1817
  - We are now using portable paths on the code-tests. (issue #2398)
  - The Adobe Fonts profile now includes FontForge checks. (PR #2401)
  - Improve emoji output of `--ghmarkdown` option, so that actual emoji appear in text editors, rather than the previous emoji names
  - The HTML reporter will now display check results more table-like, which makes multi-line check results look better.

### New checks
  - **[com.google.fonts/check/font_copyright]: "Copyright notices match canonical pattern in fonts"** (PR #2409)
  - **[com.adobe.fonts/check/postscript_name_consistency]:** "Name table ID 6 (PostScript name) must be consistent across platforms." (PR #2394)

## Some check id renaming for better naming consistency:
  - **[com.google.fonts/check/tnum_horizontal_metrics]:** com.google.fonts/check/family/tnum_horizontal_metrics
  - **[com.adobe.fonts/check/bold_italic_unique_for_nameid1]:** com.adobe.fonts/check/family/bold_italic_unique_for_nameid1
  - **[com.adobe.fonts/check/max_4_fonts_per_family_name]:** com.adobe.fonts/check/family/max_4_fonts_per_family_name
  - **[com.abobe.fonts/check/postscript_name_cff_vs_name]:** com.abobe.fonts/check/name/postscript_vs_cff
  - **[com.adobe.fonts/check/postscript_name_consistency]:** com.adobe.fonts/check/name/postscript_name_consistency
  - **[com.adobe.fonts/check/name_empty_records]:** com.adobe.fonts/check/name/empty_records

### Renamed numerical check-IDs:
  - **[com.google.fonts/check/001]:** com.google.fonts/check/canonical_filename
  - **[com.google.fonts/check/002]:** com.google.fonts/check/family/single_directory
  - **[com.google.fonts/check/003]:** com.google.fonts/check/description/broken_links
  - **[com.google.fonts/check/004]:** com.google.fonts/check/description/valid_html
  - **[com.google.fonts/check/005]:** com.google.fonts/check/description/min_length
  - **[com.google.fonts/check/006]:** com.google.fonts/check/description/max_length
  - **[com.google.fonts/check/007]:** com.google.fonts/check/metadata/unknown_designer
  - **[com.google.fonts/check/008]:** com.google.fonts/check/family/underline_thickness
  - **[com.google.fonts/check/009]:** com.google.fonts/check/family/panose_proportion
  - **[com.google.fonts/check/010]:** com.google.fonts/check/family/panose_familytype
  - **[com.google.fonts/check/011]:** com.google.fonts/check/family/equal_numbers_of_glyphs
  - **[com.google.fonts/check/012]:** com.google.fonts/check/family/equal_glyph_names
  - **[com.google.fonts/check/013]:** com.google.fonts/check/family/equal_unicode_encodings
  - **[com.google.fonts/check/014]:** com.google.fonts/check/family/equal_font_versions
  - **[com.google.fonts/check/015]:** com.google.fonts/check/post_table_version
  - **[com.google.fonts/check/016]:** com.google.fonts/check/fstype
  - **[com.google.fonts/check/018]:** com.google.fonts/check/vendor_id
  - **[com.google.fonts/check/019]:** com.google.fonts/check/name/unwanted_chars
  - **[com.google.fonts/check/020]:** com.google.fonts/check/usweightclass
  - **[com.google.fonts/check/028]:** com.google.fonts/check/family/has_license
  - **[com.google.fonts/check/029]:** com.google.fonts/check/name/license
  - **[com.google.fonts/check/030]:** com.google.fonts/check/name/license_url
  - **[com.google.fonts/check/031]:** com.google.fonts/check/name/no_copyright_on_description
  - **[com.google.fonts/check/032]:** com.google.fonts/check/name/description_max_length
  - **[com.google.fonts/check/033]:** com.google.fonts/check/monospace
  - **[com.google.fonts/check/034]:** com.google.fonts/check/xavgcharwidth
  - **[com.google.fonts/check/035]:** com.google.fonts/check/ftxvalidator
  - **[com.google.fonts/check/036]:** com.google.fonts/check/ots
  - **[com.google.fonts/check/037]:** com.google.fonts/check/fontvalidator
  - **[com.google.fonts/check/038]:** com.google.fonts/check/fontforge_stderr
  - **[com.google.fonts/check/039]:** com.google.fonts/check/fontforge
  - **[com.google.fonts/check/040]:** com.google.fonts/check/family/win_ascent_and_descent
  - **[com.google.fonts/check/041]:** com.google.fonts/check/linegaps
  - **[com.google.fonts/check/042]:** com.google.fonts/check/os2_metrics_match_hhea
  - **[com.google.fonts/check/043]:** com.google.fonts/check/unitsperem
  - **[com.google.fonts/check/044]:** com.google.fonts/check/font_version
  - **[com.google.fonts/check/045]:** com.google.fonts/check/dsig
  - **[com.google.fonts/check/046]:** com.google.fonts/check/mandatory_glyphs
  - **[com.google.fonts/check/047]:** com.google.fonts/check/whitespace_glyphs
  - **[com.google.fonts/check/048]:** com.google.fonts/check/whitespace_glyphnames
  - **[com.google.fonts/check/049]:** com.google.fonts/check/whitespace_ink
  - **[com.google.fonts/check/050]:** com.google.fonts/check/whitespace_widths
  - **[com.google.fonts/check/052]:** com.google.fonts/check/required_tables
  - **[com.google.fonts/check/053]:** com.google.fonts/check/unwanted_tables
  - **[com.google.fonts/check/054]:** com.google.fonts/check/hinting_impact
  - **[com.google.fonts/check/055]:** com.google.fonts/check/name/version_format
  - **[com.google.fonts/check/056]:** com.google.fonts/check/old_ttfautohint
  - **[com.google.fonts/check/057]:** com.google.fonts/check/name/line_breaks
  - **[com.google.fonts/check/058]:** com.google.fonts/check/valid_glyphnames
  - **[com.google.fonts/check/059]:** com.google.fonts/check/unique_glyphnames
  - **[com.google.fonts/check/061]:** com.google.fonts/check/epar
  - **[com.google.fonts/check/062]:** com.google.fonts/check/gasp
  - **[com.google.fonts/check/063]:** com.google.fonts/check/gpos_kerning_info
  - **[com.google.fonts/check/064]:** com.google.fonts/check/ligature_carets
  - **[com.google.fonts/check/065]:** com.google.fonts/check/kerning_for_non_ligated_sequences
  - **[com.google.fonts/check/066]:** com.google.fonts/check/kern_table
  - **[com.google.fonts/check/067]:** com.google.fonts/check/name/familyname_first_char
  - **[com.google.fonts/check/068]:** com.google.fonts/check/name/match_familyname_fullfont
  - **[com.google.fonts/check/069]:** com.google.fonts/check/glyf_unused_data
  - **[com.google.fonts/check/070]:** com.google.fonts/check/currency_chars
  - **[com.google.fonts/check/071]:** com.google.fonts/check/family_naming_recommendations
  - **[com.google.fonts/check/072]:** com.google.fonts/check/smart_dropout
  - **[com.google.fonts/check/073]:** com.google.fonts/check/maxadvancewidth
  - **[com.google.fonts/check/074]:** com.google.fonts/check/name/ascii_only_entries
  - **[com.google.fonts/check/075]:** com.google.fonts/check/points_out_of_bounds
  - **[com.google.fonts/check/077]:** com.google.fonts/check/all_glyphs_have_codepoints
  - **[com.google.fonts/check/078]:** com.google.fonts/check/glyphnames_max_length
  - **[com.google.fonts/check/079]:** com.google.fonts/check/monospace_max_advancewidth
  - **[com.google.fonts/check/082]:** com.google.fonts/check/metadata/profiles_csv
  - **[com.google.fonts/check/083]:** com.google.fonts/check/metadata_unique_full_name_values
  - **[com.google.fonts/check/084]:** com.google.fonts/check/metadata/unique_weight_style_pairs
  - **[com.google.fonts/check/085]:** com.google.fonts/check/metadata/license
  - **[com.google.fonts/check/086]:** com.google.fonts/check/metadata/menu_and_latin
  - **[com.google.fonts/check/087]:** com.google.fonts/check/metadata/subsets_order
  - **[com.google.fonts/check/088]:** com.google.fonts/check/metadata/copyright
  - **[com.google.fonts/check/089]:** com.google.fonts/check/metadata/familyname
  - **[com.google.fonts/check/090]:** com.google.fonts/check/metadata/has_regular
  - **[com.google.fonts/check/091]:** com.google.fonts/check/metadata/regular_is_400
  - **[com.google.fonts/check/092]:** com.google.fonts/check/metadata/nameid/family_name
  - **[com.google.fonts/check/093]:** com.google.fonts/check/metadata/nameid/post_script_name
  - **[com.google.fonts/check/094]:** com.google.fonts/check/metadata/nameid/full_name
  - **[com.google.fonts/check/095]:** com.google.fonts/check/metadata/nameid/font_name
  - **[com.google.fonts/check/096]:** com.google.fonts/check/metadata/match_fullname_postscript
  - **[com.google.fonts/check/097]:** com.google.fonts/check/metadata/match_filename_postscript
  - **[com.google.fonts/check/098]:** com.google.fonts/check/metadata/valid_name_values
  - **[com.google.fonts/check/099]:** com.google.fonts/check/metadata/valid_full_name_values
  - **[com.google.fonts/check/100]:** com.google.fonts/check/metadata/valid_filename_values
  - **[com.google.fonts/check/101]:** com.google.fonts/check/metadata/valid_post_script_name_values
  - **[com.google.fonts/check/102]:** com.google.fonts/check/metadata/valid_copyright
  - **[com.google.fonts/check/103]:** com.google.fonts/check/metadata/reserved_font_name
  - **[com.google.fonts/check/104]:** com.google.fonts/check/metadata/copyright_max_length
  - **[com.google.fonts/check/105]:** com.google.fonts/check/metadata/canonical_filename
  - **[com.google.fonts/check/106]:** com.google.fonts/check/metadata/italic_style
  - **[com.google.fonts/check/107]:** com.google.fonts/check/metadata/normal_style
  - **[com.google.fonts/check/108]:** com.google.fonts/check/metadata/nameid/family_and_full_names
  - **[com.google.fonts/check/109]:** com.google.fonts/check/metadata/fontname_not_camel_cased
  - **[com.google.fonts/check/110]:** com.google.fonts/check/metadata/match_name_familyname
  - **[com.google.fonts/check/111]:** com.google.fonts/check/metadata/canonical_weight_value
  - **[com.google.fonts/check/112]:** com.google.fonts/check/metadata/os2_weightclass
  - **[com.google.fonts/check/113]:** com.google.fonts/check/metadata/match_weight_postscript
  - **[com.google.fonts/check/115]:** com.google.fonts/check/metatada/canonical_style_names
  - **[com.google.fonts/check/116]:** com.google.fonts/check/unitsperem_strict
  - **[com.google.fonts/check/117]:** com.google.fonts/check/version_bump
  - **[com.google.fonts/check/118]:** com.google.fonts/check/production_glyphs_similarity
  - **[com.google.fonts/check/129]:** com.google.fonts/check/fsselection
  - **[com.google.fonts/check/130]:** com.google.fonts/check/italic_angle
  - **[com.google.fonts/check/131]:** com.google.fonts/check/mac_style
  - **[com.google.fonts/check/152]:** com.google.fonts/check/reserved_font_name
  - **[com.google.fonts/check/153]:** com.google.fonts/check/contour_count
  - **[com.google.fonts/check/154]:** com.google.fonts/check/production_encoded_glyphs
  - **[com.google.fonts/check/155]:** com.google.fonts/check/metadata_nameid_copyright
  - **[com.google.fonts/check/156]:** com.google.fonts/check/name/mandatory_entries
  - **[com.google.fonts/check/157]:** com.google.fonts/check/name/familyname
  - **[com.google.fonts/check/158]:** com.google.fonts/check/name/subfamilyname
  - **[com.google.fonts/check/159]:** com.google.fonts/check/name/fullfontname
  - **[com.google.fonts/check/160]:** com.google.fonts/check/name/postscriptname
  - **[com.google.fonts/check/161]:** com.google.fonts/check/name/typographicfamilyname
  - **[com.google.fonts/check/162]:** com.google.fonts/check/name/typographicsubfamilyname
  - **[com.google.fonts/check/163]:** com.google.fonts/check/name/family_and_style_max_length
  - **[com.google.fonts/check/164]:** com.google.fonts/check/name/copyright_length
  - **[com.google.fonts/check/165]:** com.google.fonts/check/fontdata_namecheck
  - **[com.google.fonts/check/166]:** com.google.fonts/check/fontv
  - **[com.google.fonts/check/167]:** com.google.fonts/check/varfont/regular_wght_coord
  - **[com.google.fonts/check/168]:** com.google.fonts/check/varfont/regular_wdth_coord
  - **[com.google.fonts/check/169]:** com.google.fonts/check/varfont/regular_slnt_coord
  - **[com.google.fonts/check/170]:** com.google.fonts/check/varfont/regular_ital_coord
  - **[com.google.fonts/check/171]:** com.google.fonts/check/varfont/regular_opsz_coord
  - **[com.google.fonts/check/172]:** com.google.fonts/check/varfont/bold_wght_coord
  - **[com.google.fonts/check/173]:** com.google.fonts/check/negative_advance_width
  - **[com.google.fonts/check/174]:** com.google.fonts/check/varfont/generate_static
  - **[com.google.fonts/check/180]:** com.google.fonts/check/loca/maxp_num_glyphs


## 0.6.12 (2019-Mar-11)
### Bug fixes
  - Fix bug in which a singular ttFont condition causes a family-wide (ttFonts) check to be executed once per font. (issue #2370)
  - **[com.google.fonts/check/079]:** Fixed bug in which this check was not confirming that font seemed monospaced before reporting different advance widths. (PR #2368, part of issue #2366)
  - Protect condition ttfautohint_stats against non-ttf fonts (issue #2385)
  - **[com.google/fonts/check/040]:** Cap accepted winDescent and winAscent values. Both should be less than double their respective bounding box values.

### New features
  - We now have an Adobe collection of checks (specification). It will include more checks in future releases. (PR #2369)
  - The `FontSpec` class now has a `get_family_checks()` method that returns a list of family-level checks. (PR #2380)

### New checks
  - **[com.adobe.fonts/check/bold_italic_unique_for_nameid1]:** "OS/2.fsSelection bold & italic are unique for each NameID1" (PR #2388)
  - **[com.adobe.fonts/check/fsselection_matches_macstyle]:**  "OS/2.fsSelection and head.macStyle bold and italic bits match." (PR #2382)
  - **[com.adobe.fonts/check/max_4_fonts_per_family_name]:**  "Each group of fonts with same nameID 1 has maximum of 4 fonts." (PR #2372)
  - **[com.adobe.fonts/check/consistent_upm]:**  "Fonts have consistent units per em." (PR #2372)
  - **[com.adobe.fonts/check/name_empty_records]:** "Check 'name' table for empty records." (PR #2369)


## 0.6.11 (2019-Feb-18)
### Documentation
  - Update maintainer notes so that we do not forget to update the cache of vendor ids list. (issue #2359)

### New checks
  - **[com.google.fonts/check/integer_ppem_if_hinted]:** "PPEM must be an integer on hinted fonts." (issue #2338)

### New conditions
  - **[is_hinted]:** allows restricting certain checks to only run on hinted fonts. Detection is based on the presence of an "fpgm" (Font Program) table.

### Bugfixes
  - **[fontbakery.utils.download_file]:** Fix error message when ssl certificates are not installed. (issue #2346)
  - **[fontbakery.specifications.shared_conditions]:** Determine whether a font is monospaced by analysing the ascii character set only. (issue #2202)
  - **[fontbakery.specifications.googlefonts.registered_vendor_ids]:** Update cache of vendor ID list from Microsoft's website. (issue #2359)

### new Code-tests
  - **[registered_vendor_ids condition]:** Make sure several corner cases are properly parsed. This includes ensuring that vendor IDs lacking a URL are properly handled. (issue #2359)


## 0.6.10 (2019-Feb-11)
### Documentation
  - The documentation was updated incorporating an article that was originally presented at the 9ET conference in Portugal in the end of 2018. The article gives a detailed overview of the goals of the Font Bakery project.

### Bugfixes
  - **[fontbakery.utils.download_file]:** Printing a message with a hint of a possible fix to "SSL bad certificate" when trying to download files. (issue #2274)

### Deprecated checks
  - **[com.google.fonts/check/076]:** "unique unicode codepoints" - This check seemd impossible to FAIL! (issue #2324)

### Dependencies (concrete deps on requirements.txt)
  - **[fontTools]:** upgraded to 3.37.0

### new Code-tests
  - Code-coverage: 63% (same as on v0.6.9)
  - **[com.google.fonts/check/has_ttfautohint_params]:** (issue #2312)
  - **[com.google.fonts/check/077]:** "all glyphs have codepoints" - I am unaware of any font that actually FAILs this check, though... (issue #2325)


## 0.6.9 (2019-Feb-04)
### Bugfixes
  - **[com.google.fonts/check/034]:** fix explanation of xAvgWidth on WARN/INFO messages. (issue #2285)

### Other code changes
  - Adopting python type hint notation.


## 0.6.8 (2019-Jan-28)
### Bugfixes ###
  - **[FontBakeryCondition:licenses]:** Do not crash when font project is not in a git repo (issue #2296)


## 0.6.7 (2019-Jan-21)
### New checks
  - **[com.google.fonts/check/tnum_horizontal_metrics]:** "All tabular figures must have the same width across the whole family." (issue #2278)

### Changes to existing checks
  - **[com.google.fonts/check/056]:** Require ttfautohint. Emit an ERROR when it is not properly installed in the system. (issue #1851)
  - **[com.google.fonts/check/092 & 108]:** Use *Typographic Family Name* instead of *Font Family Name* if it exists in the font's name table.

### Deprecated checks
  - **[com.google.fonts/check/119]:** "TTFAutohint x-height increase value is same as in previous release on Google Fonts?". Marc Foley said: "Since we now have visual diffing, I would like to remove it. This test is also bunk because ttfautohint's results are not consistent when they update it." (issue #2280)

### Other code changes
  - Added more valid options of contour count values for Oslash and f_f_i glyphs (issue #1851)
  - The HTML reporter now places the percentages summary before the check details.
  - updated dependencies on setup.py and requirements.txt to make sure we ship exactly what we test during development (issue #2174)


## 0.6.6 (2018-Dec-20)
### New Checks
  - **[com.google.fonts/check/wght_valid_range]:** Weight axis coordinate must be within spec range of 1 to 1000 on all instances. (issue #2264)

### Bugfixes
  - fixed the checkID variable in our ghmarkdown reporter (the f-string syntax was broken)

### Changes to existing checks
  - **[com.google.fonts/check/153]:** Disable "expected contour count" check for variable fonts. There's plenty of alternative ways of constructing glyphs with multiple outlines for each feature in a VarFont. The expected contour count data for this check is currently optimized for the typical construction of glyphs in static fonts. (issue #2262)
  - **[com.google.fonts/check/046]:** Removed restriction on CFF2 fonts because the helper method `glyph_has_ink` now handles `CFF2`.
  - **[com.google.fonts/check/049]:** Removed restriction on CFF2 fonts because the helper method `glyph_has_ink` now handles `CFF2`.


## 0.6.5 (2018-Dec-10)
### New Checks
  - **[com.google.fonts/check/metadata/parses]:** "Check METADATA.pb parse correctly." (issue #2248)
  - **[com.google.fonts/check/fvar_name_entries]:** "All name entries referenced by fvar instances exist on the name table?" (issue #2069)
  - **[com.google.fonts/check/varfont_has_instances]:** "A variable font must have named instances." (issue #2127)
  - **[com.google.fonts/check/varfont_weight_instances]:** "Variable font weight coordinates must be multiples of 100." (issue #2258)

### Bug fixes
  - **[com.google.fonts/check/054]:** Correct math in report of font file size change by properly converting result to a percentage.
  - **[com.google.fonts/check/100]:** Fix check that would never FAIL. Now it runs correctly. (issue #1836)

### Changes to existing checks
  - **[com.google.fonts/check/046]:** Removed restriction on CFF fonts (and added restriction on CFF2 pending a fonttools bug fix) because the helper method `glyph_has_ink` now handles `CFF` as well as `glyf`.
  - **[com.google.fonts/check/049]:** Removed restriction on CFF fonts (and added restriction on CFF2 pending a fonttools bug fix) because the helper method `glyph_has_ink` now handles `CFF` as well as `glyf`.


## 0.6.4 (2018-Dec-03)
### New Features
  - Nikolaus Waxweiler has contributed an HTML reporter. It can be used by passing -html filename.html to the command line. Thanks a lot!

### New checks
  - **[com.abobe.fonts/check/postscript_name_cff_vs_name]:** CFF table FontName must match name table ID 6 (PostScript name). (PR #2229)

### Bug fixes
  - **[com.google.fonts/check/011]:** Safeguard against reporting style=`None` by only running the check when all font files are named canonically. (issue #2196)
  - **[com.google.fonts/check/065]:** Fix AttributeError: 'int' object has no attribute 'items'. (issue #2203)
  - **[FontBakeryCondition:remote_styles]:** fix UnboundLocalError. local variable 'remote_style' was referenced before assignment. (issue #2204)

### Changes to existing checks
  - **[com.google.fonts/check/011]:** List which glyphs differ among font files (issue #2196)
  - **[com.google.fonts/check/043]:** unitsPerEm check on OpenType profile is now less opinionated. Only FAILs when strictly invalid according to the spec. (issue #2185)
  - **[com.google.fonts/check/116]:** Implement stricter criteria for the values of unitsPerEm on Google Fonts. (issue #2185)

### Other relevant code changes
  - **[setup.py]:** display README.md as long-description on PyPI webpage. (issue #2225)
  - **[README.md]:** mention our new developer chat channel at https://gitter.im/fontbakery/Lobby
  - **[Dependencies]:** The following 2 modules are actually needed by fontTools: fs and unicodedata2.


## 0.6.3 (2018-Nov-26)
### Bug fixes
  - **[GHMarkdown output]:** PR #2167 (__str__ for Section and Check) was reverted because it was causing the ghmarkdown output to crash. We may get back to it later, but being more careful about the side effects of it. (issue #2194)
  - **[com.google.fonts/check/028]:** Also search for a license file on the git-repo rootdir if the font project is in a repo. (issue #2087)
  - **[com.google.fonts/check/062]:** fix a typo leading to a bad string formatting syntax crash. (issue #2183)
  - **[code-test: check/154]:** Fixed the code-test and made it safer under eventual conectivity issues. (issue #1712)

### Changes to existing checks
  - **[com.google.fonts/check/ttx_roundtrip]:** Improved the FAIL message to give the users a hint about what could have gone wrong. The most likely reason is a shortcoming on fonttools that makes TTX generate corrupt XML files when dealing with contol code chars in the name table. (issue #2212)
  - **[com.google.fonts/check/001]:** Accept variable font filenames with Roman/Italic suffixes (issue #2214)
  - **[com.google.fonts/check/034]:** Downgrade xAvgWidth check from FAIL to WARN since sometimes it diverges from GlyphsApp. Also, it seems that the value is not actually used on relevant programs. I still want to clarify what's going on with GlyphsApp calculations of this value. Once that's figured out, we may redefine the severity of the check once again. (issue #2095)
  - **[com.google.fonts/check/097]:** Accept variable font filenames with Roman/Italic suffixes (issue #2214)
  - **[com.google.fonts/check/102]:** Check for consistency of copyright notice strings on both METADATA.pb and on name table entries. (issue #2210)
  - **[com.google.fonts/check/105]:** Accept variable font filenames with Roman/Italic suffixes (issue #2214)


## 0.6.2 (2018-Nov-19)
### New checks
  - **[com.google.fonts/check/ftxvalidator_is_available]:** Detects whether the ftxvalidator is installed on the system or not.

### Bug fixes
  - **[com.google.fonts/check/098]:** In some cases the check did not yield any result. (issue #2206)
  - **[com.google.fonts/check/ttx_roundtrip]:** Delete temporary XML that is generated by the TTX round-tripping check. (issue #2193)
  - **[com.google.fonts/check/119]:** Fix `'msg'` referenced before assignment (issue #2201)

### Changes to existing checks
  - **[com.google.fonts/check/130]:** update italic angle check with "over -30 degrees" FAIL and "over -20 degrees" WARN (#2197)
  - **[com.google.fonts/check/ttx_roundtrip]:** Emit a FAIL when TTX roundtripping results in a parsing error (ExpatError) since a malformed XML most likely means an issue with the font. (issue #2205)


## 0.6.1 (2018-Nov-11)
### New checks
  - **['com.google.fonts/check/aat']:** "Are there unwanted Apple tables?" (PR #2190)

### Bug fixes
  - **[com.google.fonts/check/fontbakery_version]:** Fix crash
  - **[com.google.fonts/check/153]:** Fix expected contour count for glyphs zerowidthjoiner(uni200D) and zerowidthnonjoiner(uni200C) from 1 to 0

### Changes to existing checks
  - **[com.google.fonts/check/053]**: Clarify unwanted tables


## 0.6.0 (2018-Nov-08)
### Noteworthy changes
  - Now we have our documentation hosted at https://font-bakery.readthedocs.io/
  - Limit ammount of details printed by fontval checks and group fontval checks to make their data more readable.
  - Print Font Bakery version on the header of Markdown reports, so that we know if a report was generated with an old version. (issue #2133)
  - Add 'axes' field to protocol-buffer schema
  - moving FontVal wrapper to a separate spec (issue #2169)
  - Added a CODE_OF_CONDUCT.md

### new checks
  - **[com.google.fonts/check/vttclean]:** There must not be VTT Talk sources in the font. (issue #2059)
  - **[com.google.fonts/check/varfont/has_HVAR]:** Var Fonts have HVAR table to avoid costly text-layout operations on some platforms. (issue #2119)
  - **[com.google.fonts/check/varfont/has_MVAR] (but temporarily disabled):** Var Fonts must have an MVAR table layout-software depend on it. (issue #2118)
  - **[com.google.fonts/check/fontbakery_version]:** A new 'meta' check to ensure Font Bakery is up-to-date so that we avoid relying on out-dated checking routines. (issue #2093)

### modifications to existing checks
  - Correct the error message for the check for identical glyph names. Avialable and missing style names were swapped.
  - Mute FVal E5200 (based on outdated OT spec) for var fonts. (issue #2109)
  - FontVal outline intersection checks should not run for VF. Variable Fonts typically have lots of intersecting contours and components.
  - Adopt FVal W0022 rationale for com.google.fonts/check/052 and disable this FontVal check as it is already covered by check/052 routines.
  - disable FVal check W0020: "Tables are not in optimal order" (fixes issue #2105)
  - Improve rationale for com.google.fonts/check/058
  - check/158: use Message obj to differentiate kinds of FAILs (issue #1974)
  - check/158: test the PASS scenarios for full 18-style family (issue #1974)
  - factor out "style_with_spaces" as a condition. (issue #1974)
  - test FAIL "invalid-entry" on check/158 (issue #1974)
  - test FAIL "bad-familyname" on check/158 (issue #1974)
  - Disable FontVal E4012 (GDEF header v1.3 not yet recognized) (issue #2131)
  - skip check/072 if font is VTT hinted (issue #2139)
  - do not run check/046 on CFF fonts because the helper method `glyph_has_ink` directly references `glyf`. In the future we may refactor it to also deal with CFF fonts. (issue #1994)
  - com.google.fonts/check/018: Downgrade archVendID to WARN
  - com.google.fonts/check/042: Add rationale. (issue #2157)

### Much more funky details...
  This is just a copy of several git log messages. Ideally I shuld clean these up for the sake of clarity...
  - ufo_sources: put existing checks into own section. Using the section name in reports requires using sensible section names.
  - [snippets] fontbakery-check-upstream.py added. This script will allow users to run fontbakery on an upstream github repository. The user has to provide the repo url and the directory containing the ttfs.
  - add code-test and bugfix check/162. Now the check ensures no ribbi font has a nameID=17 and all non-ribbi fonts have it and that it has a correct value. If any of the above is not true, the check emits a FAIL. (issue #1974)
  - add code-test and bugfix check/161. Now the check ensures no ribbi font has a nameID=16 and all non-ribbi fonts have it and that it has a correct value. If any of the above is not true, the check emits a FAIL. (issue #1974)
  - Bump up requests version to mitigate CVE
  - [googlefonts.py] modify ttfa param testing string literal. See https://github.com/googlefonts/fontbakery/pull/2116#issuecomment-431725719
  - Do not check the ttfautohint params if font is not hinted. Skip the com.google.fonts/check/has_ttfautohint_params test if the font is not hinted using ttfautohint
  - fix implementation of blocklisting of FontVal checks (follow up for PRs #2102 and #2104)
  - Add comments to fontval check downgrades and silencing and also fix the implementation of silencing them. (issue #2102)
  - com.google.fonts/check/037: Downgrade missing Mac name table records to warn. Fontmake does not generate mac name table records. Apparently, they're not needed, https://github.com/googlei18n/fontmake/issues/414
  - Decode ufolint output for better text display
  - Remove unnecessary dependencies. Custom Freetype no longer needed because we use Hintak's latest binaries for Ms Font Validator.
  - com.google.fonts/check/037: Simplify Ms Font Val subprocess call. In Windows, a .exe can be run without specifying the .exe extension. Therefore all three platforms can run FontValidator using the same call.
  - travis: Download and install Ms FontValidator
  - Raise NotImplementedError if user's system is not Unix based or Win
  - Run FontValidator.exe if user's OS is Win
  - Improve Font Validator installation and install instructions
    - Removed prebuilt FontVal. Use Hintak's binaries instead.
    - Drop render tests. Diffbrowsers should be used.
    - Added instructions for MAC and GNU Linux
  - [prebuilt] remove ots-sanitize binary. Transitioned to opentype-sanitizer in #2092
  - implement code-test for com.google.fonts/check/157 and bugfix 157 and 158 (were reporting PASS even when FAILing) (issue #1974)
  - specify familyname and familyname_with_spaces as conditions to all checks that rely on those. Otherwise non-cannonical filenames could lead to fontbakery ERRORs. (issue #1974)
  - fix code-test for com.google.fonts/check/156 (issue #1974)
  - INSTALL_*.md: remove ots installation instructions, no longer needed as we install it automatically via pip now
  - general_test.py: test ots with invalid file
  - use ots.sanitize() instead of subprocess in check036
  - setup.py: add opentype-sanitizer to install_requires
  - fix check/028 & add a test for family_directory condition. Now a license file on the current working directory is properly detected. (issue #2087)
  - Remove printing of number of checks in sections
  - Remove Python 2 compatibility remnant
  - check_specification: Use CheckRunner directly instead of runner_factory
  - Add check in/exclude test for no in/excluding
  - Python 3 does not need explicit derivation from object
  - improving the comments in code-test/008 so that it can be used as a didactic example of the purpose of code-tests.
  - Avoid private attribute in test
  - Add test for check selection
  - Make in/exclude check parameters fuzzy
  - Only ignore deprecation warnings from (from|to)string
  - Mute deprecation warnings. Temporarily solves issue #2079
  - Add tests for loading specifications without errors
  - Move vtt_talk_sources to shared conditions
  - PriorityLevel enum (issue #2071)
  - remove PLATID_STR and NAMEID_STR as now those strings can be directly infered from the corresponding enum entries. Thanks for the tip, Nikolaus Waxweiler! (issue #2071)
  - MacStyle and FsSelection enums (issue #2071)
  - PANOSE_Proportion and IsFixedWidth enums (issue #2071)
  - PlatformID and *EncondingID enums (issue #2071)
  - using an enum for the NameIDs (issue #2071)
  - print messages telling the user where JSON and Markdown reports were saved to. (issue #2050)
  - Add code-tests to ttx roundtrip check and fix issue #2048 by not checking ttx roundtripping on fonts that did not yet have VTT Talk sources cleaned out of its TSI* tables (this should always be done prior to release).
  - Add `__main__` entry point. Makes it possible to run fontbakery from `python -m fontbakery`. Useful if Python script path not in PATH.
  - Skip TTF-only checks for OTF fonts (issue #2040)
  - bump up fontTools version requirement due to our usage of the getBestCmap method. (issue #2043)
  - [specifications/googlefonts] condition github_gfonts_ttFont it is LICENSE.txt for apache
  - [specifications/googlefonts] condition registered_vendor_ids open file as utf-8
  - [specifications/general] fix condition fontforge_check_results for python3 usage (bytes to string)
  - [INSTALL.md] added removal steps for ots zip archive file and archive directory
  - [INSTALL.md] modify ots-sanitize installation approach (issue #2041)


## 0.5.1 (2018-Aug-31)
This release-cycle focused on addressing the issues brought up by attendees at the MFDOS - Multiple Font Distributors Onboarding Summit- an event organized by Dave Crossland during TypeCon 2018 in Portland, Oregon.

More info on MFDOS is available at: https://github.com/davelab6/mfdos

### Release highlights & new features / noteworthy bugfixes
  - Added a --version command line switch.
  - We're now using ttfautohint-py to ensure users always run the latest available version.
  - **[BUGFIX]:** Only run regression checks if family is on GF (There was a bug in the implementation that was causing HTTP Errors since it was attempting to fetch the files even though they're not listed on the gfonts API).
  - **[BUGFIX]:** Access kern data and ligatures by looking up features in order to find the correct Lookup entries with the data. Previous implentation was buggy because it included all lookups regardless of whether they were referenced by the specific features or not, resulting in non-sensical FAIL messages in the caret-positioning and ligature related checks.
  - **[INSTALL.md]:** include macOS >= 10.13 for ftxvalidator install docs.

### New dependencies
  - **ttfautohint-py** from PyPI

### deprecated dependencies
  - A system-wide install of ttfautohint is not needed anymore. The ttfautohint-py package from PyPI includes its own ttfautohint together with the python wrapper.

### New checks
  - **[com.google.fonts/check/has_ttfautohint_params]:** "Font has ttfautohint parameters." (issue #1773)

### Deprecated checks:
  - **[com.google.fonts/check/080]** METADATA.pb: Ensure designer simple short name.

### Changes to existing checks
  - **[com.google.fonts/check/044]:** Split code-test and check_parse_version_string function.
  - **[com.google.fonts/check/044]:** Accept rounding fontRevision due to bad interpretations of float values causing false-FAILs (such as 1.001 being interpreted as 1.00099).
  - **[com.google.fonts/check/054]:** Simplified ttfautohint-related checks and implemented their code-tests
  - **[com.google.fonts/check/056]:** Simplified ttfautohint-related checks and implemented their code-tests
  - **[com.google.fonts/check/058]:** Add .ttfautohint glyph to valid glyphs.
  - **[com.google.fonts/check/062]:** Improved verbosity of the gasp-table check
  - **[com.google.fonts/check/062]:** Do not fail or error on absence of 'gasp' table if font contains a 'CFF' or 'CFF2' table.
  - **[com.google.fonts/check/064]:** Fixed buggy implementations of ligatures and caret positions checks.
  - **[com.google.fonts/check/065]:** Fixed buggy implementations of ligatures and caret positions checks.
  - **[com.google.fonts/check/153]:** Do not fail or error on absence of 'glyf' table if font contains a 'CFF' or 'CFF2' table.
  - **[com.google.fonts/check/153]:** Fix typos: change "counters" to "contours".
  - **[com.google.fonts/check/155]:** Added K2D as yet another familyname "camelcase" exception
  - **[com.google.fonts/check/180]:** Do not fail or error on absence of 'loca' table if font contains a 'CFF' or 'CFF2' table.

### Code-Test coverage
  - We currently have code-tests covering 59% of Font Bakery's codebase.


## 0.5.0 (2018-Jul-31)
### Release highlights & new features
  - focused on overall bugfixing and improving codebase test-coverage.
  - first Python 3-only release.
  - We've got a cupcake ASCII art by Tony de Marco! Cheers!!!

### New checks
  - **[com.google.fonts/check/ttx_roundtrip]:** Make sure the font roundtrips nicely on the TTX tool (issue #1763)

### Changes to existing checks
  - **[com.google.fonts/check/001]:** Added support for canonical variable font filenames
  - **[com.google.fonts/check/018]:** Update cached vendor list from microsoft
  - **[com.google.fonts/check/020]:** Move it entirely to GFonts spec and simplify the code
  - **[com.google.fonts/check/032]:** Moved to specs/googlefonts.py
                                      - updating max-length for description name entries
  - **[com.google.fonts/check/035]:** Update plist module API used
  - **[com.google.fonts/check/038]:** fontforge check (038) must only emit WARNs
  - **[com.google.fonts/check/039]:** Custom override of fontforge failure results
  - **[com.google.fonts/check/040]:** Moved to specs/googlefonts.py
  - **[com.google.fonts/check/042]:** Moved to specs/googlefonts.py
  - **[com.google.fonts/check/046]:** Only check for .notdef glyph. Previously, the OpenType spec recommended .notdef, .null, CR and space as the first four glyphs, but OpenType v1.8.0 specification removed this, .notdef is now the only recommended glyph
  - **[com.google.fonts/check/071]:** Remove "usWeight is multiple of 50" checking routine. This should focus on checking strings on the name table
  - **[com.google.fonts/check/072]:** Now emits FAILs instead of WARNs.
                                      - Moved to specs/googlefonts.py
  - **[com.google.fonts/check/090]:** bugfix (it was completely broken)

### Noteworthy bugfixes
  - fix serializer crash on py3 when using check clustering
  - decode subprocess output (fixes python3 crash on check/054)
  - fix py3 crash on check/056 The map func changed on Python 3
  - downgrade a few fval checks from FAIL to WARN
  - fix crash on checks 117 & 154 related to py3 BytesIO usage

### Code-Test coverage
  - We currently have code-tests covering 59% of Font Bakery's codebase.


## 0.4.1 (2018-May-30)
### Release highlights & new features
  - Added shorthand for running checks on the opentype specification with `fontbakery check-opentype`.
  - Added `--exclude-checkid` argument (the opposite of `--checkid`).
  - Improvements to Windows support:
    - Disable color output and progress bar on Windows by default since
      the default Windows terminal doesn't cope too well with either.
    - Also disable the progressbar on Windows.
    - And, for that reason, `--no-progress` and `--no-colors` arguments
      are not recognized anymore on Windows.
  - [checkrunner] rename `check_filter` into `check_skip_filter`, make it into a property.
  - [checkrunner] spec_imports: Try to import names as submodules if they are not attributes.

### Changes to existing checks
  - **[com.google.fonts/check/044]:** Fixed the parsing of fontRevision on the 'head' table.

### Code-Test coverage
  - We currently have code-tests covering 55% of Font Bakery's codebase.

### Miscelaneous code changes & bugfixes
  - improvements to GHMarkdown output:
    - filter the log messages within checks as well, instead of only their final status.
    - and also order them and display the emojis.
    - omit family checks section if empty (no results to display).
  - fix GHMarkdown reporter when using clustered checks (issue #1870).
  - Added loca table tests to the opentype specification.
  - General improvements to the checkrunner infrastructure.


## 0.4.0 (2018-May-16)
### Thanks!
  - Thanks a lot to all new/recent code contributors:
    - **Chris Simpkins** (`@chrissimpkins`), Source Foundry
    - **Nikolaus Waxweiler** (`@madig`), Dalton Maag
    - **Jens Kutilek** (`@jenskutilek`), https://www.kutilek.de/

### Release highlights & new features
  - First release supporting both `Python 2` and `Python 3` interpreters.
  - Automated linting and code-testing on Travis for both interpreters using tox.
  - Initial support for checking UFO sources.
  - Added a `--ghmarkdown` CLI option to output reports in GitHub Markdown format, ideal for submitting font-family pull-requests.
  - Added a `--show-sections` option to enable the printing of partial per-section check results summaries (see issue #1781).
  - Added generation of coverage reports on Travis as well, in order to aim at 100% test coverage.
  - Checks are now split and reorganized in category groupings (called "specifications" in FontBakery jargon).
  - Examples of these specifications include:
    - **(i)** generic OpenType spec checks
    - **(ii)** Google Fonts specific checks
    - and **(iii)** checks focused on aspects of individual OpenType tables
    - as well as the aforementioned **(iv)** checks for UFO sources.
  - Lasse Fister (`@graphicore`) improved the check-runner to enable easier customization of specs, with tools to remove boilerplate
    from specifications and to make maintenance easier. He also wrote technical documentation
    (available at https://github.com/googlefonts/fontbakery/blob/main/docs/writing-specifications.md)
    describing how to create Font Bakery specs with a customized set of checks.

### Code-Test coverage
  - We currently have code-tests covering 55% of Font Bakery's codebase.

### New checks
  - **[com.daltonmaag/check/ufolint]:** "Run ufolint on UFO source directory."

  - **[com.daltonmaag/check/ufo_required_fields]:** "Check that required fields are present in the UFO fontinfo.
                                                    - ufo2ft requires these info fields to compile a font binary:
                                                      unitsPerEm, ascender, descender, xHeight, capHeight and familyName."

  - **[com.daltonmaag/check/ufo_recommended_fields]:** "Check that recommended fields are present in the UFO fontinfo.
                                                       - This includes fields that should be in any production font."

  - **[com.daltonmaag/check/ufo_unnecessary_fields]:** "Check that no unnecessary fields are present in the UFO fontinfo.
                                                       - ufo2ft will generate these.
                                                       - openTypeOS2UnicodeRanges and openTypeOS2CodePageRanges are exempted
                                                         because it is useful to toggle a range when not _all_ the glyphs
                                                         in that region are present.
                                                       - year is deprecated since UFO v2."

  - **[com.google.fonts/check/167]:** "The variable font 'wght' (Weight) axis coordinate
                                       must be 400 on the 'Regular' instance:
                                       - If a variable font has a 'wght' (Weight) axis,
                                         then the coordinate of its 'Regular' instance
                                         is required to be 400."

  - **[com.google.fonts/check/168]:** "The variable font 'wdth' (Width) axis coordinate
                                       must be 100 on the 'Regular' instance:
                                       - If a variable font has a 'wdth' (Width) axis,
                                         then the coordinate of its 'Regular' instance
                                         is required to be 100."

  - **[com.google.fonts/check/169]:** "The variable font 'slnt' (Slant) axis coordinate
                                       must be zero on the 'Regular' instance:
                                       - If a variable font has a 'slnt' (Slant) axis,
                                         then the coordinate of its 'Regular' instance
                                         is required to be zero."

  - **[com.google.fonts/check/170]:** "The variable font 'ital' (Italic) axis coordinate
                                       must be zero on the 'Regular' instance:
                                       - If a variable font has a 'ital' (Italic) axis,
                                         then the coordinate of its 'Regular' instance
                                         is required to be zero."

  - **[com.google.fonts/check/171]:** "The variable font 'opsz' (Optical Size) axis coordinate
                                       should be between 9 and 13 on the 'Regular' instance:
                                       - If a variable font has a 'opsz' (Optical Size) axis,
                                         then the coordinate of its 'Regular' instance
                                         is recommended to be a value in the range 9 to 13."

  - **[com.google.fonts/check/172]:** "The variable font 'wght' (Weight) axis coordinate
                                       must be 700 on the 'Bold' instance:
                                       - The Open-Type spec's registered design-variation tag 'wght'
                                         does not specify a required value for the 'Bold' instance
                                         of a variable font. But Dave Crossland suggested that
                                         we should enforce a required value of 700 in this case."

  - **[com.google.fonts/check/173]:** "Check that advance widths cannot be inferred as negative:
                                       - Advance width values in the Horizontal Metrics (htmx)
                                         table cannot be negative since they are encoded as unsigned
                                         16-bit values. But some programs may infer and report
                                         a negative advance by looking up the x-coordinates of
                                         the glyphs directly on the glyf table.
                                       - There are reports of broken versions of Glyphs.app causing
                                         this kind of problem as reported at
                                         https://github.com/googlefonts/fontbakery/issues/1720 and
                                         https://github.com/fonttools/fonttools/pull/1198
                                       - This check detects and reports such malformed
                                         glyf table entries."
                                       (**Note:** New but disabled - See details below)

  - **[com.google.fonts/check/174]:** "Check a static ttf can be generated from a variable font:
                                       - Google Fonts may serve static fonts which have been
                                         generated from variable fonts.
                                       - This test will attempt to generate a static ttf using
                                         fontTool's varLib mutator."

### Changes to existing checks
  - **[com.google.fonts/check/008]:** Add rationale metadata &
                                      List diverging underlineThickness values across a family.
  - **[com.google.fonts/check/011]:** Display divergence on num of glyphs for all styles.
  - **[com.google.fonts/check/012]:** Verbose listing of glyphnames mismatches across families.
  - **[com.google.fonts/check/018]:** Do not require identical vendorid & manufacturer names anymore.
  - **[com.google.fonts/check/030]:** Accept Ubuntu Font License for legacy families.
  - **[com.google.fonts/check/037]:** Remove fval.xsl file after running FontValidator &
                                      FontVal may not create a HTML report, so test for it before removing it.
  - **[com.google.fonts/check/052]:** Reimplementation / Make STAT only required for variable fonts.
  - **[com.google.fonts/check/053]:** Add TSI5 table (VTT or VOLT) as unwanted
  - **[com.google.fonts/check/055]:** Add quotes to log message to remove ambiguity.
  - **[com.google.fonts/check/058]** &
    **[com.google.fonts/check/059]:** `SKIP` when post table format is 3.0, since they contain no glyph names in that table format.
  - **[com.google.fonts/check/062]:** "Is 'gasp' table set to optimize rendering?" - Improve wording of log-messages
                                       and check-results for better clarity.
  - **[com.google.fonts/check/117]:** Check version increments also on github repo. Before we were only checking on prod servers.
  - **[com.google.fonts/check/155]:** Added IBM Plex fonts to the list of exceptions of family names with spaces.
  - **[com.google.fonts/check/165]** &
    **[com.google.fonts/check/166]:** Refactoring of code dealing with font versioning (using font-v dependency).

### Deprecated checks
  - **[com.google.fonts/check/060]:** "No glyph is incorrectly named?"
                                      - The problem is already properly identified by other checks:
                                        (com.google.fonts/check/058 and com.google.fonts/check/059).

### Temporarily disabled checks
  - **[com.google.fonts/check/078]:** "glyph names do not exceed max length". Disabled until we figure out the rationale.
  - **[com.google.fonts/check/082]:** We currently lack a profiles.csv file on the google/fonts git repo, after
                                      https://github.com/google/fonts/commit/188dc570f6610ed1c7ea1aa7d6269a238d4c93ff
                                      (See issue #1728)
  - **[com.google.fonts/check/154]:** It was intermitently failing due to network instability. Needs to be redesigned.
  - **[com.google.fonts/check/173]:** (New but disabled) The initial implementation was bogus due to the way fonttools
                                      encodes the data into the TTF files and the new attempt at targetting the real
                                      problem is still not quite right.

### Miscelaneous code changes & bugfixes
  - Boilerplate code was added on the `tests/specifications/` directory documenting the requirements of all still
    unimplemented code-tests in the hope of inviting new contributions. Feel free to pick a few and submmit pull requests!
  - [condition familyname_with_spaces]: Added special case for handling font family names containing " of ".
  - Implemented is_ttf & is_cff conditions, as suggested by Lasse at issue #1797.
  - Improved MacOSX install instructions based on feedback from https://github.com/cadsondemak/Srisakdi/issues/5
  - Support uppercase '.TTF' extension. Probably a need due to Windows filesystem quirks...
  - Also support loading both TTF and OTF flavours for checking.
  - move all free-form miscelaneous check metadata into a generic misc_metadata field (see issue #1584)
  - Release procedures are now simplified with setuptools_scm
  - Fixed some crashes (See issues #1709, #1723, #1722)


## 0.3.4 (2017-Dec-22)
  - FB Dashboard-related improvements.
  - Added --list-checks command line switch to list all available checks
  - check/052: WebKit in MacOS 10.12 requires 'STAT' tables
  - restrict non-ASCII check to nameids 0 and 6 only
  - Adopted font-v python module as a dependency for managing font version strings
  - check/034: Changed calc of expected value for xAvgCharWidth
  - new check/166: ensure familynames are unique (query namecheck.fontdata.com)
  - Nomenclature change: font tests are now called "checks"
                         code-tests are now "tests"
  - All IDs were updated to use the "check" keyword such as "com.google.fonts/check/001"


## 0.3.3 (2017-Nov-23)
  - All auxiliary scripts have been moved into a separate python
    package called gftools (Google Fonts Tools) available at
    https://github.com/googlefonts/tools/ (source code repo on git) and at
    https://pypi.python.org/pypi/gftools (installable package on PyPI).
  - Fontbakery is now solely focused on font family automated quality checks.
  - new subcommand: list-italicangle (moved to gftools as well)
  - several bugfixes


## 0.3.2 (2017-Oct-11)
  - Increased code testing now covering a bit more than half of the Google Fonts suite of checks (more code testing to be done on upcoming releases).
  - overall refactoring of all check implementations so that they're all self-contained
  - updated prebuilt FVal binary (built from proper sources)
  - Added APIs used by the web dashboard and report documents
  - allowlist: a few legacy CamelCased familynames (check/109)
  - Added VTT-related tables to the list of unwanted tables (check/053)
  - fixed computation of font_metadata condition
  - fixed crash on fontbakery-check-font-version.py
  - added automated code tests for the fixer scripts
  - deprecated pyfontaine checks (132 to 151)
  - deprecated the unified name table entries check (check/017) spliting it up into new individual per-entry checks (156 to 162)
  - overall bugfixing / code-quality improvements.


## 0.3.1 (2017-Aug-11)
  - Emergencial release to address broken 0.3.0 packaging.
  - setup.py: Added modules that were missing in previous release
  - setup.py: Fix Windows pathnames
  - New check: com.google.fonts/check/155 ("Copyright notice name entry matches those on METADATA.pb ?")
  - Updated requirement: Changed Copyright Notice format requirement (regex) on com.google.fonts/check/102 ("METADATA.pb: Copyright notice matches canonical pattern ?")


## 0.3.0 (2017-Aug-08)
  - New modular architecture for our framework of font checks. (see: https://github.com/googlefonts/fontbakery/issues/1388)
  - A total of 120 GoogleFonts checks.
  - 44 code tests covering approximately a third of the code. (See: https://github.com/googlefonts/fontbakery/issues/1413)
  - Upstream checks were removed as out-of-scope (See: https://github.com/googlefonts/gf-glyphs-scripts).
  - Plenty of miscelanious fixes for checks; Overall improved reliability.<|MERGE_RESOLUTION|>--- conflicted
+++ resolved
@@ -5,13 +5,11 @@
 ## Upcoming release: 0.9.0 (2023-Aug-??)
 ### New Checks
 ### Changes to existing checks
-<<<<<<< HEAD
 #### On the Universal profile
   - **[com.agoogle.fonts/check/os2_metrics_match_hhea]:** Re-worded rationale text to be vendor-neutral (issue #4206)
-=======
+
 #### On the Google Fonts profile
   - **[com.google.fonts/check/vertical_metrics_regressions]:** Fix an error when the provided font did not have a Regular style. (issue #3897)
->>>>>>> 8ff54917
 
 #### Added to the Google Fonts Profile
   - **[com.google.fonts/check/metadata/primary_script]:** New check that guesses the primary script and compares to METADATA.pb (issue #4109)
