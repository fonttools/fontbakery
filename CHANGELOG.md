Below are the most important changes from each release.
A more detailed list of changes is available in the corresponding milestones for each release in the Github issue tracker (https://github.com/googlefonts/fontbakery/milestones?state=closed).


## 0.8.0 (2020-Jul-??)
### Bugfixes
  - **[com.google.fonts/check/description/broken_links]**: Skip when html does not parse. (issue #2664)
  - Checks if GSUB lookup format is 1 for ligature collection in `profiles/shared_conditions.py`; format 1 is the only significant one for `ligatures()` and `ligature_glyphs()`)

### New Checks
  - **[universal: com.google.fonts/check/rupee]**: Ensure indic fonts have the Indian Rupee Sign glyph (issue #2967)


## 0.7.28 (2020-Jul-09)
### Note-worthy code changes
  - Major improvement to code-testing framework by adopting the `assert_PASS` and `assert_results_contain` helper methods (issue #2943)

### Changes to existing checks
  - **[com.google.fonts/check/font_version]**: Check now allows more than 3 decimal places to be matched (issue #2928)
  - **[com.google.fonts/check/varfont/unsupported_axes]**: Removed opsz axis and added slnt axis (issue #2866)
  - **[com.google.fonts/check/description/valid_html]**: Verify that html snippets parse correctly (issue #2664)
  - **[com.google.fonts/check/metadata/os2_weightclass]**: Check now allows Thin to have 100, 250 and ExtraLight to have 200, 275 (issue #2947)
<<<<<<< HEAD
  - **[com.google.fonts/check/varfont_instance_names]**: Check will now only allow 18 named instances (Thin-Black + Italics). This was decided in a Friday team meeting on the 2020/06/26. Changes also reflect the updated spec, https://github.com/googlefonts/gf-docs/tree/master/Spec#fvar-instances.

=======
  - **[com.google.fonts/check/whitespace_glyphnames]**: Report names that are not Adobe Glyph List compliant (issue #2624)
  - **[com.google.fonts/check/whitespace_glyphnames]**: Reviewed and updated keywords so that they more precisely indicate which specific FAIL or WARN causes a check failure.
  - **[com.google.fonts/check/whitespace_ink]**: Removed OGHAM SPACE MARK U+1680 as it is a whitespace that should have a drawing. (PR #2297 contributed by @drj11)
>>>>>>> 6250351a

### Bugfixes
  - **[com.google.fonts/check/valid_glyphnames]**: Improve broken text in the FAIL message (PR #2939)


## 0.7.27 (2020-Jun-10)
### Note-worthy code changes
  - Add a `--succinct` mode. This is a slightly more compact and succint output layout for the text terminal. As requested by @m4rc1e (issue #2915)

### New checks
  - **[com.google.fonts/check/repo/fb_report]**: WARN when upstream repo has fb report files (issue #2888)
  - **[com.google.fonts/check/repo/zip_files]**: FAIL when upstream repo has ZIP files (issue #2903)
  - **[[com_google_fonts_check_cjk_vertical_metrics]]**: Check cjk fonts follow our cjk metric schema

### Changes to existing checks
  - **[com.google.fonts/check/metadata/os2_weightclass]**: Check will now work correctly for variable fonts (issue #2683)
  - **[com.google.fonts/check/metadata/match_weight_postscript]**: Disabled for variable fonts
  - **[com.google.fonts/check/usweightclass]**: Check will now work properly for variable fonts and otf fonts (#2788)

### Bugfixes
  - Corrections to UNICODERANGE_DATA constant. Contributed by Bob Hallissy @bobh0303 (PR #2901)
  - Fix implementation of GDEF mark/nonmark checks (issues #2904 and #2877)
  - Ftxvalidator check now treats stderr separately and emits it as a WARN to avoid corrupting plist data and thus breaking its parsing. (issue #2801)
  - Fix crash on **com.google.fonts/check/family/vertical_metrics**. Thanks for reporting, @drj11 (issue #2917)
  - Fix crash on **com.google.fonts/check/family/os2_metrics_match_hhea** (issue #2921)
  - Fix several crashes when OS/2 table is missing: In **com.google.fonts/check/family/panose_proportion**, **com.google.fonts/check/family/panose_familytype**, **com.google.fonts/check/xavgcharwidth**, **com.adobe.fonts/check/fsselection_matches_macstyle**, **com.google.fonts/check/code_pages**, **com.google.fonts/check/family/panose_proportion**, **com.google.fonts/check/family/win_ascent_and_descent**. Contributed by @drj11


## 0.7.26 (2020-May-29)
### Noteworthy code-changes
  - update gfonts protobuf schema, in sync with GFTools (https://github.com/googlefonts/gftools/issues/202) (#issue #2886)

### Bugfixes
  - fix ERROR on com.google.fonts/check/STAT_strings (issue #2889)

### Deprecated checks
  - **[com.google.fonts/check/description/variable_font]**: Not needed anymore since Google Fonts now displays the information in its UI, so no need to also mention it on the description. (issue #2885)

### New checks
  - **[com.google.fonts/check/gdef_spacing_marks]**: warn when glyphs in the GDEF mark glyph class should be non-spacing (issue #2877).
  - **[com.google.fonts/check/gdef_non_mark_chars]**: fails when glyphs mapped to non-mark characters are in the GDEF mark glyph class (issue #2877)
  - **[com.google.fonts/check/gdef_mark_chars]**: warns when glyphs mapped to mark characters are not in the GDEF mark glyph class. (issue #2877)

### Modified checks
- **[com.google.fonts/check/metadata/valid_copyright]**: Accept year range in copyright strings. (issue #2393)


## 0.7.25 (2020-May-15)
### New checks
  - **[com.google.fonts/check/varfont/unsupported_axes]**: Ensure VFs do not contain opsz or ital axes. (issue #2866)
  - **[com.google.fonts/check/STAT_strings]**: Check correctness of name table strings referenced by STAT table. (issue #2863)
  - **[com.google.fonts/check/description/eof_linebreak]**: DESCRIPTION.en_us.html should end in a linebreak. (issue #2879)

### Added rationale metadata to these checks
  - **com.google.fonts/check/vendor_id**

### Changes to existing checks
  - **[com.google.fonts/check/vendor_id]**: improve wording of warning messages (issue #2855)
  - **[com.google.fonts/check/repo/vf_has_static_fonts]**: only run this check if the project follows the Google Fonts repo structure layout. (#2853)
  - **[com.google.fonts/check/unitsperem_strict]**: update requirements on upm values; 2000 is a minimum for VF because lower than that creates less smooth interpolation; and larger than 2048 causes a filesize increase. (issue #2827)
  - **[com.google.fonts/check/whitespace_glyphs]**: yield one unique message (and `message.code`) per missing whitespace case to enable selective overrides based on individual message codes
  - update adobefonts overridden whitespace_glyphs check to WARN on missing 0x00A0 (fail on 0x0020)

### Bug Fixes
  - Family names with more than a single word were not being properly detected when querying GFonts API (issue #2848)
  - fix style_parse handling of file paths containing a "-" char. (issue #2867)


## 0.7.24 (2020-Apr-21)
### Note-worthy changes
  - Fixed rendering of markdown on our read-the-docs documentation (#2819)

### Changes to existing checks
  - **[com.google.fonts/check/whitespace_widths]]**: Provide instructions on how to fix the problem at Glyphs App source files (PR #2843)


## 0.7.23 (2020-Apr-17)
### Note-worthy changes
  - We now tell users on the text terminal what each of the check results mean. (issue #2823)

### New Checks
  - **[com.google.fonts/check/varfont/consistent_axes]**: Ensure that all variable font files have the same set of axes and axis ranges. (issue #2810)

### Changes to existing checks
  - **[com.google.fonts/check/valid_glyphnames]**: Increase glyphname max-length to 63 chars. (issue #2832)
  - **[com.google.fonts/check/unitsperem_strict]:** Do not WARN for upem=2048 (issue #2827)

### Bugfixes
  - profiles.googlefonts_conditions.familyname now works on variable fonts.
  - Invoke ftxvalidator binary from path detected by shutil.which (issue #2791)
  - Split too long lines in rationale text such as long URLs (issue #2835)

### Documentation
  - Documentation at ReadTheDocs should default to stable (last release on PyPI) instead of latest (development on master branch). (issue #2819)
  - Clearly mention the list of checks on the top of the documentation front-page. (issue #2814)


## 0.7.22 (2020-Mar-27)
### Note-worthy changes
  - Updated function to extract a font family name from a font filename. Code taken from gftools.util.google_fonts.FamilyName

### Documentation
  - clarify that Xcode version can be 9 or later (issue #2784)

### Bugfixes
  - Ignore git commit hash on ttfautohint version string (issue #2790)

### Changes to existing checks
  - **[[com.google.fonts/check/hinting_impact]]**: Add support for CFF hints (issue #2802)
  - **[[com.google.fonts/check/varfont_instance_names]]**: Add ExtraBlack 1000 weight support (issue #2803)
  - **[[com.google.fonts/check/varfont_instance_coordinates]]**: Add ExtraBlack 1000 weight support (issue #2804)


## 0.7.21 (2020-Mar-06)
### Note-worthy changes
  - The snippet for checking collections is just an example shell script and it is specific to the directory structure of the Google Fonts git repo. We've made this clearer by renaming the script to **snippets/fontbakery-check-gfonts-collection.sh** (issue #2740)
  - The script was also fixed to run properly on MacOS, as it was originally only working on GNU+Linux.

### Changes to existing checks
  - **[[com.google.fonts/check/varfont_instance_*]]**: Clean up output and ensure that unregistered axes produce a warning. (issue #2701) Output will now display the following:
    - WARN if instance names are not fully parsable. It will also output the unparsable tokens.
    - FAIL if instance coordinates are incorrect for known axes.
    - FAIL if the fvar contains known axes and they're not mentioned in instance names.
    - FAIL if instance name tokens are incorrectly ordered
    - Provide link to our documentation if these checks FAIL or WARN
  - **[[com.google.fonts/check/fontdata_namecheck]]**: improve log messages when query fails (issue #2719)
  - **[[com.google.fonts/check/name/rfn]]**: Add rationale and make it a **FAIL** as it is a strong requirement for Google Fonts that families do not use a "Reserved Font Name" (issue #2779)
  - **[[com.google.fonts/check/name/line_breaks]]**: Add rationale (issue #2778)

### Migration of checks between profiles
  - **[[com.google.fonts/check/name/line_breaks]]**: From `opentype` to `googlefonts` profile as it is a vendor-specific policy rather than an OpenType spec requirement. (issue #2778)
  - **[[com.google.fonts/check/name/rfn]]**: From `opentype` to `googlefonts` profile (issue #2779)


## 0.7.20 (2020-Feb-24)
### Emergency bugfix release!
  - FATAL ERROR by adding proper indentation to rationale string on com.google.fonts/check/metadata/valid_copyright (issue #2772)


## 0.7.19 (2020-Feb-22)
### Note-worthy code changes
  - Add support for super-family checks! (issue #1487)

### New checks
  - **[[com.google.fonts/check/license/OFL_copyright]]**: Check if license file first line contains copyright string (issue #2764)
  - **[[com.google.fonts/check/superfamily/list]]**: A simple & merely informative check that lists detected sibling family directories (issue #1487)
  - **[[com.google.fonts/check/superfamily/vertical_metrics]]**: Experimental extended version of **family/vertical_checks**, but only emitting WARNs for now (issues #1487 and #2431)
  - **[[com.google.fonts/check/metadata/multiple_designers]]**: Ensure explicit designer names are mentioned on METADATA.pb (issue #2766)

### Deprecated checks
  - **[com.google.fonts/check/monospace_max_advancewidth]**: (issue #2749)

### Bugfixes
  - fix generate-glyphdata command (python 3 support) (issue #2765)

### Changes to existing checks
  - **[[com.google.fonts/check/post_table_version]]**: Support CFF2 OTF Variable Fonts and add rationale (issue #2638)
  - **[[com.google.fonts/check/metadata/valid_copyright]]**: Add rationale and make it case insensitive (issue #2736)
  - **[com.google.fonts/check/metadata/undeclared_fonts]**: Clarify rationale (issue #2751)
  - **[com.google.fonts/check/metadata/filenames]**: Add rationale (issue #2751)
  - **[com.google.fonts/check/metadata/filenames]**: Consider all files from a directory (issue #2751)
  - **[com.google.fonts/check/monospace]:** Fix typo isFixedWidth is actually isFixedPitch, xAverageWidth is xAvgCharWidth


## 0.7.18 (2020-Feb-05)
### Changes to existing checks
  - **[com.google.fonts/check/name/license]** and **[com.google.fonts/check/name/license_url]**: Accept http URLs but warn that those should ideally be updated to HTTPS. (issue #2731)
  - **[com.google.fonts/check/metadata/undeclared_fonts]**: Accept "static/" subdirs (issue #2737)

### Bugfixes
  - Add Thomas Phinney's comment on rationale of check **com.google.fonts/check/monospace** (issue #2729)
  - **[com.google.fonts/check/name/license_url]** and **com.google.fonts/check/name/license**: Added rationale and improved wording of log messages. (issue #2666)


## 0.7.17 (2020-Jan-15)
### New features
  - Add support for color themes. (issue #2031)
  - Auto-select default color theme based on operating system in use. The vast majority of MacOS users seem to use a light-background on the text terminal. For orther systems like GNU+Linux and Windows, a dark terminal seems to be more common.


## 0.7.16 (2019-Dec-13)
### Note-worthy changes
  - New experimental notofonts profile. Some checks from this profile may be promoted into the universal profile later (issue #2676)
  - New code snippet: An exemple of a custom fontbakery profile (with support for universal profile checks, check filters, and custom checks) has been provided by Chris Simpkins at snippets/check-custom.py (PR #2714)

### Bugfixes
  - **[com.google.fonts/check/glyph_coverage]:** display full list of missing required codepoints in INFO log message (issue #2690)

### Changes to existing checks
- **[com.google.fonts/check/family_naming_recommendation]:** Increase acceptable characters in nameID 6 string to 63 from 29 (PR #2707)

### New checks
  - **[com.google.fonts/check/glyf_non_transformed_duplicate_components]:** Check glyphs do not have duplicate components which have the same x,y coordinates.
  - **[com.google.fonts/check/repo/vf_has_static_fonts]:** Check VF family dirs in google/fonts contain static fonts (issue #2654)
  - **[com.google.fonts/check/unicode_range_bits]:** Ensure UnicodeRange bits are properly set.
  - **[com.google.fonts/check/cmap/unexpected_subtables]:** Ensure all cmap subtables are the typical types expected in a font.


## 0.7.15 (2019-Nov-03)
### Note-worthy changes
  - **Rationale cleanup & render:** Reviewed all rationale metadata entries and added code to properly format them on the github markdown and text terminal output. Later we probably should parse markdown everywhere. (issue #2681)
  - **[com.google.fonts/check/glyph_coverage]:** Removed strong requirement of 0x000D (carriage-return) for the GF Latin Core character set. (issue #2677)

### New features
  - Print rationale of checks (if available) on terminal output (issue #2531)
  - Display rationale text on the github markdown output (when it is available) (issue #2531)


## 0.7.14 (2019-Oct-16)
### Bugfixes
  - **[com.google.fonts/check/contour_count]:** Fix listing of glyphnames with unexpected contour counts. (issue #2647)
  - rewording: bit should be... "reset" => "unset" (issue #2648)
  - **[com.google.fonts/check/os2_metrics_match_hhea]:** Display the actual mismatching values. (issue #2653)
  - **[com.google.fonts/check/namecheck]:** fake user agent on http://namecheck.fontdata.com/ requests to get good query results.


## 0.7.13 (2019-Oct-04)
### New checks
  - **[com.google.fonts/check/metadata/filenames]:** "METADATA.pb: Font filenames match font.filename entries?" (issue #2597)

### Bugfixes
  - **[com.google.fonts/check/usweightclass]:** Italics should not affect the results. (issue #2650)
  - **[com.google.fonts/check/canonical_filename]:** Fix f-string syntax and only check filename (not full path) (issue #2649)

### Changes to checks
  - **[com.google.fonts/check/canonical_filename]:** filenames with underscore characters are considered invalid. (issue #2615)
  - **[com.google.fonts/check/gasp]:** mention how to fix if font is unhinted (issue #2636)


## 0.7.12 (2019-Sep-14)
### Note-worthy code changes
  - Added 'opsz' axis to fontbakery.parse
  - **[com.google.fonts/check/contour_count]:** ignore PUA codepoints (issue #2612)
  - **[com.google.fonts/check/contour_count]:** detect glyphs by both glyphnames and codepoints (issue #2612)
  - **[com.google.fonts/check/canonical_filename]:** Use Typographic Family Name if it exists in the nametable
  - **[com.google.fonts/check/varfont_instance_names]:** warn user if "Text" or "Display" have been used in a varfont instance name. We would prefer point size to be used instead.

### Bugfixes
  - fix crash on html/markdown reporters by declaring DEBUG log-level (issue #2631)

### Changes to checks
  - **[com.google.fonts/check/unwanted_tables]:** Add MVAR table (Issue #2599) and improve FAIL message


## 0.7.11 (2019-Aug-21)
### Note-worthy code changes
  - Adding yet a whole bunch more keywords to log-messages (issue #2558)
  - Refactored EncodingID/LanguageID classes for Mac & Windows name table entries

### Bug Fixes
  - **[com.adobe.fonts/check/family/max_4_fonts_per_family_name]:**  Only run on Win name records (issue #2613)
  - Avoid crash on static fonts by safeguarding the `slnt_axis` condition.

### New checks
  - **[com.google.fonts/check/metadata/undeclared_fonts]:** "Ensure METADATA.pb lists all font binaries" (issue #2575)
  - **[com.google.fonts/check/varfont/slnt_range:]** "The variable font 'slnt' (Slant) axis coordinate specifies positive values in its range?" (issue #2572)

### Renamed check IDs:
  - **[com.google.fonts/check/wdth_valid_range]** => com.google.fonts/check/varfont/wdth_valid_range
  - **[com.google.fonts/check/wght_valid_range]** => com.google.fonts/check/varfont/wght_valid_range


## 0.7.10 (2019-Aug-06)
### Note-worthy code changes
  - Added keywords for non-PASS log messages of a very large set of checks. At some point this will be mandatory for all checks. (issue #2558)
  - Make sure canonical style name checks are strongly enforced. Improve wording of FAIL log message on check/varfont_instance_names (issue #2573)

### Bug fixes
  - fix ERROR on check/metadata/broken_links (issue #2585)


## 0.7.9 (2019-Jul-11)
### Note-worthy code changes
  - update varfont naming scheme: use commas to separate axis tags (issue #2570)

### Disables checks
  - Disabled family checks: **com.google.fonts/check/family/equal_numbers_of_glyphs** and **com.google.fonts/check/family/equal_glyph_names** These will be reintroduced after known problems are addressed. (issue #2567)
  - Temporarily disabled **com.google.fonts/check/production_encoded_glyphs** since GFonts hosted Cabin files seem to have changed in ways that break some of the assumptions in its code-test. (issue #2581)

### Re-enabled checks
  - **[com.google.fonts/check/fontdata_namecheck]:** Web service is online again. (issue #2484)

### Bug fixes
  - **[com.google.fonts/check/fontbakery_version]:** FAIL if unable to detect latest available fontbakery version (issue #2579)
  - perform a hacky fixup to workaround the square-brackets naming scheme currently in use for varfonts in google fonts. (issue #2570)


## 0.7.8 (2019-Jun-22)
### Note-worthy code changes
  - Add GlyphsApp hint to com.google.fonts/check/usweightclass (issue #2423)
  - Fix "metatada" typo on checkid: **com.google.fonts/check/metatada/canonical_style_names** (issue #2561)
  - Reorder loglevels: INFO now has higher priority than SKIP (issue #2560)

### Changes to checks
  - **[com.google.fonts/check/canonical_filename]:**  update variable fonts naming scheme (issue #2549)


## 0.7.7 (2019-Jun-18)
### Note-worthy code changes
  - **[com.google.fonts/check/family/has_license]:** only run check if the fonts are in a google/fonts repo.
  - **[com.google.fonts/check/vendor_id]:** accept NULL-padding on vendor-IDs (issue #2548)

### Bug fixes
  - fix crash on git_gfonts_ttFonts condition (return None when the font is not yet available on GitHub) (issue #2540)

### New Checks
  - **[com.google.fonts/check/metadata/broken_links]:** Ensure the copyright string in METADATA.pb files does not contain broken URLs. (issue #2550)


## 0.7.6 (2019-Jun-10)
### Note-worthy code changes
  - **[com.google.fonts/check/name/subfamilyname]:** has been refactored to use parse.style_parse.
  - **[com.google.fonts/check/name/typographicsubfamilyname]:** has been refactored. It is now acceptable to have a typographic subfamily name if the font is RIBBI since it does not cause any issues

### Bug fixes
  - Render line-breaks on Read The Docs check rationales
  - **[com.adobe.fonts/check/family/bold_italic_unique_for_nameid1]:** restrict check to RIBBI styles only (issue #2501)
  - fix bug in **points_out_of_bounds** check: The coordinates of a component multiplied by a scale factor result in floating-point values. These were causing false-FAILs because we were not rounding them before checking if they are within the glyph bounding-box. This was probably making points at extrema to fall slightly out of the bbox. (issue #2518)
  - also improved the readability of **com.google.fonts/check/points_out_of_bounds**

### New Checks
  - **[com.google.fonts/check/description/variable_font]:** Ensure that variable fonts contain the following message in the DESCRIPTION.en-us.html file: `This family is available as a variable font.` (issue #2538)
  - **[com.google.fonts/check/description/git_url]:** Make sure all font families have an upstream git repo URL declared in the DESCRIPTION.en-us.html file. (issue #2523)
  - **[com.google.fonts/check/varfont_instance_coordinates]:** Check variable font instances have correct axis coordinates
  - **[com.google.fonts/check/varfont_instance_names]:** Check variable font instances have correct names
  - **[com.google.fonts/check/wdth_valid_range]:** Check variable font wdth axis has correct range


## 0.7.5 (2019-May-24)
### Note-worthy code changes
  - The conditions from the googlefonts profile were split out into their own separate file

### Dependencies
  - Make docs building dependencies optional using "extras_require"

### Deprecated checks
  - **[com.google.fonts/check/currency_chars]:** we now have a much broader glyph coverage check: com.google.fonts/check/glyph_coverage (issue #2498)

### Bug fixes
  - The HTML report now actually defaults to "sans-serif" as the body font.
  - **[com.google.fonts/check/repo/dirname_matches_nameid_1]:** Restrict it to static fonts as the `fontbakery.util.get_regular` function does not support variable fonts yet. (issue #2509)
  - **[com.google.fonts/check/license_url]:** it now instructs the user which valid URL is actually expected (issue #2502)


## 0.7.4 (2019-May-06)
### Note-worthy code changes
  - We now have documentation of FontBakery checks on ReadTheDocs generated by a custom Sphinx module.
  - Markdown report now links to FB check docs on ReadTheDocs. (issue #2489)

### Dependencies
  - Removed defusedxml dependency. We were only using it for its `defused.lxml` module which is now deprecated (issue #2477)
  - Removed fontforge dependency.

### New checks
  - **[com.google.fonts/check/glyph_coverage]:** Google Fonts expects that fonts support at least the GF-latin-core glyph-set.
  - **[com.google.fonts/check/metadata/designer_values]:** We must use commas instead of forward slashes because the fonts.google.com directory will segment string to list on comma and display the first item in the list as the "principal designer" and the other items as contributors.
  - **[com.google.fonts/check/vertical_metrics_regressions]:** If a family already exists on Google Fonts, the family being checked must have similar vertical metrics. (issue #1162)

### Temporarily disabled checks
  - **[com.google.fonts/check/fontdata_namecheck]:** The web-service is down. (issue #2483)

### Deprecated checks
  - **[com.google.fonts/check/fontforge_stderr]:** and **[com.google.fonts/check/fontforge]:** Fontforge does not support python 3. Well... it does, but it is a mess. We'll have to put significant effort if we ever bring back these checks.

### Bug fixes
  - **[com.google.fonts/check/dsig]:** Mention which gftools script can fix the issue.
  - **[com.google.fonts/check/family/has_license]:** Mention which licenses were found if multiple licenses exist.


## 0.7.3 (2019-Apr-19)
### Note-worthy code changes
  - The cupcake artwork is not gone, but it is now much less likely to show up. You can't get a cupcake unless you really deserve it! (issue #2030)
  - Improved --list-checks output. Now uses colors for better legibility on the text terminal (issue #2457)
  - We now autocomplete check IDs on the command line (issue #2457)
  - Even though we trid to add an install-rule for the bash-completion script on setup.py, we ended up removing it because it was not yet done in a cross-platform compatible manner. We'll get back to it later. For now users will have to manually install the script if they want bash completion to work. On MacOS it should typically be saved on `/usr/local/etc/bash_completion.d` and on GNU+Linux a good target directory would typically be `/etc/bash_completion.d`. More info at issue #2465.

### New checks
  - **[com.google.fonts/check/code_pages]:** Detects when no code page was declared on the OS/2 table, fields ulCodePageRange1 and ulCodePageRange2 (issue #2474)
  - **[com.adobe.fonts/check/find_empty_letters]:** "Letters in font have glyphs that are not empty?" (PR #2460)
  - **[com.google.fonts/check/repo/dirname_matches_nameid_1]:** "Directory name in GFonts repo structure must match NameID 1." (issue #2302)
  - **[com.google.fonts/check/family/vertical_metrics]:** "Each font in a family must have the same vertical metrics values." (PR #2468)

### Bug fixes
  - **[com.adobe.fonts/cff_call_depth]:** fixed handling of font dicts in a CFF (PR #2461)
  - Declare fonttools' unicode extra-dependency on our rquirements.txt and setup.py so that unicodedata2 is properly installed. (issue #2462)
  - Shorten too verbose log messages in a few checks. (issue #2436)


## 0.7.2 (2019-Apr-09)
### Note-worthy code changes
  - **[com.google.fonts/check/name/family_and_style_max_length]:** increased max length to 27 chars. After discussing the problem in more detail at issue #2179 we decided that allowing up to 27 chars would still be on the safe side. Please also see issue #2447

### Bug fixes
  - **[com.google.fonts/check/family/equal_glyph_names]:** Fix ERROR. When dealing with variable fonts, we end up getting None from the style condition. So we display filenames in those cases. But we still display styles when dealing with statics fonts. (issue #2375)
  - **[com.adobe.fonts/check/cff_call_depth]:** don't assume private subroutines in a CFF (PR #2437)
  - **[com.adobe.fonts/cff2_call_depth]:** fixed handling of font dicts (and private subroutines) in a CFF2 (PR #2441)
  - **[com.google.fonts/check/contour_count]:** Filter out the .ttfautohint glyph component from the contour count (issue #2443)

### Dependencies
  - Removed the unidecode dependency. It is better to read log messages with the actual unicode strings instead of transliterations of them.


## 0.7.1 (2019-Apr-02)
### Major code-changes
  - The new "universal" profile contains checks for best practices agreed upon on the type design community. (issue #2426)
  - The initial set of checks will be not only the full opentype profile but also those checks original included in both adobefonts and googlefonts profiles.
  - The goal is to keep the vendor-specific profiles with only the minimal set of checks that are really specific, while the shared ones are placed on the universal profile.

### New checks
  - **[com.adobe.fonts/check/cff_call_depth]:** "Is the CFF subr/gsubr call depth > 10?" (PR #2425)
  - **[com.adobe.fonts/check/cff2_call_depth]:** "Is the CFF2 subr/gsubr call depth > 10?" (PR #2425)
  - **[com.google.fonts/check/family/control_chars]:** "Are there unacceptable control characters in the font?" (PR #2430)


## 0.7.0 (2019-Mar-22)
### Major code-changes
  - The term "specification" (including directory paths, class names and method names such as Spec, FontsSpec, etc) was replaced by "profile" throughout the codebase. The reason for this renaming was to avoid confusing with other uses of the term such as is "OpenType Specification".
  - All numerical check-IDs were renamed to keyword-based IDs. We may still change them as we see fit and we plan to freeze the check-id naming when Font Bakery 1.0.0 is released.

### Bug fixes
  - **[com.google.fonts/check/canonical_filename]:** Distinguish static from varfont when reporting correctness of fontfile names. There are special naming rules for variable fonts. (issue #2396)
  - Fix bug in handling of `most_common_width` in `glyph_metrics_stats` which affected checking of monospaced metadata. (PR #2391)
  - Fix handling of `post.isFixedPitch` (accept any nonzero value). (PR #2392)
  - **[com.google.fonts/check/metadata/valid_copyright]:** Check was being skipped when run on upstream font repos which don't have a METADATA.pb file. This check will now only test METADATA.pb files. A new check has been added to check the copyright string in fonts.

### Other relevant code-changes
  - We temporarily disabled com.google.fonts/check/metadata/match_filename_postscript for variable fonts until we have a clear definition of the VF naming rules as discussed at https://github.com/google/fonts/issues/1817
  - We are now using portable paths on the code-tests. (issue #2398)
  - The Adobe Fonts profile now includes FontForge checks. (PR #2401)
  - Improve emoji output of `--ghmarkdown` option, so that actual emoji appear in text editors, rather than the previous emoji names
  - The HTML reporter will now display check results more table-like, which makes multi-line check results look better.

### New checks
  - **[com.google.fonts/check/font_copyright]: "Copyright notices match canonical pattern in fonts"**
  - **[com.adobe.fonts/check/postscript_name_consistency]:** "Name table ID 6 (PostScript name) must be consistent across platforms." (PR #2394)

## Some check id renaming for better naming consistency:
  - **[com.google.fonts/check/tnum_horizontal_metrics]:** com.google.fonts/check/family/tnum_horizontal_metrics
  - **[com.adobe.fonts/check/bold_italic_unique_for_nameid1]:** com.adobe.fonts/check/family/bold_italic_unique_for_nameid1
  - **[com.adobe.fonts/check/max_4_fonts_per_family_name]:** com.adobe.fonts/check/family/max_4_fonts_per_family_name
  - **[com.abobe.fonts/check/postscript_name_cff_vs_name]:** com.abobe.fonts/check/name/postscript_vs_cff
  - **[com.adobe.fonts/check/postscript_name_consistency]:** com.adobe.fonts/check/name/postscript_name_consistency
  - **[com.adobe.fonts/check/name_empty_records]:** com.adobe.fonts/check/name/empty_records

### Renamed numerical check-IDs:
  - **[com.google.fonts/check/001]:** com.google.fonts/check/canonical_filename
  - **[com.google.fonts/check/002]:** com.google.fonts/check/family/single_directory
  - **[com.google.fonts/check/003]:** com.google.fonts/check/description/broken_links
  - **[com.google.fonts/check/004]:** com.google.fonts/check/description/valid_html
  - **[com.google.fonts/check/005]:** com.google.fonts/check/description/min_length
  - **[com.google.fonts/check/006]:** com.google.fonts/check/description/max_length
  - **[com.google.fonts/check/007]:** com.google.fonts/check/metadata/unknown_designer
  - **[com.google.fonts/check/008]:** com.google.fonts/check/family/underline_thickness
  - **[com.google.fonts/check/009]:** com.google.fonts/check/family/panose_proportion
  - **[com.google.fonts/check/010]:** com.google.fonts/check/family/panose_familytype
  - **[com.google.fonts/check/011]:** com.google.fonts/check/family/equal_numbers_of_glyphs
  - **[com.google.fonts/check/012]:** com.google.fonts/check/family/equal_glyph_names
  - **[com.google.fonts/check/013]:** com.google.fonts/check/family/equal_unicode_encodings
  - **[com.google.fonts/check/014]:** com.google.fonts/check/family/equal_font_versions
  - **[com.google.fonts/check/015]:** com.google.fonts/check/post_table_version
  - **[com.google.fonts/check/016]:** com.google.fonts/check/fstype
  - **[com.google.fonts/check/018]:** com.google.fonts/check/vendor_id
  - **[com.google.fonts/check/019]:** com.google.fonts/check/name/unwanted_chars
  - **[com.google.fonts/check/020]:** com.google.fonts/check/usweightclass
  - **[com.google.fonts/check/028]:** com.google.fonts/check/family/has_license
  - **[com.google.fonts/check/029]:** com.google.fonts/check/name/license
  - **[com.google.fonts/check/030]:** com.google.fonts/check/name/license_url
  - **[com.google.fonts/check/031]:** com.google.fonts/check/name/no_copyright_on_description
  - **[com.google.fonts/check/032]:** com.google.fonts/check/name/description_max_length
  - **[com.google.fonts/check/033]:** com.google.fonts/check/monospace
  - **[com.google.fonts/check/034]:** com.google.fonts/check/xavgcharwidth
  - **[com.google.fonts/check/035]:** com.google.fonts/check/ftxvalidator
  - **[com.google.fonts/check/036]:** com.google.fonts/check/ots
  - **[com.google.fonts/check/037]:** com.google.fonts/check/fontvalidator
  - **[com.google.fonts/check/038]:** com.google.fonts/check/fontforge_stderr
  - **[com.google.fonts/check/039]:** com.google.fonts/check/fontforge
  - **[com.google.fonts/check/040]:** com.google.fonts/check/family/win_ascent_and_descent
  - **[com.google.fonts/check/041]:** com.google.fonts/check/linegaps
  - **[com.google.fonts/check/042]:** com.google.fonts/check/os2_metrics_match_hhea
  - **[com.google.fonts/check/043]:** com.google.fonts/check/unitsperem
  - **[com.google.fonts/check/044]:** com.google.fonts/check/font_version
  - **[com.google.fonts/check/045]:** com.google.fonts/check/dsig
  - **[com.google.fonts/check/046]:** com.google.fonts/check/mandatory_glyphs
  - **[com.google.fonts/check/047]:** com.google.fonts/check/whitespace_glyphs
  - **[com.google.fonts/check/048]:** com.google.fonts/check/whitespace_glyphnames
  - **[com.google.fonts/check/049]:** com.google.fonts/check/whitespace_ink
  - **[com.google.fonts/check/050]:** com.google.fonts/check/whitespace_widths
  - **[com.google.fonts/check/052]:** com.google.fonts/check/required_tables
  - **[com.google.fonts/check/053]:** com.google.fonts/check/unwanted_tables
  - **[com.google.fonts/check/054]:** com.google.fonts/check/hinting_impact
  - **[com.google.fonts/check/055]:** com.google.fonts/check/name/version_format
  - **[com.google.fonts/check/056]:** com.google.fonts/check/old_ttfautohint
  - **[com.google.fonts/check/057]:** com.google.fonts/check/name/line_breaks
  - **[com.google.fonts/check/058]:** com.google.fonts/check/valid_glyphnames
  - **[com.google.fonts/check/059]:** com.google.fonts/check/unique_glyphnames
  - **[com.google.fonts/check/061]:** com.google.fonts/check/epar
  - **[com.google.fonts/check/062]:** com.google.fonts/check/gasp
  - **[com.google.fonts/check/063]:** com.google.fonts/check/gpos_kerning_info
  - **[com.google.fonts/check/064]:** com.google.fonts/check/ligature_carets
  - **[com.google.fonts/check/065]:** com.google.fonts/check/kerning_for_non_ligated_sequences
  - **[com.google.fonts/check/066]:** com.google.fonts/check/kern_table
  - **[com.google.fonts/check/067]:** com.google.fonts/check/name/familyname_first_char
  - **[com.google.fonts/check/068]:** com.google.fonts/check/name/match_familyname_fullfont
  - **[com.google.fonts/check/069]:** com.google.fonts/check/glyf_unused_data
  - **[com.google.fonts/check/070]:** com.google.fonts/check/currency_chars
  - **[com.google.fonts/check/071]:** com.google.fonts/check/family_naming_recommendations
  - **[com.google.fonts/check/072]:** com.google.fonts/check/smart_dropout
  - **[com.google.fonts/check/073]:** com.google.fonts/check/maxadvancewidth
  - **[com.google.fonts/check/074]:** com.google.fonts/check/name/ascii_only_entries
  - **[com.google.fonts/check/075]:** com.google.fonts/check/points_out_of_bounds
  - **[com.google.fonts/check/077]:** com.google.fonts/check/all_glyphs_have_codepoints
  - **[com.google.fonts/check/078]:** com.google.fonts/check/glyphnames_max_length
  - **[com.google.fonts/check/079]:** com.google.fonts/check/monospace_max_advancewidth
  - **[com.google.fonts/check/082]:** com.google.fonts/check/metadata/profiles_csv
  - **[com.google.fonts/check/083]:** com.google.fonts/check/metadata_unique_full_name_values
  - **[com.google.fonts/check/084]:** com.google.fonts/check/metadata/unique_weight_style_pairs
  - **[com.google.fonts/check/085]:** com.google.fonts/check/metadata/license
  - **[com.google.fonts/check/086]:** com.google.fonts/check/metadata/menu_and_latin
  - **[com.google.fonts/check/087]:** com.google.fonts/check/metadata/subsets_order
  - **[com.google.fonts/check/088]:** com.google.fonts/check/metadata/copyright
  - **[com.google.fonts/check/089]:** com.google.fonts/check/metadata/familyname
  - **[com.google.fonts/check/090]:** com.google.fonts/check/metadata/has_regular
  - **[com.google.fonts/check/091]:** com.google.fonts/check/metadata/regular_is_400
  - **[com.google.fonts/check/092]:** com.google.fonts/check/metadata/nameid/family_name
  - **[com.google.fonts/check/093]:** com.google.fonts/check/metadata/nameid/post_script_name
  - **[com.google.fonts/check/094]:** com.google.fonts/check/metadata/nameid/full_name
  - **[com.google.fonts/check/095]:** com.google.fonts/check/metadata/nameid/font_name
  - **[com.google.fonts/check/096]:** com.google.fonts/check/metadata/match_fullname_postscript
  - **[com.google.fonts/check/097]:** com.google.fonts/check/metadata/match_filename_postscript
  - **[com.google.fonts/check/098]:** com.google.fonts/check/metadata/valid_name_values
  - **[com.google.fonts/check/099]:** com.google.fonts/check/metadata/valid_full_name_values
  - **[com.google.fonts/check/100]:** com.google.fonts/check/metadata/valid_filename_values
  - **[com.google.fonts/check/101]:** com.google.fonts/check/metadata/valid_post_script_name_values
  - **[com.google.fonts/check/102]:** com.google.fonts/check/metadata/valid_copyright
  - **[com.google.fonts/check/103]:** com.google.fonts/check/metadata/reserved_font_name
  - **[com.google.fonts/check/104]:** com.google.fonts/check/metadata/copyright_max_length
  - **[com.google.fonts/check/105]:** com.google.fonts/check/metadata/canonical_filename
  - **[com.google.fonts/check/106]:** com.google.fonts/check/metadata/italic_style
  - **[com.google.fonts/check/107]:** com.google.fonts/check/metadata/normal_style
  - **[com.google.fonts/check/108]:** com.google.fonts/check/metadata/nameid/family_and_full_names
  - **[com.google.fonts/check/109]:** com.google.fonts/check/metadata/fontname_not_camel_cased
  - **[com.google.fonts/check/110]:** com.google.fonts/check/metadata/match_name_familyname
  - **[com.google.fonts/check/111]:** com.google.fonts/check/metadata/canonical_weight_value
  - **[com.google.fonts/check/112]:** com.google.fonts/check/metadata/os2_weightclass
  - **[com.google.fonts/check/113]:** com.google.fonts/check/metadata/match_weight_postscript
  - **[com.google.fonts/check/115]:** com.google.fonts/check/metatada/canonical_style_names
  - **[com.google.fonts/check/116]:** com.google.fonts/check/unitsperem_strict
  - **[com.google.fonts/check/117]:** com.google.fonts/check/version_bump
  - **[com.google.fonts/check/118]:** com.google.fonts/check/production_glyphs_similarity
  - **[com.google.fonts/check/129]:** com.google.fonts/check/fsselection
  - **[com.google.fonts/check/130]:** com.google.fonts/check/italic_angle
  - **[com.google.fonts/check/131]:** com.google.fonts/check/mac_style
  - **[com.google.fonts/check/152]:** com.google.fonts/check/reserved_font_name
  - **[com.google.fonts/check/153]:** com.google.fonts/check/contour_count
  - **[com.google.fonts/check/154]:** com.google.fonts/check/production_encoded_glyphs
  - **[com.google.fonts/check/155]:** com.google.fonts/check/metadata_nameid_copyright
  - **[com.google.fonts/check/156]:** com.google.fonts/check/name/mandatory_entries
  - **[com.google.fonts/check/157]:** com.google.fonts/check/name/familyname
  - **[com.google.fonts/check/158]:** com.google.fonts/check/name/subfamilyname
  - **[com.google.fonts/check/159]:** com.google.fonts/check/name/fullfontname
  - **[com.google.fonts/check/160]:** com.google.fonts/check/name/postscriptname
  - **[com.google.fonts/check/161]:** com.google.fonts/check/name/typographicfamilyname
  - **[com.google.fonts/check/162]:** com.google.fonts/check/name/typographicsubfamilyname
  - **[com.google.fonts/check/163]:** com.google.fonts/check/name/family_and_style_max_length
  - **[com.google.fonts/check/164]:** com.google.fonts/check/name/copyright_length
  - **[com.google.fonts/check/165]:** com.google.fonts/check/fontdata_namecheck
  - **[com.google.fonts/check/166]:** com.google.fonts/check/fontv
  - **[com.google.fonts/check/167]:** com.google.fonts/check/varfont/regular_wght_coord
  - **[com.google.fonts/check/168]:** com.google.fonts/check/varfont/regular_wdth_coord
  - **[com.google.fonts/check/169]:** com.google.fonts/check/varfont/regular_slnt_coord
  - **[com.google.fonts/check/170]:** com.google.fonts/check/varfont/regular_ital_coord
  - **[com.google.fonts/check/171]:** com.google.fonts/check/varfont/regular_opsz_coord
  - **[com.google.fonts/check/172]:** com.google.fonts/check/varfont/bold_wght_coord
  - **[com.google.fonts/check/173]:** com.google.fonts/check/negative_advance_width
  - **[com.google.fonts/check/174]:** com.google.fonts/check/varfont/generate_static
  - **[com.google.fonts/check/180]:** com.google.fonts/check/loca/maxp_num_glyphs


## 0.6.12 (2019-Mar-11)
### Bug fixes
  - Fix bug in which a singular ttFont condition causes a family-wide (ttFonts) check to be executed once per font. (issue #2370)
  - **[com.google.fonts/check/079]:** Fixed bug in which this check was not confirming that font seemed monospaced before reporting different advance widths. (PR #2368, part of issue #2366)
  - Protect condition ttfautohint_stats against non-ttf fonts (issue #2385)
  - **[com.google/fonts/check/040]:** Cap accepted winDescent and winAscent values. Both should be less than double their respective bounding box values.

### New features
  - We now have an Adobe collection of checks (specification). It will include more checks in future releases. (PR #2369)
  - The `FontSpec` class now has a `get_family_checks()` method that returns a list of family-level checks. (PR #2380)

### New checks
  - **[com.adobe.fonts/check/bold_italic_unique_for_nameid1]:** "OS/2.fsSelection bold & italic are unique for each NameID1" (PR #2388)
  - **[com.adobe.fonts/check/fsselection_matches_macstyle]:**  "OS/2.fsSelection and head.macStyle bold and italic bits match." (PR #2382)
  - **[com.adobe.fonts/check/max_4_fonts_per_family_name]:**  "Each group of fonts with same nameID 1 has maximum of 4 fonts." (PR #2372)
  - **[com.adobe.fonts/check/consistent_upm]:**  "Fonts have consistent units per em." (PR #2372)
  - **[com.adobe.fonts/check/name_empty_records]:** "Check 'name' table for empty records." (PR #2369)


## 0.6.11 (2019-Feb-18)
### Documentation
  - Update maintainer notes so that we do not forget to update the cache of vendor ids list. (issue #2359)

### New checks
  - **[com.google.fonts/check/integer_ppem_if_hinted]:** "PPEM must be an integer on hinted fonts." (issue #2338)

### New conditions
  - **[is_hinted]:** allows restricting certain checks to only run on hinted fonts. Detection is based on the presence of an "fpgm" (Font Program) table.

### Bugfixes
  - **[fontbakery.utils.download_file]:** Fix error message when ssl certificates are not installed. (issue #2346)
  - **[fontbakery.specifications.shared_conditions]:** Determine whether a font is monospaced by analysing the ascii character set only. (issue #2202)
  - **[fontbakery.specifications.googlefonts.registered_vendor_ids]:** Update cache of vendor ID list from Microsoft's website. (issue #2359)

### new Code-tests
  - **[registered_vendor_ids condition]:** Make sure several corner cases are properly parsed. This includes ensuring that vendor IDs lacking a URL are properly handled. (issue #2359)


## 0.6.10 (2019-Feb-11)
### Documentation
  - The documentation was updated incorporating an article that was originally presented at the 9ET conference in Portugal in the end of 2018. The article gives a detailed overview of the goals of the Font Bakery project.

### Bugfixes
  - **[fontbakery.utils.download_file]:** Printing a message with a hint of a possible fix to "SSL bad certificate" when trying to download files. (issue #2274)

### Deprecated checks
  - **[com.google.fonts/check/076]:** "unique unicode codepoints" - This check seemd impossible to FAIL! (issue #2324)

### Dependencies (concrete deps on requirements.txt)
  - **[fontTools]:** upgraded to 3.37.0

### new Code-tests
  - Code-coverage: 63% (same as on v0.6.9)
  - **[com.google.fonts/check/has_ttfautohint_params]:** (issue #2312)
  - **[com.google.fonts/check/077]:** "all glyphs have codepoints" - I am unaware of any font that actually FAILs this check, though... (issue #2325)


## 0.6.9 (2019-Feb-04)
### Bugfixes
  - **[com.google.fonts/check/034]:** fix explanation of xAvgWidth on WARN/INFO messages. (issue #2285)

### Other code changes
  - Adopting python type hint notation.


## 0.6.8 (2019-Jan-28)
### Bugfixes ###
  - **[FontBakeryCondition:licenses]:** Do not crash when font project is not in a git repo (issue #2296)


## 0.6.7 (2019-Jan-21)
### New checks
  - **[com.google.fonts/check/tnum_horizontal_metrics]:** "All tabular figures must have the same width across the whole family." (issue #2278)

### Changes to existing checks
  - **[com.google.fonts/check/056]:** Require ttfautohint. Emit an ERROR when it is not properly installed in the system. (issue #1851)
  - **[com.google.fonts/check/092 & 108]:** Use *Typographic Family Name* instead of *Font Family Name* if it exists in the font's name table.

### Deprecated checks
  - **[com.google.fonts/check/119]:** "TTFAutohint x-height increase value is same as in previous release on Google Fonts?". Marc Foley said: "Since we now have visual diffing, I would like to remove it. This test is also bunk because ttfautohint's results are not consistent when they update it." (issue #2280)

### Other code changes
  - Added more valid options of contour count values for Oslash and f_f_i glyphs (issue #1851)
  - The HTML reporter now places the percentages summary before the check details.
  - updated dependencies on setup.py and requirements.txt to make sure we ship exactly what we test during development (issue #2174)


## 0.6.6 (2018-Dec-20)
### New Checks
  - **[com.google.fonts/check/wght_valid_range]:** Weight axis coordinate must be within spec range of 1 to 1000 on all instances. (issue #2264)

### Bugfixes
  - fixed the checkID variable in our ghmarkdown reporter (the f-string syntax was broken)

### Changes to existing checks
  - **[com.google.fonts/check/153]:** Disable "expected contour count" check for variable fonts. There's plenty of alternative ways of constructing glyphs with multiple outlines for each feature in a VarFont. The expected contour count data for this check is currently optimized for the typical construction of glyphs in static fonts. (issue #2262)
  - **[com.google.fonts/check/046]:** Removed restriction on CFF2 fonts because the helper method `glyph_has_ink` now handles `CFF2`.
  - **[com.google.fonts/check/049]:** Removed restriction on CFF2 fonts because the helper method `glyph_has_ink` now handles `CFF2`.


## 0.6.5 (2018-Dec-10)
### New Checks
  - **[com.google.fonts/check/metadata/parses]:** "Check METADATA.pb parse correctly." (issue #2248)
  - **[com.google.fonts/check/fvar_name_entries]:** "All name entries referenced by fvar instances exist on the name table?" (issue #2069)
  - **[com.google.fonts/check/varfont_has_instances]:** "A variable font must have named instances." (issue #2127)
  - **[com.google.fonts/check/varfont_weight_instances]:** "Variable font weight coordinates must be multiples of 100." (issue #2258)

### Bug fixes
  - **[com.google.fonts/check/054]:** Correct math in report of font file size change by properly converting result to a percentage.
  - **[com.google.fonts/check/100]:** Fix check that would never FAIL. Now it runs correctly. (issue #1836)

### Changes to existing checks
  - **[com.google.fonts/check/046]:** Removed restriction on CFF fonts (and added restriction on CFF2 pending a fonttools bug fix) because the helper method `glyph_has_ink` now handles `CFF` as well as `glyf`.
  - **[com.google.fonts/check/049]:** Removed restriction on CFF fonts (and added restriction on CFF2 pending a fonttools bug fix) because the helper method `glyph_has_ink` now handles `CFF` as well as `glyf`.


## 0.6.4 (2018-Dec-03)
### New Features
  - Nikolaus Waxweiler has contributed an HTML reporter. It can be used by passing -html filename.html to the command line. Thanks a lot!

### New checks
  - **[com.abobe.fonts/check/postscript_name_cff_vs_name]:** CFF table FontName must match name table ID 6 (PostScript name). (PR #2229)

### Bug fixes
  - **[com.google.fonts/check/011]:** Safeguard against reporting style=`None` by only running the check when all font files are named canonically. (issue #2196)
  - **[com.google.fonts/check/065]:** Fix AttributeError: 'int' object has no attribute 'items'. (issue #2203)
  - **[FontBakeryCondition:remote_styles]:** fix UnboundLocalError. local variable 'remote_style' was referenced before assignment. (issue #2204)

### Changes to existing checks
  - **[com.google.fonts/check/011]:** List which glyphs differ among font files (issue #2196)
  - **[com.google.fonts/check/043]:** unitsPerEm check on OpenType profile is now less opinionated. Only FAILs when strictly invalid according to the spec. (issue #2185)
  - **[com.google.fonts/check/116]:** Implement stricter criteria for the values of unitsPerEm on Google Fonts. (issue #2185)

### Other relevant code changes
  - **[setup.py]:** display README.md as long-description on PyPI webpage. (issue #2225)
  - **[README.md]:** mention our new developer chat channel at https://gitter.im/fontbakery/Lobby
  - **[Dependencies]:** The following 2 modules are actually needed by fontTools: fs and unicodedata2.


## 0.6.3 (2018-Nov-26)
### Bug fixes
  - **[GHMarkdown output]:** PR #2167 (__str__ for Section and Check) was reverted because it was causing the ghmarkdown output to crash. We may get back to it later, but being more careful about the side effects of it. (issue #2194)
  - **[com.google.fonts/check/028]:** Also search for a license file on the git-repo rootdir if the font project is in a repo. (issue #2087)
  - **[com.google.fonts/check/062]:** fix a typo leading to a bad string formatting syntax crash. (issue #2183)
  - **[code-test: check/154]:** Fixed the code-test and made it safer under eventual conectivity issues. (issue #1712)

### Changes to existing checks
  - **[com.google.fonts/check/ttx-roundtrip]:** Improved the FAIL message to give the users a hint about what could have gone wrong. The most likely reason is a shortcoming on fonttools that makes TTX generate corrupt XML files when dealing with contol code chars in the name table. (issue #2212)
  - **[com.google.fonts/check/001]:** Accept variable font filenames with Roman/Italic suffixes (issue #2214)
  - **[com.google.fonts/check/034]:** Downgrade xAvgWidth check from FAIL to WARN since sometimes it diverges from GlyphsApp. Also, it seems that the value is not actually used on relevant programs. I still want to clarify what's going on with GlyphsApp calculations of this value. Once that's figured out, we may redefine the severity of the check once again. (issue #2095)
  - **[com.google.fonts/check/097]:** Accept variable font filenames with Roman/Italic suffixes (issue #2214)
  - **[com.google.fonts/check/102]:** Check for consistency of copyright notice strings on both METADATA.pb and on name table entries. (issue #2210)
  - **[com.google.fonts/check/105]:** Accept variable font filenames with Roman/Italic suffixes (issue #2214)


## 0.6.2 (2018-Nov-19)
### New checks
  - **[com.google.fonts/check/ftxvalidator_is_available]:** Detects whether the ftxvalidator is installed on the system or not.

### Bug fixes
  - **[com.google.fonts/check/098]:** In some cases the check did not yield any result. (issue #2206)
  - **[com.google.fonts/check/ttx-roundtrip]:** Delete temporary XML that is generated by the TTX round-tripping check. (issue #2193)
  - **[com.google.fonts/check/119]:** Fix `'msg'` referenced before assignment (issue #2201)

### Changes to existing checks
  - **[com.google.fonts/check/130]:** update italic angle check with "over -30 degrees" FAIL and "over -20 degrees" WARN (#2197)
  - **[com.google.fonts/check/ttx-roundtrip]:** Emit a FAIL when TTX roundtripping results in a parsing error (ExpatError) since a malformed XML most likely means an issue with the font. (issue #2205)


## 0.6.1 (2018-Nov-11)
### New checks
  - **['com.google.fonts/check/aat']:** "Are there unwanted Apple tables?"

### Bug fixes
  - **[com.google.fonts/check/fontbakery_version]:** Fix crash
  - **[com.google.fonts/check/153]:** Fix expected contour count for glyphs zerowidthjoiner(uni200D) and zerowidthnonjoiner(uni200C) from 1 to 0

### Changes to existing checks
  - **[com.google.fonts/check/053]**: Clarify unwanted tables

## 0.6.0 (2018-Nov-08)
### Noteworthy changes
  - Now we have our documentation hosted at https://font-bakery.readthedocs.io/
  - Limit ammount of details printed by fontval checks and group fontval checks to make their data more readable.
  - Print Font Bakery version on the header of Markdown reports, so that we know if a report was generated with an old version. (issue #2133)
  - Add 'axes' field to protocol-buffer schema
  - moving FontVal wrapper to a separate spec (issue #2169)
  - Added a CODE_OF_CONDUCT.md

### new checks
  - **[com.google.fonts/check/vttclean]:** There must not be VTT Talk sources in the font. (issue #2059)
  - **[com.google.fonts/check/varfont/has_HVAR]:** Var Fonts have HVAR table to avoid costly text-layout operations on some platforms. (issue #2119)
  - **[com.google.fonts/check/varfont/has_MVAR] (but temporarily disabled):** Var Fonts must have an MVAR table layout-software depend on it. (issue #2118)
  - **[com.google.fonts/check/fontbakery_version]:** A new 'meta' check to ensure Font Bakery is up-to-date so that we avoid relying on out-dated checking routines. (issue #2093)

### modifications to existing checks
  - Correct the error message for the check for identical glyph names. Avialable and missing style names were swapped.
  - Mute FVal E5200 (based on outdated OT spec) for var fonts. (issue #2109)
  - FontVal outline intersection checks should not run for VF. Variable Fonts typically have lots of intersecting contours and components.
  - Adopt FVal W0022 rationale for com.google.fonts/check/052 and disable this FontVal check as it is already covered by check/052 routines.
  - disable FVal check W0020: "Tables are not in optimal order" (fixes issue #2105)
  - Improve rationale for com.google.fonts/check/058
  - check/158: use Message obj to differentiate kinds of FAILs (issue #1974)
  - check/158: test the PASS scenarios for full 18-style family (issue #1974)
  - factor out "style_with_spaces" as a condition. (issue #1974)
  - test FAIL "invalid-entry" on check/158 (issue #1974)
  - test FAIL "bad-familyname" on check/158 (issue #1974)
  - Disable FontVal E4012 (GDEF header v1.3 not yet recognized) (issue #2131)
  - skip check/072 if font is VTT hinted (issue #2139)
  - do not run check/046 on CFF fonts because the helper method `glyph_has_ink` directly references `glyf`. In the future we may refactor it to also deal with CFF fonts. (issue #1994)
  - com_google_fonts_check_018: Downgrade archVendID to WARN
  - com.google.fonts/check/042 Add rationale. Fixes https://github.com/googlefonts/fontbakery/issues/2157

### Much more funky details...
  This is just a copy of several git log messages. Ideally I shuld clean these up for the sake of clarity...
  - ufo_sources: put existing checks into own section. Using the section name in reports requires using sensible section names.
  - [snippets] fontbakery-check-upstream.py added. This script will allow users to run fontbakery on an upstream github repository. The user has to provide the repo url and the directory containing the ttfs.
  - add code-test and bugfix check/162. Now the check ensures no ribbi font has a nameID=17 and all non-ribbi fonts have it and that it has a correct value. If any of the above is not true, the check emits a FAIL. (issue #1974)
  - add code-test and bugfix check/161. Now the check ensures no ribbi font has a nameID=16 and all non-ribbi fonts have it and that it has a correct value. If any of the above is not true, the check emits a FAIL. (issue #1974)
  - Bump up requests version to mitigate CVE
  - [googlefonts.py] modify ttfa param testing string literal. See https://github.com/googlefonts/fontbakery/pull/2116#issuecomment-431725719
  - Do not check the ttfautohint params if font is not hinted. Skip the com.google.fonts/check/has_ttfautohint_params test if the font is not hinted using ttfautohint
  - fix implementation of blacklisting of FontVal checks (follow up for PRs #2102 and #2104)
  - Add comments to fontval check downgrades and silencing and also fix the implementation of silencing them. (issue #2102)
  - com.google.fonts/check/037: Downgrade missing Mac name table records to warn. Fontmake does not generate mac name table records. Apparently, they're not needed, https://github.com/googlei18n/fontmake/issues/414
  - Decode ufolint output for better text display
  - Remove unnecessary dependencies. Custom Freetype no longer needed because we use Hintak's latest binaries for Ms Font Validator.
  - com.google.fonts/check/037: Simplify Ms Font Val subprocess call. In Windows, a .exe can be run without specifying the .exe extension. Therefore all three platforms can run FontValidator using the same call.
  - travis: Download and install Ms FontValidator
  - Raise NotImplementedError if user's system is not Unix based or Win
  - Run FontValidator.exe if user's OS is Win
  - Improve Font Validator installation and install instructions
    - Removed prebuilt FontVal. Use Hintak's binaries instead.
    - Drop render tests. Diffbrowsers should be used.
    - Added instructions for MAC and GNU Linux
  - [prebuilt] remove ots-sanitize binary. Transitioned to opentype-sanitizer in #2092
  - implement code-test for com.google.fonts/check/157 and bugfix 157 and 158 (were reporting PASS even when FAILing) (issue #1974)
  - specify familyname and familyname_with_spaces as conditions to all checks that rely on those. Otherwise non-cannonical filenames could lead to fontbakery ERRORs. (issue #1974)
  - fix code-test for com.google.fonts/check/156 (issue #1974)
  - INSTALL_*.md: remove ots installation instructions, no longer needed as we install it automatically via pip now
  - general_test.py: test ots with invalid file
  - use ots.sanitize() instead of subprocess in check036
  - setup.py: add opentype-sanitizer to install_requires
  - fix check/028 & add a test for family_directory condition. Now a license file on the current working directory is properly detected. (issue #2087)
  - Remove printing of number of checks in sections
  - Remove Python 2 compatibility remnant
  - check_specification: Use CheckRunner directly instead of runner_factory
  - Add check in/exclude test for no in/excluding
  - Python 3 does not need explicit derivation from object
  - improving the comments in code-test/008 so that it can be used as a didactic example of the purpose of code-tests.
  - Avoid private attribute in test
  - Add test for check selection
  - Make in/exclude check parameters fuzzy
  - Only ignore deprecation warnings from (from|to)string
  - Mute deprecation warnings. Temporarily solves issue #2079
  - Add tests for loading specifications without errors
  - Move vtt_talk_sources to shared conditions
  - PriorityLevel enum (issue #2071)
  - remove PLATID_STR and NAMEID_STR as now those strings can be directly infered from the corresponding enum entries. Thanks for the tip, Nikolaus Waxweiler! (issue #2071)
  - MacStyle and FsSelection enums (issue #2071)
  - PANOSE_Proportion and IsFixedWidth enums (issue #2071)
  - PlatformID and *EncondingID enums (issue #2071)
  - using an enum for the NameIDs (issue #2071)
  - print messages telling the user where JSON and Markdown reports were saved to. (issue #2050)
  - Add code-tests to ttx roundtrip check and fix issue #2048 by not checking ttx roundtripping on fonts that did not yet have VTT Talk sources cleaned out of its TSI* tables (this should always be done prior to release).
  - Add `__main__` entry point. Makes it possible to run fontbakery from `python -m fontbakery`. Useful if Python script path not in PATH.
  - Skip TTF-only checks for OTF fonts (issue #2040)
  - bump up fontTools version requirement due to our usage of the getBestCmap method. (issue #2043)
  - [specifications/googlefonts] condition github_gfonts_ttFont it is LICENSE.txt for apache
  - [specifications/googlefonts] condition registered_vendor_ids open file as utf-8
  - [specifications/general] fix condition fontforge_check_results for python3 usage (bytes to string)
  - [INSTALL.md] added removal steps for ots zip archive file and archive directory
  - [INSTALL.md] modify ots-sanitize installation approach (issue #2041)

## 0.5.1 (2018-Aug-31)
This release-cycle focused on addressing the issues brought up by attendees at the MFDOS - Multiple Font Distributors Onboarding Summit- an event organized by Dave Crossland during TypeCon 2018 in Portland, Oregon.

More info on MFDOS is available at: https://github.com/davelab6/mfdos

### Release highlights & new features / noteworthy bugfixes
  - Added a --version command line switch.
  - We're now using ttfautohint-py to ensure users always run the latest available version.
  - **[BUGFIX]:** Only run regression checks if family is on GF (There was a bug in the implementation that was causing HTTP Errors since it was attempting to fetch the files even though they're not listed on the gfonts API).
  - **[BUGFIX]:** Access kern data and ligatures by looking up features in order to find the correct Lookup entries with the data. Previous implentation was buggy because it included all lookups regardless of whether they were referenced by the specific features or not, resulting in non-sensical FAIL messages in the caret-positioning and ligature related checks.
  - **[INSTALL.md]:** include macOS >= 10.13 for ftxvalidator install docs.

### New dependencies
  - **ttfautohint-py** from PyPI

### deprecated dependencies
  - A system-wide install of ttfautohint is not needed anymore. The ttfautohint-py package from PyPI includes its own ttfautohint together with the python wrapper.

### New checks
  - **[com.google.fonts/check/has_ttfautohint_params]:** "Font has ttfautohint parameters."

### Deprecated checks:
  - **[com.google.fonts/check/080]** METADATA.pb: Ensure designer simple short name.

### Changes to existing checks
  - **[com.google.fonts/check/044]:** Split code-test and check_parse_version_string function.
  - **[com.google.fonts/check/044]:** Accept rounding fontRevision due to bad interpretations of float values causing false-FAILs (such as 1.001 being interpreted as 1.00099).
  - **[com.google.fonts/check/054]:** Simplified ttfautohint-related checks and implemented their code-tests
  - **[com.google.fonts/check/056]:** Simplified ttfautohint-related checks and implemented their code-tests
  - **[com.google.fonts/check/058]:** Add .ttfautohint glyph to valid glyphs.
  - **[com.google.fonts/check/062]:** Improved verbosity of the gasp-table check
  - **[com.google.fonts/check/062]:** Do not fail or error on absence of 'gasp' table if font contains a 'CFF' or 'CFF2' table.
  - **[com.google.fonts/check/064]:** Fixed buggy implementations of ligatures and caret positions checks.
  - **[com.google.fonts/check/065]:** Fixed buggy implementations of ligatures and caret positions checks.
  - **[com.google.fonts/check/153]:** Do not fail or error on absence of 'glyf' table if font contains a 'CFF' or 'CFF2' table.
  - **[com.google.fonts/check/153]:** Fix typos: change "counters" to "contours".
  - **[com.google.fonts/check/155]:** Added K2D as yet another familyname "camelcase" exception
  - **[com.google.fonts/check/180]:** Do not fail or error on absence of 'loca' table if font contains a 'CFF' or 'CFF2' table.

### Code-Test coverage
  - We currently have code-tests covering 59% of Font Bakery's codebase.

## 0.5.0 (2018-Jul-31)
### Release highlights & new features
  - focused on overall bugfixing and improving codebase test-coverage.
  - first Python 3-only release.
  - We've got a cupcake ASCII art by Tony de Marco! Cheers!!!

### New checks
  - **[com.google.fonts/check/ttx-roundtrip]:** Make sure the font roundtrips nicely on the TTX tool.

### Changes to existing checks
  - **[com.google.fonts/check/001]:** Added support for canonical variable font filenames
  - **[com.google.fonts/check/018]:** Update cached vendor list from microsoft
  - **[com.google.fonts/check/020]:** Move it entirely to GFonts spec and simplify the code
  - **[com.google.fonts/check/032]:** Moved to specs/googlefonts.py
                                      - updating max-length for description name entries
  - **[com.google.fonts/check/035]:** Update plist module API used
  - **[com.google.fonts/check/038]:** fontforge check (038) must only emit WARNs
  - **[com.google.fonts/check/039]:** Custom override of fontforge failure results
  - **[com.google.fonts/check/040]:** Moved to specs/googlefonts.py
  - **[com.google.fonts/check/042]:** Moved to specs/googlefonts.py
  - **[com.google.fonts/check/046]:** Only check for .notdef glyph. Previously, the OpenType spec recommended .notdef, .null, CR and space as the first four glyphs, but OpenType v1.8.0 specification removed this, .notdef is now the only recommended glyph
  - **[com.google.fonts/check/071]:** Remove "usWeight is multiple of 50" checking routine. This should focus on checking strings on the name table
  - **[com.google.fonts/check/072]:** Now emits FAILs instead of WARNs.
                                      - Moved to specs/googlefonts.py
  - **[com.google.fonts/check/090]:** bugfix (it was completely broken)

### Noteworthy bugfixes
  - fix serializer crash on py3 when using check clustering
  - decode subprocess output (fixes python3 crash on check/054)
  - fix py3 crash on check/056 The map func changed on Python 3
  - downgrade a few fval checks from FAIL to WARN
  - fix crash on checks 117 & 154 related to py3 BytesIO usage

### Code-Test coverage
  - We currently have code-tests covering 59% of Font Bakery's codebase.

## 0.4.1 (2018-May-30)
### Release highlights & new features
  - Added shorthand for running checks on the opentype specification with `fontbakery check-opentype`.
  - Added `--exclude-checkid` argument (the opposite of `--checkid`).
  - Improvements to Windows support:
    - Disable color output and progress bar on Windows by default since
      the default Windows terminal doesn't cope too well with either.
    - Also disable the progressbar on Windows.
    - And, for that reason, `--no-progress` and `--no-colors` arguments
      are not recognized anymore on Windows.
  - [checkrunner] rename `check_filter` into `check_skip_filter`, make it into a property.
  - [checkrunner] spec_imports: Try to import names as submodules if they are not attributes.

### Changes to existing checks
  - **[com.google.fonts/check/044]:** Fixed the parsing of fontRevision on the 'head' table.

### Code-Test coverage
  - We currently have code-tests covering 55% of Font Bakery's codebase.

### Miscelaneous code changes & bugfixes
  - improvements to GHMarkdown output:
    - filter the log messages within checks as well, instead of only their final status.
    - and also order them and display the emojis.
    - omit family checks section if empty (no results to display).
  - fix GHMarkdown reporter when using clustered checks (issue #1870).
  - Added loca table tests to the opentype specification.
  - General improvements to the checkrunner infrastructure.

## 0.4.0 (2018-May-16)
### Thanks!
  - Thanks a lot to all new/recent code contributors:
    - **Chris Simpkins** (`@chrissimpkins`), Source Foundry
    - **Nikolaus Waxweiler** (`@madig`), Dalton Maag
    - **Jens Kutilek** (`@jenskutilek`), https://www.kutilek.de/

### Release highlights & new features
  - First release supporting both `Python 2` and `Python 3` interpreters.
  - Automated linting and code-testing on Travis for both interpreters using tox.
  - Initial support for checking UFO sources.
  - Added a `--ghmarkdown` CLI option to output reports in GitHub Markdown format, ideal for submitting font-family pull-requests.
  - Added a `--show-sections` option to enable the printing of partial per-section check results summaries (see issue #1781).
  - Added generation of coverage reports on Travis as well, in order to aim at 100% test coverage.
  - Checks are now split and reorganized in category groupings (called "specifications" in FontBakery jargon).
  - Examples of these specifications include:
    - **(i)** generic OpenType spec checks
    - **(ii)** Google Fonts specific checks
    - and **(iii)** checks focused on aspects of individual OpenType tables
    - as well as the aforementioned **(iv)** checks for UFO sources.
  - Lasse Fister (`@graphicore`) improved the check-runner to enable easier customization of specs, with tools to remove boilerplate
    from specifications and to make maintenance easier. He also wrote technical documentation
    (available at https://github.com/googlefonts/fontbakery/blob/master/docs/writing-specifications.md)
    describing how to create Font Bakery specs with a customized set of checks.

### Code-Test coverage
  - We currently have code-tests covering 55% of Font Bakery's codebase.

### New checks
  - **[com.daltonmaag/check/ufolint]:** "Run ufolint on UFO source directory."

  - **[com.daltonmaag/check/ufo-required-fields]:** "Check that required fields are present in the UFO fontinfo.
                                                    - ufo2ft requires these info fields to compile a font binary:
                                                      unitsPerEm, ascender, descender, xHeight, capHeight and familyName."

  - **[com.daltonmaag/check/ufo-recommended-fields]:** "Check that recommended fields are present in the UFO fontinfo.
                                                       - This includes fields that should be in any production font."

  - **[com.daltonmaag/check/ufo-unnecessary-fields]:** "Check that no unnecessary fields are present in the UFO fontinfo.
                                                       - ufo2ft will generate these.
                                                       - openTypeOS2UnicodeRanges and openTypeOS2CodePageRanges are exempted
                                                         because it is useful to toggle a range when not _all_ the glyphs
                                                         in that region are present.
                                                       - year is deprecated since UFO v2."

  - **[com.google.fonts/check/167]:** "The variable font 'wght' (Weight) axis coordinate
                                       must be 400 on the 'Regular' instance:
                                       - If a variable font has a 'wght' (Weight) axis,
                                         then the coordinate of its 'Regular' instance
                                         is required to be 400."

  - **[com.google.fonts/check/168]:** "The variable font 'wdth' (Width) axis coordinate
                                       must be 100 on the 'Regular' instance:
                                       - If a variable font has a 'wdth' (Width) axis,
                                         then the coordinate of its 'Regular' instance
                                         is required to be 100."

  - **[com.google.fonts/check/169]:** "The variable font 'slnt' (Slant) axis coordinate
                                       must be zero on the 'Regular' instance:
                                       - If a variable font has a 'slnt' (Slant) axis,
                                         then the coordinate of its 'Regular' instance
                                         is required to be zero."

  - **[com.google.fonts/check/170]:** "The variable font 'ital' (Italic) axis coordinate
                                       must be zero on the 'Regular' instance:
                                       - If a variable font has a 'ital' (Italic) axis,
                                         then the coordinate of its 'Regular' instance
                                         is required to be zero."

  - **[com.google.fonts/check/171]:** "The variable font 'opsz' (Optical Size) axis coordinate
                                       should be between 9 and 13 on the 'Regular' instance:
                                       - If a variable font has a 'opsz' (Optical Size) axis,
                                         then the coordinate of its 'Regular' instance
                                         is recommended to be a value in the range 9 to 13."

  - **[com.google.fonts/check/172]:** "The variable font 'wght' (Weight) axis coordinate
                                       must be 700 on the 'Bold' instance:
                                       - The Open-Type spec's registered design-variation tag 'wght'
                                         does not specify a required value for the 'Bold' instance
                                         of a variable font. But Dave Crossland suggested that
                                         we should enforce a required value of 700 in this case."

  - **[com.google.fonts/check/173]:** "Check that advance widths cannot be inferred as negative:
                                       - Advance width values in the Horizontal Metrics (htmx)
                                         table cannot be negative since they are encoded as unsigned
                                         16-bit values. But some programs may infer and report
                                         a negative advance by looking up the x-coordinates of
                                         the glyphs directly on the glyf table.
                                       - There are reports of broken versions of Glyphs.app causing
                                         this kind of problem as reported at
                                         https://github.com/googlefonts/fontbakery/issues/1720 and
                                         https://github.com/fonttools/fonttools/pull/1198
                                       - This check detects and reports such malformed
                                         glyf table entries."
                                       (**Note:** New but disabled - See details below)

  - **[com.google.fonts/check/174]:** "Check a static ttf can be generated from a variable font:
                                       - Google Fonts may serve static fonts which have been
                                         generated from variable fonts.
                                       - This test will attempt to generate a static ttf using
                                         fontTool's varLib mutator."

### Changes to existing checks
  - **[com.google.fonts/check/008]:** Add rationale metadata &
                                      List diverging underlineThickness values across a family.
  - **[com.google.fonts/check/011]:** Display divergence on num of glyphs for all styles.
  - **[com.google.fonts/check/012]:** Verbose listing of glyphnames mismatches across families.
  - **[com.google.fonts/check/018]:** Do not require identical vendorid & manufacturer names anymore.
  - **[com.google.fonts/check/030]:** Accept Ubuntu Font License for legacy families.
  - **[com.google.fonts/check/037]:** Remove fval.xsl file after running FontValidator &
                                      FontVal may not create a HTML report, so test for it before removing it.
  - **[com.google.fonts/check/052]:** Reimplementation / Make STAT only required for variable fonts.
  - **[com.google.fonts/check/053]:** Add TSI5 table (VTT or VOLT) as unwanted
  - **[com.google.fonts/check/055]:** Add quotes to log message to remove ambiguity.
  - **[com.google.fonts/check/058]** &
    **[com.google.fonts/check/059]:** `SKIP` when post table format is 3.0, since they contain no glyph names in that table format.
  - **[com.google.fonts/check/062]:** "Is 'gasp' table set to optimize rendering?" - Improve wording of log-messages
                                       and check-results for better clarity.
  - **[com.google.fonts/check/117]:** Check version increments also on github repo. Before we were only checking on prod servers.
  - **[com.google.fonts/check/155]:** Added IBM Plex fonts to the list of exceptions of family names with spaces.
  - **[com.google.fonts/check/165]** &
    **[com.google.fonts/check/166]:** Refactoring of code dealing with font versioning (using font-v dependency).

### Deprecated checks
  - **[com.google.fonts/check/060]:** "No glyph is incorrectly named?"
                                      - The problem is already properly identified by other checks:
                                        (com.google.fonts/check/058 and com.google.fonts/check/059).

### Temporarily disabled checks
  - **[com.google.fonts/check/078]:** "glyph names do not exceed max length". Disabled until we figure out the rationale.
  - **[com.google.fonts/check/082]:** We currently lack a profiles.csv file on the google/fonts git repo, after
                                      https://github.com/google/fonts/commit/188dc570f6610ed1c7ea1aa7d6269a238d4c93ff
                                      (See issue #1728)
  - **[com.google.fonts/check/154]:** It was intermitently failing due to network instability. Needs to be redesigned.
  - **[com.google.fonts/check/173]:** (New but disabled) The initial implementation was bogus due to the way fonttools
                                      encodes the data into the TTF files and the new attempt at targetting the real
                                      problem is still not quite right.

### Miscelaneous code changes & bugfixes
  - Boilerplate code was added on the `tests/specifications/` directory documenting the requirements of all still
    unimplemented code-tests in the hope of inviting new contributions. Feel free to pick a few and submmit pull requests!
  - [condition familyname_with_spaces]: Added special case for handling font family names containing " of ".
  - Implemented is_ttf & is_cff conditions, as suggested by Lasse at issue #1797.
  - Improved MacOSX install instructions based on feedback from https://github.com/cadsondemak/Srisakdi/issues/5
  - Support uppercase '.TTF' extension. Probably a need due to Windows filesystem quirks...
  - Also support loading both TTF and OTF flavours for checking.
  - move all free-form miscelaneous check metadata into a generic misc_metadata field (see issue #1584)
  - Release procedures are now simplified with setuptools_scm
  - Fixed some crashes (See issues #1709, #1723, #1722)


## 0.3.4 (2017-Dec-22)
  - FB Dashboard-related improvements.
  - Added --list-checks command line switch to list all available checks
  - check/052: WebKit in MacOS 10.12 requires 'STAT' tables
  - restrict non-ASCII check to nameids 0 and 6 only
  - Adopted font-v python module as a dependency for managing font version strings
  - check/034: Changed calc of expected value for xAvgCharWidth
  - new check/166: ensure familynames are unique (query namecheck.fontdata.com)
  - Nomenclature change: font tests are now called "checks"
                         code-tests are now "tests"
  - All IDs were updated to use the "check" keyword such as "com.google.fonts/check/001"


## 0.3.3 (2017-Nov-23)
  - All auxiliary scripts have been moved into a separate python
    package called gftools (Google Fonts Tools) available at
    https://github.com/googlefonts/tools/ (source code repo on git) and at
    https://pypi.python.org/pypi/gftools (installable package on PyPI).
  - Fontbakery is now solely focused on font family automated quality checks.
  - new subcommand: list-italicangle (moved to gftools as well)
  - several bugfixes


## 0.3.2 (2017-Oct-11)
  - Increased code testing now covering a bit more than half of the Google Fonts suite of checks (more code testing to be done on upcoming releases).
  - overall refactoring of all check implementations so that they're all self-contained
  - updated prebuilt FVal binary (built from proper sources)
  - Added APIs used by the web dashboard and report documents
  - whitelist: a few legacy CamelCased familynames (check/109)
  - Added VTT-related tables to the list of unwanted tables (check/053)
  - fixed computation of font_metadata condition
  - fixed crash on fontbakery-check-font-version.py
  - added automated code tests for the fixer scripts
  - deprecated pyfontaine checks (132 to 151)
  - deprecated the unified name table entries check (check/017) spliting it up into new individual per-entry checks (156 to 162)
  - overall bugfixing / code-quality improvements.


## 0.3.1 (2017-Aug-11)
  - Emergencial release to address broken 0.3.0 packaging.
  - setup.py: Added modules that were missing in previous release
  - setup.py: Fix Windows pathnames
  - New check: com.google.fonts/check/155 ("Copyright notice name entry matches those on METADATA.pb ?")
  - Updated requirement: Changed Copyright Notice format requirement (regex) on com.google.fonts/check/102 ("METADATA.pb: Copyright notice matches canonical pattern ?")


## 0.3.0 (2017-Aug-08)
  - New modular architecture for our framework of font checks. (see: https://github.com/googlefonts/fontbakery/issues/1388)
  - A total of 120 GoogleFonts checks.
  - 44 code tests covering approximately a third of the code. (See: https://github.com/googlefonts/fontbakery/issues/1413)
  - Upstream checks were removed as out-of-scope (See: https://github.com/googlefonts/gf-glyphs-scripts).
  - Plenty of miscelanious fixes for checks; Overall improved reliability.<|MERGE_RESOLUTION|>--- conflicted
+++ resolved
@@ -9,6 +9,9 @@
 
 ### New Checks
   - **[universal: com.google.fonts/check/rupee]**: Ensure indic fonts have the Indian Rupee Sign glyph (issue #2967)
+
+### Changes to existing checks
+  - **[com.google.fonts/check/varfont_instance_names]**: Check will now only allow 18 named instances (Thin-Black + Italics). This was decided in a Friday team meeting on the 2020/06/26. Changes also reflect the updated spec, https://github.com/googlefonts/gf-docs/tree/master/Spec#fvar-instances.
 
 
 ## 0.7.28 (2020-Jul-09)
@@ -20,14 +23,9 @@
   - **[com.google.fonts/check/varfont/unsupported_axes]**: Removed opsz axis and added slnt axis (issue #2866)
   - **[com.google.fonts/check/description/valid_html]**: Verify that html snippets parse correctly (issue #2664)
   - **[com.google.fonts/check/metadata/os2_weightclass]**: Check now allows Thin to have 100, 250 and ExtraLight to have 200, 275 (issue #2947)
-<<<<<<< HEAD
-  - **[com.google.fonts/check/varfont_instance_names]**: Check will now only allow 18 named instances (Thin-Black + Italics). This was decided in a Friday team meeting on the 2020/06/26. Changes also reflect the updated spec, https://github.com/googlefonts/gf-docs/tree/master/Spec#fvar-instances.
-
-=======
   - **[com.google.fonts/check/whitespace_glyphnames]**: Report names that are not Adobe Glyph List compliant (issue #2624)
   - **[com.google.fonts/check/whitespace_glyphnames]**: Reviewed and updated keywords so that they more precisely indicate which specific FAIL or WARN causes a check failure.
   - **[com.google.fonts/check/whitespace_ink]**: Removed OGHAM SPACE MARK U+1680 as it is a whitespace that should have a drawing. (PR #2297 contributed by @drj11)
->>>>>>> 6250351a
 
 ### Bugfixes
   - **[com.google.fonts/check/valid_glyphnames]**: Improve broken text in the FAIL message (PR #2939)
