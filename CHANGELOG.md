Below are the most important changes from each release.
A more detailed list of changes is available in the corresponding milestones for each release in the Github issue tracker (https://github.com/googlefonts/fontbakery/milestones?state=closed).


## Upcoming release: 0.9.0 (2023-Aug-??)
<<<<<<< HEAD
### Changes to existing checks
#### On the Google Fonts profile
  - **[com.google.fonts/check/grade_reflow]**: This check has been renamed to **[com.google.fonts/check/varfont/duplexed_axis_reflow]** and now also checks the `ROND` axis. (issue #4200)
=======
### Note-worthy code changes
  - The default log level has been changed to WARN. Now that profiles are big, you don't (by default) want a big long list of everything that is OK about your font; you just want to know the problems to fix. Make WARN the default and have people get a list of PASS if they ask for it. (issue #4186)

### Bug-fixes
  - Fix summary statistics on HTML reporter (issue #3997)

### Changes to existing checks
#### On the Universal profile
  - **[com.google.fonts/check/os2_metrics_match_hhea]:** Re-worded rationale text to be vendor-neutral (issue #4206)
  - **[com.google.fonts/check/mandatory_glyphs]:** The check which ensures that the `.notdef` glyph is not empty has been upgraded from a WARN to a FAIL. (issue #4093)

#### On the Google Fonts profile
  - **[com.google.fonts/check/font-v]:** Change rationale to reflect the fact that this check emits an INFO (issue #4067)
  - **[com.google.fonts/check/vertical_metrics_regressions]:** Fix an error when the provided font did not have a Regular style. (issue #3897)
  - **[com.google.fonts/check/cjk_not_enough_glyphs]:** This check is now only run when a font has CJK codepages or ranges declared in the `OS/2` table. Other CJK-related checks are run on fonts with a minimum of 150 CJK glyphs. (issue #3846)
>>>>>>> c2761e09

### New Checks
#### Added to the Google Fonts Profile
  - **[com.google.fonts/check/metadata/primary_script]:** New check that guesses the primary script and compares to METADATA.pb (issue #4109)

#### Added to the Universal Profile
  - **[com.google.fonts/check/caps_vertically_centered]:** If possible, the uppercase glyphs should be vertically centered in the em box. (issue #4139)

## 0.9.0a2 (2023-Aug-04)
### Changes to existing checks
#### On the Shaping profile
  - **[com.google.fonts/check/soft_dotted]:** Added affected languages to output & downgraded to WARN. (issue #4085)


## 0.9.0a1 (2023-Aug-02)
### Note-worthy code changes
  - This is the first version in which we're using the Black auto-formatter on the entire code-base. (Discussions #3397)
  - Also, now software dependencies can be installed based on the user needs. The default FontBakery installation from PyPI includes only the dependencies for running font-binary checks from the Universal profile (which includes the OpenType profile). To run source-level checks, one needs to enable the `ufo-sources` extra. For vendor-specific profiles, the profile name has to be used as an extra when installing fontbakery (issues #3715 and #3874)
  - The **Shaping** and **UFO** checks are no longer included in the Universal profile. To run them use their respective subcommands (`check-shaping` or `check-ufo-sources`).
  - On the `conditions` field of the `@check` decorator, the "!" character is no longer supported as a boolean-not operator. Please use the "not" keyword for that, instead.

### Bugfixes
  - A font-file is not needed anymore when running `--list-checks` (issue #3878)

### Migrations of checks
#### Moved to the Shaping profile
  - **[com.google.fonts/check/dotted_circle]:** from the Universal profile (issue #4161)
  - **[com.google.fonts/check/soft_dotted]:** from the Universal profile (issue #4161)

### Changes to existing checks
#### On the Universal profile
  - **[com.adobe.fonts/check/freetype_rasterizer]:** Added test-code that segfaults with freetype-py version 2.4.0, so that we make sure the problem won't go unnoticed, and will enable us to know when it gets fixed (issue #4143)
  - **[com.google.fonts/check/interpolation_issues]:** The check ERRORed when ran on CFF2 variable fonts. The check is now SKIPped for such fonts because it depends on the presence of the `gvar` table, which only apply to TrueType variable fonts (https://github.com/miguelsousa/openbakery/issues/28).
  - **[com.google.fonts/check/valid_glyphnames]:** The check now takes into account that OpenType-CFF2 fonts with `post` table format 3 contain no glyph names, and will yield SKIP.
  - **[com.google.fonts/check/unique_glyphnames]:** The check now takes into account that OpenType-CFF2 fonts with `post` table format 3 contain no glyph names, and will yield SKIP.
  - **[com.google.fonts/check/mandatory_glyphs]:** Improved the check's resilience to edge cases that could result in ERRORs.
  - **[com.google.fonts/check/STAT_in_statics]:** The check now skips fonts that do not have a `STAT` table.

#### On the OpenType profile
  - **[com.google.fonts/check/italic_angle]**: Fix an ERROR: If any of the glyphs checked (bar, vertical line, left square bracket, etc.) have no outlines, the check will now emit a WARN, because that's useful information. (PR #4187)

### New Checks
#### Added to the Universal Profile
  - **[com.google.fonts/check/alt_caron]:** Check that alternate caron is used in the four affected Latin glyphs. (issue #3308)


## 0.8.13 (2023-Jun-02)
  - Fix a critical install bug. I had used wrong syntax on setup.py which made v0.8.12 impossible to install when enabling the freetype extra. Sorry! (issue #4157)


## 0.8.12 (2023-May-31)
### New Checks
#### Added to the Universal Profile
  - **[com.google.fonts/check/STAT_in_statics]:** Static fonts with more than a single entry per design axis cause trouble on Windows (issue #4149)

#### Added to the Google Fonts Profile
  - **[com.google.fonts/check/metadata/unreachable_subsetting]:** Implemented checks to ensure that all encoded glyphs in the font are covered by a subset declared in the METADATA.pb (issue #4097)

#### Added to the Open Type Profile
  - **[com.google.fonts/check/name/italic_names]:** Implemented checks for name IDs 1, 2, 16, 17 for Italic fonts (issues #3666 and #3667)

#### Added to the Adobe Fonts Profile
  - **[com.adobe.fonts/check/family/consistent_family_name]:** Verifies that family names in the name table are consistent across all fonts in a family. Checks Typographic Family name (nameID 16) if present, otherwise uses Font Family name (nameID 1). (issue #4112)

### Migrations of checks
#### Moved to the Universal profile
  - **[com.google.fonts/check/linegaps]:** from the OpenType profile (issue #4133)

### Changes to existing checks
#### On the Google Fonts profile
  - **[com.google.fonts/check/usweightclass]:** use the axisregistry's name builders instead of the parse module (issue #4113)
  - **[com.google.fonts/check/metadata/broken_links]:** We should not keep email addresses on METADATA.pb files (issue #4110)
  - **[com.google.fonts/check/description/broken_links]:** We should not keep email addresses on DESCRIPTION files (issue #4110)
  - **[com.google.fonts/check/metadata/nameid/font_name]:** Use name id 16, when present, to compute the expected font family name (issue #4086)
  - **[com.google.fonts/check/check/colorfont_tables]:** Update checking criteria according to gf-guide (issue #4131)

#### On the Universal Profile
  - **[com.google.fonts/check/soft_hyphen]:** Improve wording of the rationale. (issue #4095)
  - **[com.google.fonts/check/linegaps]:** Added rationale (issue #4133)

### BugFixes
  - Fix crash on markdown reporter by explicitly specifing UTF-8 encoding (issue #4089)

### Code tests
  - Added test for com.google.fonts/soft_doted. (issue #4069)


## 0.8.11 (2023-Mar-03)
### Noteworthy code-changes
  - The terminal reporter now prints out URLs for "more info" (typically github issues) where the user can learn more about how the check was originally proposed/discussed. (PR #3994)
  - Added a `--timeout` parameter and set timeouts on all network requests. (PR #3892)

### BugFixes
  - **[setup.py]:** Our protobuf files have been compiled with v3 versions of protobuf which cannot be read by v4. (PR #3946)
  - Fix summary header in the Github Markdown reporter. (PR #3923)
  - Use `getBestFullName` for the report instead of reading name table identifier 4 directly. (PR #3924)
  - fix crash on iso15008 checks by updating usage of internal fonttools `_TTGlyphGlyf` API that changed at https://github.com/fonttools/fonttools/commit/b818e1494ff2bfb7f0cd71d827ba97578c919303
  - Overriden checks now also properly inherit conditions. (issue #3952)
  - Updated style condition to correctly handle VFs (PR #4007)
  - Do not include an "And" on the last item of bullet lists. (issue #4006)
  - Correctly process expected messages when they are plain strings in assert_results_contain() (PR #4015)

### Migrations of checks
#### Moved to the OpenType profile  
  - **[com.google.fonts/check/italic_angle]:** from the GoogleFonts profile (issue #3663)
  - **[com.google.fonts/check/mac_style]:** from the GoogleFonts profile (issue #3664)
  - **[com.google.fonts/check/fsselection]:** from the GoogleFonts profile (issue #3665)

### New Checks
#### Added to the Universal Profile
  - **[com.google.fonts/check/soft_dotted]:** Ensure soft_dotted characters lose their dot when combined with marks that replace the dot. (issue #4059)
  - **[com.google.fonts/check/interpolation_issues]:** Check for shape order or curve start point interpolation issues within a variable font. (issue #3930)
  - **[com.google.fonts/check/math_signs_width]:** Check that math signs have the same width (issue #3832)
  - **[com.google.fonts/check/soft_hyphen]:** It was originally part of the validation on **check/contour_count**, but it was leading to confusion, so it was split out into a separate check. (issue #4046)

#### Added to the Open Type Profile
  - **[com.thetypefounders/check/vendor_id]:** When a font project's Vendor ID is specified explicitely on FontBakery's configuration file, all binaries must have a matching vendor identifier value in the OS/2 table. (PR #3941)
  - **[com.google.fonts/check/caret_slope]:** Check for hhea.caretSlopeRise and hhea.caretSlopeRun to match post.italicAngle (issues #3670 & #4039)
  - **[com.google.fonts/check/italic_axis_in_stat]:** Check that ital axis exists in STAT table (issue #2934)
  - **[com.google.fonts/check/italic_axis_in_stat_is_boolean]:** Check that STAT ital axis values are boolean (0 or 1) and flags are elided for Upright and not elided for Roman, and Roman is linked to Italic (issue #3668)
  - **[com.google.fonts/check/italic_axis_last]:** Check that STAT ital axis is last in order (issue #3669)
  - **[com.adobe.fonts/check/varfont/foundry_defined_tag_name]:** Check that foundry-defined tags begin with an uppercase letter (0x41 to 0x5A), and use only uppercase letters or digits (issue #4043)

#### Proposed for future inclusion on the Open Type Profile
  - **[com.google.fonts/check/name/italic_names]:** Implemented checks for name IDs 1, 2, 16, 17 for Italic fonts (Proposed at issues #3666 and #3667, but has problems described at issue #4061)

#### Added to the Google Fonts Profile
  - **[com.google.fonts/check/colorfont_tables]:** Check if fonts contain the correct color tables. (issue #3886)
  - **[com.google.fonts/check/description/noto_has_article]:** Noto fonts must have an ARTICLE.en_us.html file. (issue #3841)
  - **[com.google.fonts/check/slant_direction]:** Check slant direction of outline to match values of slnt axis extrema. (PR #3910)
  - **[com.google.fonts/check/color_cpal_brightness]:** Warn if COLRv0 layers are colored too dark or too bright instead of foreground color. (PR #3908)
  - **[com.google.fonts/check/empty_glyph_on_gid1_for_colrv0]:** Ensure that GID 1 is empty to work around Windows 10 rendering bug ([gftools issue #609](https://github.com/googlefonts/gftools/issues/609))
  - **[com.google.fonts/check/metadata/valid_nameid25]:** Check Name ID 25 for VF Italics (issue #3024)
  - **[com.google.fonts/check/metadata/consistent_repo_urls]:** Check URL on copyright string is the same as in repository_url field. (issue #4056)
  - **[com.google.fonts/check/name/family_name_compliance]:** Expanded and revised version of `metadata/fontname_not_camel_cased` check (issue #4049)

### Renamed check IDs
#### On Google Fonts profile
  - **[com.google.fonts/check/metadata/fontname_not_camel_cased]** => com.google.fonts/check/name/family_name_compliance

### Deprecated checks
#### Removed from the Open Type and Adobe Profiles
  - **[com.google.fonts/check/all_glyphs_have_codepoints]:** This check cannot ever fail with fontTools and is therefore redundant. (issue #1793)

#### Removed from the Google Fonts Profile
  - **[com.google.fonts/check/listed_on_gfonts]:** Did not pass for any new families and was not deemed to be a useful check by the onboarding team. The WARN was actually considered annoying. (issue #3220)

### Changes to existing checks
#### On the Universal Profile
  - **[com.google.fonts/check/unreachable_glyphs]:** Fix handling of format 14 'cmap' table. (issue #3915)
  - **[com.google.fonts/check/contour_count]:** U+0E3F THAI CURRENCY SYMBOL BAHT can also have 5 contours (issue #3914)

#### On the OpenType Profile
  - **[com.adobe.fonts/check/varfont/valid_default_instance_nameids]:** The check did not account for nameID 17. (issue #3895)
  - **[com.google.fonts/check/varfont/wdth_valid_range]:** Modified (relaxed) to match the OpenType spec's valid range ("strictly greater than zero")
  - **[com.adobe.fonts/check/stat_has_axis_value_tables]:** Fixed bug that resulted in an ERROR when attempting to access `.AxisIndex` of a format 4 AxisValue table (issue #3904)
  - **[com.google.fonts/check/varfont/bold_wght_coord]:** The check was modified to distinguish between a font having no bold
  instance (code: `no-bold-instance`) versus having a bold instance whose wght coord != 700 (existing code `wght-not-700`). (issue #3898)
  - **[com.google.fonts/check/monospace]:** The check was modified to WARN when `hhea.numberOfHMetrics` is not `3` for monospaced fonts, as per [Microsoft's recommendation](https://learn.microsoft.com/en-us/typography/opentype/spec/recom#hhea-table). (PR #4025 & PR #4074)
  - **[com.google.fonts/check/varfont/regular_wght_coord]:** The check was modified to distinguish between a font having no regular
  instance (code: `no-regular-instance`) versus having a regular instance whose wght coord != 400 (existing code `wght-not-400`). (issue #4003)
  - **[com.google.fonts/check/varfont/regular_wdth_coord]:** The check was modified to distinguish between a font having no regular
  instance (code: `no-regular-instance`) versus having a regular instance whose wdth coord != 100 (existing code `wdth-not-100`). (issue #4003)
  - **[com.google.fonts/check/varfont/regular_slnt_coord]:** The check was modified to distinguish between a font having no regular
  instance (code: `no-regular-instance`) versus having a regular instance whose slnt coord != 100 (existing code `slnt-not-0`). (issue #4003)
  - **[com.google.fonts/check/varfont/regular_ital_coord]:** The check was modified to distinguish between a font having no regular
  instance (code: `no-regular-instance`) versus having a regular instance whose ital coord != 100 (existing code `ital-not-0`). (issue #4003)
  - **[com.google.fonts/check/varfont/regular_opsz_coord]:** The check was modified to distinguish between a font having no regular
  instance (code: `no-regular-instance`) versus having a regular instance whose opsz is out of range (existing code `opsz-out-of-range`). (issue #4003)
  - **[com.google.fonts/check/varfont/bold_wght_coord]:** The check was modified to distinguish between a font having no bold
  instance (code: `no-bold-instance`) versus having a bold instance whose wght coord != 700 (existing code `wght-not-700`). (issue #3898)
  - **[com.google.fonts/check/italic_angle]:**  Improve italic_angle check to base reporting on Italic angle as measure from outline. (PR #4031)
  - **[com.google.fonts/check/italic_axis_in_stat_is_boolean]:** Skip check if font doesn't have an ital axis. (PR #4033)
  - **[com.google.fonts/check/kern_table]**: Scour all cmap tables for encoded glyphs.

#### On the AdobeFonts Profile
  - **[com.adobe.fonts/check/stat_has_axis_value_tables]:** Added check that format 4 AxisValue tables have AxisCount (number of AxisValueRecords) > 1 (issue #3957)
  - **[com.adobe.fonts/check/stat_has_axis_value_tables]:** Improved overall check to FAIL when an unknown AxisValue.Format is encountered.
  - **[com.adobe.fonts/check/STAT_strings]:** Added a more lenient version of com.google.fonts/check/STAT_strings (allows "Italic" on 'slnt' or 'ital' axes).
  - **[com.google.fonts/check/STAT_strings]:** removed from the list of explicit checks.
  - **[com.google.fonts/check/transformed_components]**: removed from the list of explicit checks.
  - **[com.adobe.fonts/check/varfont/valid_default_instance_nameids]**: relax `invalid-default-instance-subfamily-name` and `invalid-default-instance-postscript-name` from FAIL to WARN.
  - **[com.adobe.fonts/check/stat_has_axis_value_tables]**: relax `missing-axis-value-table` and `format-4-axis-count` from FAIL to WARN.
  - **[com.fontwerk/check/inconsistencies_between_fvar_stat]**: relax `missing-fvar-instance-axis-value` from FAIL to WARN.
  - **[com.fontwerk/check/weight_class_fvar]**: relax `bad-weight-class` from FAIL to WARN.
  - **[com.google.fonts/check/varfont/bold_wght_coord]**: relax `wght-not-700` from FAIL to WARN.
  - **[com.google.fonts/check/varfont/bold_wght_coord]:** downgrade `no-bold-instance` from FAIL to WARN. (issue #3898)
  - **[com.adobe.fonts/check/varfont/foundry_defined_tag_name]:** Added check that foundry-defined tags begin with an uppercase letter (0x41 to 0x5A), and use only uppercase letters or digits (issue #4043)

#### Overridden in the Adobe Fonts Profile
  - **[com.google.fonts/check/varfont/regular_wght_coord]:** downgrade `no-regular-instance` from FAIL to WARN. (issue #4003)
  - **[com.google.fonts/check/varfont/regular_wdth_coord]:** downgrade `no-regular-instance` from FAIL to WARN. (issue #4003)
  - **[com.google.fonts/check/varfont/regular_slnt_coord]:** downgrade `no-regular-instance` from FAIL to WARN. (issue #4003)
  - **[com.google.fonts/check/varfont/regular_ital_coord]:** downgrade `no-regular-instance` from FAIL to WARN. (issue #4003)
  - **[com.google.fonts/check/varfont/regular_opsz_coord]:** downgrade `no-regular-instance` from FAIL to WARN. (issue #4003)
  - **[com.google.fonts/check/varfont/bold_wght_coord]:** downgrade `no-bold-instance` from FAIL to WARN. (issue #3898)

#### On the GoogleFonts Profile
  - **[com.google.fonts/check/metadata/can_render_samples]:** Fix false-FAIL by removing '\n' and U+200B (zero width space) characteres from sample strings (issue #3990)
  - **[com.google.fonts/check/metadata/broken_links]:** add special handling for github url (issue #2550)
  - **[com.google.fonts/check/vendor_id]:** PYRS is a default Vendor ID entry from FontLab generated binaries. (issue #3943)
  - **[com.google.fonts/check/colorfont_tables]:** Check for four-digit 'SVG ' table instead of 'SVG' (PR #3903)
  - **[com.google.fonts/check/vertical_metrics]:** Check for positive and negative ascender and descender values (PR #3921)
  - **[com.google.fonts/check/missing_small_caps_glyphs]:** fix ERROR (issue #4030)

#### On the FontVal Profile
  - **[com.google.fonts/check/fontvalidator]:** Disable a slew of frequent false positive warnings and make the check configurable via the configuration.

#### On the FontWerk Profile
  - **[com.fontwerk/check/inconsistencies_between_fvar_stat]:** Fixed bug that resulted in an ERROR when attempting to access `.AxisIndex` of a format 4 AxisValue table (issue #3904)
  - **[com.adobe.fonts/check/stat_has_axis_value_tables]:** Fixed bug that resulted in an ERROR when attempting to access `.AxisIndex` of a format 4 AxisValue table (issue #3904)


## 0.8.10 (2022-Aug-25)
### Release Notes
  - We have updated our Code of Conduct. Please read [the updated text](CODE_OF_CONDUCT.md) which corresponds to the `Contributor Covenant version 2.1` available at https://www.contributor-covenant.org/version/2/1/code_of_conduct/
  - We normalized the ordering of log messages of some more checks. To avoid imprevisibility of python set iteration, we sort them before printing. This helps to reduce diffs for people that compare subsequent runs of fontbakery on automated QA setups (issue #3654)

### New Checks
#### Added to the Adobe Fonts Profile
  - **[com.adobe.fonts/check/unsupported_tables]:** Verifies if fonts contain any tables not supported by Adobe Fonts' font-processing pipeline (PR #3870)

#### Added to the Google Fonts Profile
  - **[com.google.fonts/check/font_names]:** Ensure font names match our specification (PR #3800)
  - **[com.google.fonts/check/fvar_instances]:** Ensure fvar instances match our specification (PR #3800)
  - **[com.google.fonts/check/STAT]:** Ensure fonts have compulsory STAT table axis values (PR #3800)
  - **[com.google.fonts/check/description/valid_html]:** Fix parser to accept ampersand character in DESCRIPTION files. (issue #3840)

### Deprecated Checks
#### Removed from the Google Fonts Profile
  - **[com.google.fonts/check/description_max_length]**: Recent requirement from GF marketing team is to remove character limit on description. GF specimen page has been updated to allow bigger description text from designers. (issue #3829)

### Migrations
#### To the `Universal` profile
  - **[com.google.fonts/check/whitespace_widths]:** moved from `OpenType` profile. Also added rationale text. (issue #3843)

### BugFixes
  - **[com.google.fonts/check/unreachable_glyphs]:** Fix crash by adding support for color-font legacy COLR v0 format. (issue #3850)
  - Fixed bug on `fontbakery_version` check so that it now understands that v0.x.9 is older than v0.x.10 (issue #3813)
  - Fixed `fontbakery.profiles.shared_conditions.*_*_coord` functions so they work on Italic fonts (issue #3828, PR #3834)
  - **[com.fontwerk/check/weight_class_fvar]:** Fixed ERROR result as the check did not yield any status when a variable font had no `wght` axis. (PR #3866)
  - **[com.google.fonts/check/varfont_duplicate_instance_names]:** Fixed crash caused by trying to decode a non-existant `name`-table record. (PR #3866)
  - **[com.google.fonts/check/linegaps]:** Fixed crash by checking for the existence of tables required by the check before accessing them. (issue #3656, PR #3866)
  - **[com.google.fonts/check/maxadvancewidth]:** Fixed crash by checking for the existence of tables required by the check before accessing them. (issue #3656, PR #3866)
  - **[com.google.fonts/check/unexpected_subtables]:** Fixed crash by checking for the existence of `OS/2` table required by `is_cjk_font` condition before accessing it. (PR #3866)
  - **[com.adobe.fonts/check/varfont/valid_axis_nameid]:** Fixed ERROR result as the check did not yield any status when a variable font had no `name` table. (PR #3866)
  - **[com.adobe.fonts/check/varfont/valid_subfamily_nameid]:** Fixed ERROR result as the check did not yield any status when a variable font had no `name` table. (PR #3866)
  - **[com.adobe.fonts/check/varfont/valid_postscript_nameid]:** Fixed ERROR result as the check did not yield any status when a variable font had no `name` table. (PR #3866)
  - **[com.adobe.fonts/check/varfont/valid_default_instance_nameids]:** Fixed ERROR result as the check did not yield any status when a variable font had no `name` table. (PR #3866)
  - **[com.adobe.fonts/check/varfont/distinct_instance_records]:** Fixed ERROR result as the check did not yield any status when a variable font had no `name` table. (PR #3866)

### Changes to existing checks
#### On the Adobe Fonts Profile
  - **[com.google.fonts/check/cmap/unexpected_subtables]:** This check from the Noto Fonts profile was disabled; CJK vendors still include Macintosh format 2 subtables in their fonts (PR #3870)
  - **[com.google.fonts/check/os2_metrics_match_hhea]:** Mismatches of `lineGap` values were downgraded from FAIL to WARN (PR #3870)
  - **[com.google.fonts/check/name/match_familyname_fullfont]:** This check from the OpenType profile was overridden and downgraded from FAIL to WARN. Many OpenType-CFF fonts in circulation are built with the Microsoft platform Full font name string identical to the PostScript FontName in the CFF Name INDEX. This practice was documented in the OpenType specification up until version 1.5 (PR #3870)
  - **[com.google.fonts/check/name/trailing_spaces]:** This check from the Universal profile was overridden and downgraded from FAIL to WARN (PR #3870)
  - **[com.google.fonts/check/unwanted_tables]:** This check from the Universal profile was replaced by the new `com.adobe.fonts/check/unsupported_tables` check (PR #3870)
  - **[com.adobe.fonts/check/nameid_1_win_english]:** Replaced ERROR status by FAIL status (PR #3870)
  - **[com.adobe.fonts/check/freetype_rasterizer]:** Replaced ERROR status by FAIL status (PR #3870)

#### On the Google Fonts Profile
  - **[com.google.fonts/check/glyph_coverage]:** Ensure check doesn't error when font contains all required encoded glyphs (PR #3833)
  - **[com.google.fonts/check/mandatory_avar_table]:** Downgrade it to a mere WARN, even though it is still a high-priority one. (issue #3100)
  - **[com.fontwerk/check/inconsistencies_between_fvar_stat]:** Do not raise an error if font is missing AxisValues (issue #3848 PR #3849)
  - **[com.adobe.fonts/check/stat_has_axis_value_tables]:** Do not raise an error if font is missing AxisValues (issue #3848 PR #3849)
  - **[com.google.fonts/check/name/familyname]:** Removed due to new `font_names` check (PR #3800)
  - **[com.google.fonts/check/name/subfamilyname]:** Removed due to new `font_names` check (PR #3800)
  - **[com.google.fonts/check/name/fullfontname]:** Removed due to new `font_names` check (PR #3800)
  - **[com.google.fonts/check/name/postscriptname]:** Removed due to new `font_names` check (PR #3800)
  - **[com.google.fonts/check/name/typographicfamilyname]:** Removed due to new `font_names` check (PR #3800)
  - **[com.google.fonts/check/name/typographicsubfamilyname]:** Removed due to new `font_names` check (PR #3800)
  - **[com.google.fonts/check/varfont_has_instances]:** Removed due to new `fvar_instances` check (PR #3800)
  - **[com.google.fonts/check/varfont_weight_instances]:** Removed due to new `fvar_instances` check (PR #3800)
  - **[com.google.fonts/check/varfont_instance_coordinates]:** Removed due to new `fvar_instances` check (PR #3800)
  - **[com.google.fonts/check/varfont_instance_names]:** Removed due to new `fvar_instances` check (PR #3800)
  - **[com.adobe.fonts/check/freetype_rasterizer]:** Override this check to make it mandatory for Google Fonts, emitting a FAIL if freetype is not installed, instead of silently skipping. (issue #3871)

#### On the OpenType Profile
  - **[com.adobe.fonts/check/varfont/valid_default_instance_nameids]:** Relaxed the implementation to compare name values, not strictly IDs. (PR #3821)

#### On the Universal Profile
  - **[com.google.fonts/check/unreachable_glyphs]:** Do not report glyphs referenced in color fonts graphic compositions on the COLR table as missing. (issue #3837)


## 0.8.9 (2022-Jun-16)
### Noteworthy code-changes
  - Improve implementation of `is_italic` condition and provide an `is_bold` counterpart (issue #3693)
  - Nicer cancellation for terminal runner. (issue #3672)
  - The CheckTester class now takes into account the check's own `conditions`. (PR #3766)
  - Windows Terminal displays colors fine. We can now remove the win32 workaround. (issue #3779)
  - On the `Google Fonts` profile, the lists of exceptions for **Reserved Font Names (RFN)** and **CamelCased family names**, are now placed on separate txt files (`Lib/fontbakery/data/googlefonts/*_exceptions.txt`) to facilitate their future editing. (issue #3707)
  - The FontVal checks report will be written to a temporary directory now, making it safe to run the checks in parallel on multiple fonts.
  - Updated the Google Fonts metadata proto format.
  - Always read regression shaping JSON files as UTF-8 text. Windows may otherwise use a different default encoding.

### BugFixes
  - Users reading markdown reports are now directed to the "stable" version of our ReadTheDocs documentation instead of the "latest" (git dev) one. (issue #3677)
  - Improve rendering of bullet lists (issue #3691 & PR #3741)
  - fix crash on terminal reporter on specific Windows paths with backslashes (issue #3750)

### Changes to existing checks
#### On the Universal Profile
  - **[com.google.fonts/check/valid_glyphnames]:** Ignore colored .notdef glyphs (PR #3807)
  - **[com.google.fonts/check/name/rfn]:** Do not FAIL if an RFN is found but referencing a familyname that differs frmo the currently used name. Just emit an WARN message instead, so that we're careful with font naming. (PR #3739)
  - **[com.google.fonts/check/varfont/unsupported_axes]:** Allow slnt axis (PR #3795)
  - **[com.google.fonts/check/dotted_circle]:** Fix ERROR on fonts without GlyphClassDef.classDefs (issue #3736)
  - **[com.google.fonts/check/transformed_components]:** Check for any component transformation only if font is hinted, otherwise check only for flipped contour direction (one transformation dimension is flipped while the other isn't)
  - **[com.google.fonts/check/gpos7]:** Previously we checked for the existence of GSUB 5 lookups in the erroneous belief that they were not supported; GPOS 7 lookups are not supported in CoreText, but GSUB 5 lookups are fine. (issue #3689)
  - **[com.google.fonts/check/required_tables]:** CFF/CFF2 fonts are now checked instead of skipped. (PR #3742)
  - **[com.google.fonts/check/family/win_ascent_and_descent]:** Fixed the parameter used in the FAIL message that is issued when the value of `usWinAscent` is too large. (PR #3745)
  - **[com.google.fonts/check/fontbakery_version]:** A change introduced in #3432 made this check always be skipped; that's now fixed. (issue #3576)
  - **[com.google.fonts/check/fontbakery_version]:** If the request to PyPI.org is not successful (due to host errors, or lack of internet connection), the check fails. (PR #3756)
  - **[com.google.fonts/check/os2_metrics_match_hhea]:** Included lineGap in comparison
  - **[com.google.fonts/check/family/vertical_metrics]:** Included hhea.lineGap in comparison
  - **[com.google.fonts/check/superfamily/vertical_metrics]:** Included hhea.lineGap in comparison
  - **[com.google.fonts/check/contour_count]:** U+0024 DOLLAR SIGN can also have 5 contours, to support glyphs with two strokes. (issue #3780)

#### On the OpenType Profile
  - **[com.google.fonts/check/name/match_familyname_fullfont]:** The check was completely rewritten; it now correctly compares full name and family name strings that are from the same platform, same encoding, and same language. (PR #3747)
  - **[com.google.fonts/check/name/match_familyname_fullfont]:** Added rationale text contibuted by Adam Twardoch (issue #3754)

#### On the Adobe Fonts Profile
  - The profile was updated to exercise only an explicit set of checks, making it impossible for checks from imported profiles to sneak-in unnoticed. As a result, the set of checks that are run now is somewhat different from previous Font Bakery releases. For example, UFO- and designspace-related checks are no longer attempted; and outline and shaping checks are excluded as well. In addition to pairing down the set of checks inherited from the Universal profile, an effort was made to enable specific checks from other profiles such as Fontwerk, GoogleFonts, and Noto Fonts. (PR #3743)
  - **[com.adobe.fonts/check/find_empty_letters]:** Was downgraded to WARN only for a specific set of Korean hangul syllable characters, which are known to be included in fonts as a workaround to undesired behavior from InDesign's Korean IME (Input Method Editor). More details available at issue #2894. (PR #3744)
  - **[com.adobe.fonts/check/freetype_rasterizer]:** This check from the Universal profile is overridden to yield ERROR if FreeType is not installed, ensuring that the check isn't skipped. (PR #3745)
  - **[com.google.fonts/check/family/win_ascent_and_descent]:** This check from the Universal profile is now overridden to yield just WARN instead of FAIL. (PR #3745)
  - **[com.google.fonts/check/os2_metrics_match_hhea]:** This check from the Universal profile is now overridden to yield just WARN instead of FAIL. (PR #3745)
  - **[com.google.fonts/check/fontbakery_version]:** This check from the Universal profile is overridden to be skipped instead of failing, when the user's internet connection isn't functional. (PR #3756)

#### On the Google Fonts Profile
  - **[com.google.fonts/check/unitsperem]:** Auto-SKIP this check inherited from the OpenType profile because Google Fonts has a stricter policy which is enforced by **com.google.fonts/check/unitsperem_strict** (issue #3622)
  - **[com.google.fonts/check/license/OFL_copyright]:** Improve wording of log message to clarify its meaning. It was too easy to think that the displayed copyright string (read from the font binary and reported for reference) was an example of the actually expected string format. (issue #3674)
  - **[com.google.fonts/check/cjk_vertical_metrics_regressions]:** Round calculation of expected sTypoAscender and sTypoDescender values (issue #3645)
  - **[com.google.fonts/check/name/familyname]:** Don't validate localized name table entries compared to the expected English names derived from the font filename (issue #3089)
  - **[com.google.fonts/check/glyph_coverage]:** Check all fonts against all glyphsets and report any glyphsets which are partially filled (PR #3775)

#### On the Fontwerk Profile
  - Added a few more checks to the `CHECKS_NOT_TO_INCLUDE` list. These are checks (most of them from the Google Fonts profile) that Fontwerk is not interested in including in its vendor-specific profile.

### New Checks
#### Added to the Adobe Fonts Profile
  - **[com.adobe.fonts/check/nameid_1_win_english]:** Validates that the font has a good nameID 1, Windows/Unicode/US-English `name` table record. (issue #3714)

#### Added to the Google Fonts Profile
  - **[com.google.fonts/check/vertical_metrics]:** Similar to `cjk_vertical_metrics`, this check enforces Google Fonts’ general vertical metrics specifications.

#### Added to the Noto Fonts Profile
  - The majority of checks from the Google Fonts profile have been added. (PR #3681)
  - **[com.google.fonts/check/name/noto_manufacturer]:** Checks for a known manufacturer name and correct designer URL in the name table. (PR #3681)
  - **[com.google.fonts/check/name/noto_designer]:** Checks for a known designer name. (PR #3681)
  - **[com.google.fonts/check/name/noto_trademark]:** Checks that the trademark entry in the name table is correct. (PR #3681)
  - **[com.google.fonts/check/cmap/format_12]:** Checks that format 12 cmap tables are used appropriately. (PR #3681)
  - **[com.google.fonts/check/os2/noto_vendor]:** Checks that the vendor ID in the OS/2 table is set to GOOG. (PR #3681)
  - **[com.google.fonts/check/hmtx/encoded_latin_digits]:** Checks that any encoded Latin digits have equal advance width. (PR #3681)
  - **[com.google.fonts/check/hmtx/comma_period]:** Checks that the comma and period glyphs have the same advance width as each other. (PR #3681)
  - **[com.google.fonts/check/hmtx/whitespace_advances]:** Checks that whitespace glyphs have expected advance widths. (PR #3681)
  - **[com.google.fonts/check/cmap/alien_codepoints]:** Checks that there are no surrogate pair or private use area codepoints encoded in the cmap table. (PR #3681)

#### Added to the OpenType Profile
  - **[com.adobe.fonts/check/stat_has_axis_value_tables]:** Validates that STAT table has Axis Value tables. (issue #3090)
  - **[com.adobe.fonts/check/varfont/valid_axis_nameid]:** Validates that the value of axisNameID used by each VariationAxisRecord is greater than 255 and less than 32768. (issue #3702)
  - **[com.adobe.fonts/check/varfont/valid_subfamily_nameid]:** Validates that the value of subfamilyNameID used by each InstanceRecord is 2, 17, or greater than 255 and less than 32768. (issue #3703)
  - **[com.adobe.fonts/check/varfont/valid_postscript_nameid]:** Validates that the value of postScriptNameID used by each InstanceRecord is 6, 0xFFFF, or greater than 255 and less than 32768. (issue #3704)
  - **[com.adobe.fonts/check/varfont/valid_default_instance_nameids]:** Validates that when an instance record is included for the default instance, its subfamilyNameID value is set to either 2 or 17, and its postScriptNameID value is set to 6. (issue #3708)
  - **[com.adobe.fonts/check/varfont/same_size_instance_records]:** Validates that all of the instance records in a given font have the same size, with all either including or omitting the postScriptNameID field. (issue #3705)
  - **[com.adobe.fonts/check/varfont/distinct_instance_records]:** Validates that all of the instance records in a given font have distinct data. (issue #3706)

#### Added to the Universal Profile
  - **[com.adobe.fonts/check/freetype_rasterizer]:** Checks that the font can be rasterized by FreeType. (issue #3642)
  - **[com.adobe.fonts/check/sfnt_version]:** Ensures the font has the proper sfntVersion value. (issue #3388)


## 0.8.8 (2022-Mar-23)
### Noteworthy code-changes
  - On the GitHub Markdown reporter, checks which produce all the same output for a range of fonts are now automatically clustered into a family check result. (PR #3610)
  - More cosmetic improvements to the GitHub Markdown reporter. (PR #3647)
  - Use the new `axisregistry` python module (Google Fonts Variable Font Axis Registry data-set) to eliminate code & data duplication across tools and repos (issue #3633)

### BugFixes
  - Fixed broken parsing at `@condition def production_metadata()` (issue #3661)

### New Checks
#### Added to the FontWerk Profile
  - **[com.fontwerk/check/inconsistencies_between_fvar_stat]:** Check for inconsistencies in names and values between the fvar instances and STAT table which may cause issues in apps like Adobe InDesign. (PR #3636)
  - **[com.fontwerk/check/style_linking]:** Look for possible style linking issues. (PR #3649)

#### Added to the Google Fonts Profile
  - **[com.google.fonts/check/metadata/category_hints]:** Check if category on METADATA.pb matches what can be inferred from keywords in the family name. (issue #3624)

#### Added to the Universal Profile
  - **[com.google.fonts/check/gsub5_gpos7]:** Check if font contains any GSUB 5 or GPOS 7 lookups which are not widely supported. (issue #3643)

### Changes to existing checks
#### On the Universal Profile
  - **[com.google.fonts/check/dotted_circle]:** Fix ERROR by adding safeguard conditional on `is_complex_shaper_font` function. (issue #3640)
  - **[com.google.fonts/check/repo/upstream_yaml_has_required_fields]:** Remove repository_url field check since METADATA.pb files now include the source field. (issue #3618)

#### On the OpenType Profile
  - **[com.google.fonts/check/post_table_version]:** Updated policy on acceptable post table version. Downgraded the check from FAIL to WARN-level (according to discussions at issue #3635)

#### On the Google Fonts Profile
  - **[com.google.fonts/check/metadata/can_render_samples]:** Check that the fonts can render the sample texts for all languages specified on METADATA.pb, by using the new `gflanguages` module (issue #3605)


## 0.8.7 (2022-Feb-17)
### Noteworthy code-changes
  - The `--succinct` flag now generates succinct HTML and MD reports. (PR #3608)

### New Checks
#### Added to the Fontwerk Profile
  - Include most of the `googlefonts` profile checks. (PR #3579)
  - **[com.fontwerk/check/vendor_id]:** Vendor ID must be 'WERK' on FontWerk fonts. (PR #3579)
  - **[com.fontwerk/check/weight_class_fvar]:** usWeightclass must match fvar default value. (PR #3579)

#### Added to the Universal Profile
  - **[com.google.fonts/check/dotted_circle]:** Check dotted circle is present and correct (issue #3600)

### Changes to existing checks
#### On the Google Fonts Profile
  - **[com.google.fonts/check/name/familyname]:** Consider camel-case exceptions (issue #3584)
  - **[com.google.fonts/check/name/fullfontname]:** Consider camel-case exceptions (issue #3584)
  - **[com.google.fonts/check/glyph_coverage]:** Use the correct nam-file for checking coverage of the GF-latin-core glyphset (issue #3583)
  - **[com.google.fonts/check/font_copyright]:** Allow Google LLC copyright. These are use in Noto fonts. (PR #3607)
  - **[com.google.fonts/check/license/OFL_copyright]:** Re-use expected copyright format. (PR #3607)
  - **[com.google.fonts/check/metadata/reserved_font_name]:** Added support for an RFN Exception allow-list, but it is kept empty for now while we review potential exceptions (issues #3589 and #3612)
  - **[com.google.fonts/check/name/rfn]:** RFN Exception allow-list (same as above)

### Migrations
#### To the `Universal` profile
  - **[com.google.fonts/check/transformed_components]:** moved from `Google Fonts` profile. It is not strictly a Google Fonts related check as transformed components cause problems in various rendering environments. (issue #3588)


## 0.8.6 (2022-Jan-29)
### Noteworthy code-changes
  - We now ensure that version 0.4.0 of our `collidoscope` dependency is not used because it had a bug that failed to detect an `ïï` collision on Nunito Black. (issues #3556)

### New Profile
  - Olli Meier (@moontypespace) contributed a new profile for Fontwerk, https://fontwerk.com/ (PR #3546)

### New Checks
#### Added to the Fontwerk Profile
  - **[com.fontwerk/check/no_mac_entries]:** Check if font has Mac name table entries (platform=1) (PR #3545)

#### Added to the Universal Profile
  - **[com.google.fonts/check/designspace_has_sources]:** Check that all sources in a designspace can be loaded successfully. (PR #3168)
  - **[com.google.fonts/check/designspace_has_default_master]:** Check that a default master is defined. (PR #3168)
  - **[com.google.fonts/check/designspace_has_consistent_glyphset]:** Check that non-default masters do not contain glyphs not found in the default master. (PR #3168)
  - **[com.google.fonts/check/designspace_has_consistent_codepoints]:** Check that Unicode assignments are consistent between masters. (PR #3168)

### Changes to existing checks
#### On the Opentype Profile
  - **[com.google.fonts/check/monospace]:** Update PANOSE requirements for monospaced fonts based on comments by Thomas Phinney (@tphinney) (issue #2857)

#### On the Google Fonts Profile
  - **[com.google.fonts/check/name/rfn]:** If the OFL text is included in a name table entry, the check should not FAIL, as the full license text contains the term 'Reserved Font Name', which in this case is OK. (issue #3542)
  - **[com.google.fonts/check/layout_valid_feature_tags]:** Allow 'HARF' and 'BUZZ' tags. (issue #3368)
  - **[com.google.fonts/check/glyph_coverage]:** Fix ERROR. (issue #3551)
  - **[com.google.fonts/check/repo/sample_image]:** Declare conditions so that font repos lacking a README.md file will skip this check. (issue #3559)
  - **[com.google.fonts/check/metadata/unsupported_subsets]:** Declare conditions so that font repos lacking a METADATA.pb file will skip this check. (issue #3564)
  - **[com.google.fonts/check/varfont/grade_reflow]:** fix AttributeError: `'NoneType'` object has no attribute `'StartSize'` (issue #3566)
  - **[com.google.fonts/check/varfont/grade_reflow]:** Cleanup log message output: use a set (instead of a list) in order to eliminate multiple reporting of the same glyphs (issue #3561)
  - **[com.google.fonts/check/metadata/os2_weightclass]:** Improve wording of log messages to make the reasoning of expected values clearer to the users (issue #2935)


## 0.8.5 (2022-Jan-13)
### Noteworthy code-changes
  - New command line flag: `-F, --full-list` to print full lists (`pretty_print_list` method) even when the total number of items exceeds a certain threashold. (issues #3173 and #3512)
  - Included a few of the more recently added profiles that were still missing on our online docs (issue #3518)
  - Do not accept more than a single dash on font filenames. This ensures FontBakery won't miscomputed expected style values use on checks such as `com.google.fonts/check/usweightclass`. (issue #3524)

### New Checks
#### Added to the Universal Profile
  - **[com.google.fonts/check/cjk_chws_feature]:** Ensure CJK fonts contain chws/vchw features. (issue #3363)

#### Added to the Google Fonts Profile
  - **[com.google.fonts/check/metadata/unsupported_subsets]:** Check for METADATA subsets with zero support. (issue #3533)

### Changes to existing checks
#### On the Universal Profile
  - **[com.google.fonts/check/unreachable_glyphs]:** Glyphs which are components of other glyphs are no longer flagged as unreachable. (issue #3523)

#### On the Google Fonts Profile
  - **[com.google.fonts/check/contour_count]:** Four fifths glyph can also be drawn with only 3 contours if the four is open-ended. (issue #3511)
  - **[com.google.fonts/check/glyph_coverage]:** Use the new glyphsets python module. (issue #3533)


## 0.8.4 (2021-Nov-19)
### Noteworthy code-changes
  - Updated Sphinx-docs extension code to use the latest API so that we can have FontBakery online docs properly build once more at https://font-bakery.readthedocs.io (issue #3313)
  - Also improved the documentation of checks, now displaying the contents of the `proposal` metadata fields. (Also issue #3313)
  - Fixed readability of tracebacks on ERROR messages on the text terminal (issue #3482)
  - Update fonts_public.proto and fonts_public_pb2.py

### New Checks
#### Added to the Google Fonts Profile
  - **[com.google.fonts/check/description/urls]:** Check for http/https in anchor texts and WARN to remove them (issue #3497)

### Changes to existing checks
#### On the Google Fonts Profile
  - **[com.google.fonts/check/contour_count]:** WARN if a font has a softhyphen. Also, if present, it should be non-spacing (and should have no contours). (issue #3486)
  - **[com.google.fonts/check/contour_count]:** Do not expect ZWNJ and ZWJ glyphs to have zero contours. (issue #3487)
  - **[com.google.fonts/check/metadata/can_render_samples]:** Ensure METADATA.pb is present before running check (issue googlefonts/Unified-Font-Repository#62)

### Migrations
#### To the `Universal` profile
  - **[com.google.fonts/check/contour_count]:** moved from `Google Fonts` profile. (issue #3491)


## 0.8.3 (2021-Oct-28)
### Noteworthy code-changes
  - This release drops Python 3.6 support (issue #3459)
  - Check statuses may now also be overriden via configuration file. See USAGE.md for examples. (PR #3469)
  - We now use the CheckTester helper class in all our code-tests. (PR #3453)
  - The `get_family_checks` method also takes into account usage of the `fonts` dependency, in addition to `ttFonts`.

### Changes to existing checks
#### On the Universal Profile
  - **[com.google.fonts/check/shaping/regression]:** Improve reporting of shaping differences. (PR #3472)

### New Checks
#### Added to the Universal Profile
  - **[com.google.fonts/check/unreachable_glyphs]:** Check if the font contains any glyphs not reachable by codepoint or substitution rules (issue #3160)

#### Added to the Google Fonts Profile
  - **[com.google.fonts/check/repo/sample_image]:** The README.md file has a sample image to showcase the font family? (issue #2898)
  - **[com.google.fonts/check/metadata/can_render_samples]:** Ensure sample_text in METADATA.pb can be rendered in the font (issue #3419)

### Deprecated Checks
#### Removed from the Universal Profile
  - **[com.google.fonts/check/ftxvalidator]**: Since ftxvalidator is a proprietary tool, we can't be sure what it does. Font Bakery's mission is to collect font-bug knowledge publicly with "free as in freedom" code. Also, Font Bakery users have been either simply ignoring this third-party tool, or having headaches with installing it (we heard reports of tens of gigabytes and hours of downloading Apple tools just to have ftxvalidator available for this FontBakery check). In the past the reasoning for keeping a Font Bakery wrapper to ftxval was based on the fact that fonts will not install on MacOS if they do not pass ftxval checking routines. But the onboarders on Google Fonts reported that they've never faced that kind of problem, so we're now making the bold move of completely removing the wrapper-check since we believe our collection of FB checks are good enough to make sure fonts are valid for the MacOS font-installer. (PR #3479)
  - **[com.google.fonts/check/ftxvalidator_is_available]**: same reason as stated above.


## 0.8.2 (2021-Sep-01)
### Noteworthy code-changes
  - Fixed build of Read The Docs documentation pages (issue #3313)
  - Now one can invoke Font Bakery with different filetypes (other than just TTFs or OTFs) and the checks will run or skip based on file-type. (issue #3169)
  - For this reason, `UFO Source` checks are now included in the `Universal` profile. (issue #3439)
  - We'll likely have source-level (GlyphsApp) checks soon using this mechanism.
  - Updated font family protobuf files (issue #3443)

### Changes to existing checks
#### On the Universal Profile
  - **[com.google.fonts/check/unwanted_tables]:** Documented reason for rejection of the 'prop' table. It is a table used on Apple's OSX-specific AAT and new fonts should not be using that. (issue #3411)
  - **[com.google.fonts/check/old_ttfautohint]:** Get latest ttfautohint version number from a constant instead of checking the user's system for an installed version of ttfautohint (issue #3423)

#### On the OpenType Profile
  - **[com.google.fonts/check/glyf_nested_components]:** Nested components are permitted by the OpenType specification, so this check has been moved to the Google Fonts profile. (issue #3424)

#### On the Google Fonts Profile
  - **[com.google.fonts/check/metadata/designer_profiles]:** The `link` field is not currently used by the GFonts API, so it should be kept empty for now. (issue #3409)

### New Checks
#### Added to the Google Fonts Profile
  - **[com.google.fonts/check/transformed_components]:** Ensure component transforms do not perform scaling or rotation (which causes hinting and rasterization issues). (issue #2011)
  - **[com.google.fonts/check/metadata/family_directory_name]:** We want the directory name of a font family to be predictable and directly derived from the family name, all lowercased and removing spaces. (issue #3421)
  - **[com.google.fonts/check/file_size]:** Ensure that the absolute file size of the font is not going to cause problems on the Google Fonts platform. (issue #3320)
  - **[com.google.fonts/check/render_own_name]:** Ensure the font can render its own name without .notdef glyphs. (issue #3159)
  - **[com.google.fonts/check/varfont/grade_reflow]:** Ensure that variations on the GRAD axis do not change any horizontal advances. (issue #3187)


## 0.8.1 (2021-Aug-11)
### Bug fixes
  - Fix crash on is_OFL condition when a font project lacks a license. (issue #3393)

### Changes to existing checks
#### On the Universal Profile
  - **[com.google.fonts/check/unwanted_tables]:** Stop rejecting MVAR table (issue #3400)
  - **[com.google.fonts/check/required_tables]:** remove 'DSIG' from list of optional tables and improve wording on the check rationale. (issue #3398)
  - **[com.google.fonts/check/outline_\*]:** Also print codepoints on the log messages (issue #3395)

#### On the OpenType Profile
  - **[com.google.fonts/check/dsig]:** We now recommend (with a WARN) completely removing the 'DSIG' table. We may make this a FAIL by November 2023 when the EOL date for MS Office 2013 is reached. (issue #3398)
  - **[com.google.fonts/check/gdef_mark_chars]:** Also print glyphnames on log messages (issue #3395)
  - **[com.google.fonts/check/gdef_spacing_marks]:** Also print glyphnames on log messages (issue #3395)

#### On the Adobe Fonts Profile
  - Remove **check/dsig** override, which was now outdated because the original check implementation was just changed to actually suggest (with a WARN) the removal of any DSIG tables. (issue #3407)

#### On the Google Fonts Profile
  - **[com.google.fonts/check/metadata/designer_profiles]:** Change "missing-link" FAIL to WARN (issue #3409)


## 0.8.0 (2021-Jul-21)
### New Reporter
  - A reporter for `shields.io` badges, as discussed in https://github.com/googlefonts/Unified-Font-Repository/issues/14. It adds all the severity scores (with a default severity of 5 for those not yet providing a severity score) and uses this to generate a percentage. The JSON file it emits separates each profile into a separate badge.

### New Checks
  - **[com.google.fonts/check/family/italics_have_roman_counterparts]:** Ensure Italic styles have Roman counterparts. (issue #1733)
  - **[com.google.fonts/check/layout_valid_feature_tags]:** Check if the font contains any invalid feature tags. (PR #3359, issue #3355)
  - **[com.google.fonts/check/layout_valid_script_tags]:** Check if the font contains any invalid script tags. (PR #3359, issue #3355)
  - **[com.google.fonts/check/layout_valid_language_tags]:** Check if the font contains any invalid language tags. (PR #3359, issue #3355)
  - **[com.google.fonts/check/meta/script_lang_tags]:** Ensure fonts have ScriptLangTags declared on the 'meta' table. (issue #3349)
  - **[com.google.fonts/check/no_debugging_tables]:** Ensure fonts do not contain any preproduction tables. (issue #3357)

### Bug Fixes
  - Add a code-testing mechanism to ignore spurious ERRORs and use it for not letting the namecheck timeouts break our CI builds. (issue #3366)

### Changes to existing checks
  - **[com.google.fonts/check/license/OFL_body_text]**: Silently tolerate usage of "http://" on the OFL.txt file. (issue #3372)


## 0.7.38 (2021-Jun-23)
### New Checks
  - **[com.google/fonts/check/repo/upstream_yaml_has_required_fields]:** Check upstream.yaml file contains all required fields (PR #3344, issue #3338)
  - **[com.google.fonts/check/license/OFL_body_text]:** Check OFL.txt body text is correct (PR #3353, issue #3352)
  - **[com.google.fonts/check/os2/use_typo_metrics]:** Confirm that OS/2.fsSelection bit 7 (USE TYPO METRICS) is set (PR #3314, issue #3241)

### Bug Fixes
  - Log levels are now correctly honored when using the HTML reporter (issue #3225)

### Dependencies
  - Drop again the usage of unidecode due to licensing policies (issue #3316)

### Bug Fixes
  - **[com.google/fonts/check/whitespace_ink]:** Fixed a bug affecting Ogham Space Mark. The set of codepoints was created incorrectly because we forgot to use parentheses in the expression, which resulted in the set of non-drawing codepoints to still include the ogham space mark codepoint (quite the opposite of what the comment said we were doing there :-P) Now the check handles it properly and I also added a test case to ensure we do not reintroduce the bug. (issue #3345)

### Changes to existing checks
  - **[com.google.fonts/check/description/max_length]:** nowadays the Google Fonts specimen pages allow for longer texts without upsetting the balance of the page. So the new limit is 2,000 characters. (PR #3337)


## 0.7.37 (2021-May-20)
### Bug Fixes
  - fix crash on **com.google.fonts/check/missing_small_caps_glyphs** (issue #3294)

### Changes to existing checks
  - **[com.google.fonts/check/varfont/regular_opsz_coord]:** update the "Regular" instance opsz axis range  guidance to 10 - 16 from 9 - 13 according to updated [OT spec](https://docs.microsoft.com/en-gb/typography/opentype/spec/dvaraxistag_opsz) (PR #3292)
  - **[com.google.fonts/check/missing_small_caps_glyphs]:** Also look for missing 'c2sc' glyphs (issue #3294)
  - **[com.google.fonts/check/stylisticset_description]:** Temporarily downgrade it to WARN-level (issue #3155)


## 0.7.36 (2021-May-14)
### Release notes
  - bugfixing quick release

### Bug Fixes
  - fix crash on *glyph_metrics_stats* condition (issue #3273)

### Changes to existing checks
  - **[com.google.fonts/check/canonical_filename]:** Split out `variable_font_filename` into a reusable condition (issue #3274)


## 0.7.35 (2021-May-12)
### Release notes
  - Axis Registry has been updated to commit https://github.com/google/fonts/tree/6418bd97834330f245cce4131ec3b8b98cb333be which includes changes to the `opsz` axis.
  - Format status output to improve readability. (issue #2052)
  - Move reporter-specific write logic to reporters, simplify argparse (PR #3206)
  - Profile-specific `fontbakery.commands.check_...` removed and replaced with a call to `check_profile` with the appropriate profile. (PR #3218)
  - HTML and Terminal reporter parses and renders markdown. (PR #3212) (PR #3227)
  - You can now pass (some) options to fontbakery using a configuration file, with the `--configuration` command line parameter. This configuration file is available to check code using the `config` parameter. (PR #3219)
  - All failing tests are now *required* to return a `Message` object containing a message code. (PR #3226)

### New Profile
  - Created a Type Network profile for checking some of their new axis proposals (issue #3130)
  - Created an ISO15008 profile for checking suitability for use in in-car display environments (issue #1832)

### Bugfixes
  - **license** condition now assumes that all license files in a given project repo are identical if more than one is found. With that some checks wont be skipped. We should have a fontbakery check to ensuring that assumption is valid, though. (issue #3172)
  - **license_path** condition: do not cause an ERROR on families lacking a license file. (issue #3201)
  - use Chris Simpkins' dehinter instead of ttfautohint-py to dehint font files while computing the file-size impact of hinting. (issue #3229)

### New Checks
  - **[io.github.abysstypeco/check/ytlc_sanity]:** Check if ytlc values are sane in a varfont (issue #3130)
  - **[com.google.fonts/check/cjk_vertical_metrics_regressions]:** Check CJK family has the same vertical metrics as the same family hosted on Google Fonts (issue #3242)
  - **[com.google.fonts/check/cjk_not_enough_glyphs]:** Warn users if there are less than 40 CJK glyphs in a font. (PR #3214)
  - **[com.google.fonts/check/gf_axisregistry/fvar_axis_defaults]:** Ensure default axis values are registered as fallback on the Google Fonts Axis Registry (issue #3141)
  - **[com.google.fonts/check/description/family_update]:** On a family update, the DESCRIPTION.en_us.html file should ideally also be updated. (issue #3182)
  - **[com.google.fonts/check/missing_small_caps_glyphs]:** Check small caps glyphs are available (issue #3154)
  - **[com.google.fonts/check/shaping/regression]:** Check that OpenType shaping produces results consistent with predefined expectations.
  - **[com.google.fonts/check/shaping/forbidden]:** Check that OpenType shaping does not produce "forbidden" glyphs (e.g. `.notdef`, visible virama, etc.).
  - **[com.google.fonts/check/shaping/collides]:** Check that OpenType shaping does not produce glyphs which collide with one another (e.g. `ïï`).
  - **[com.google.fonts/check/iso15008_proportions]:** Check that fonts designed for use in in-car environments have suitable proportions (issue #3250)
  - **[com.google.fonts/check/iso15008_stem_width]:** Check that fonts designed for use in in-car environments have suitable weight (issue #3251)
  - **[com.google.fonts/check/iso15008_intercharacter_spacing]:** Check that fonts designed for use in in-car environments have suitable intercharacter spacing (issue #3252)
  - **[com.google.fonts/check/iso15008_interword_spacing]:** Check that fonts designed for use in in-car environments have suitable interword spacing (issue #3253)
  - **[com.google.fonts/check/iso15008_interline_spacing]:** Check that fonts designed for use in in-car environments have suitable interline spacing (issue #3254)

### Changes to existing checks
  - **[com.google.fonts/check/vertical_metrics_regressions]:** Skip check if fonts are CJK (issue #3242) and refactor fsSelection bit 7 requirements (issue #3241)
  - **[com.google.fonts/check/kern_table]:** add FAIL when non-character glyph present, WARN when no format-0 subtable present (issue #3148)
  - **[com.google.fonts/check/gf_axisregistry/fvar_axis_defaults]:** Only check axes which are in the GF Axis Registry (PR #3217)
  - **[com.google.fonts/check/mandatory_avar_table]:** Update rationale to mention that this check may be ignored if axis progressions are linear.
  - **[com.google.fonts/check/integer_ppem_if_hinted]:** Format message with newlines.
  - **[com.google.fonts/check/STAT/gf_axisregistry]:** Ensure that STAT tables contain Axis Values
  - **[com.google.fonts/check/repo/dirname_matches_nameid_1]:** Added hints to GF specs for single-weight families to FAIL output (PR #3196)
  - **[com.google.fonts/check/metadata/has_regular]:** Added hints to GF specs for single-weight families to FAIL output (PR #3197)
  - **[com.google.fonts/check/gdef_mark_chars]:** Do not consider chars with Unicode category Mc, Spacing_Marks as (non spacing) mark class glyphs.
  - **[com.google.fonts/check/gdef_non_mark_chars]:** Same as com.google.fonts/check/gdef_mark_chars.
  - **[com.google.fonts/check/kerning_for_non_ligated_sequences]:** Change 'ligatures' condition to match changes in fontTools 4.22.0.
a - **[com.google.fonts/check/ligature_carets]:** Change 'ligature_glyphs' condition to match changes in fontTools 4.22.0. Updated rationale because fontmake 2.4.0 can compile ligature carets.
  - **[com.google.fonts/check/monospace]:** Changed conditions of seems_monospaced returned by glyph_metrics_stats(), if less than 80% of ASCII characters are in the font then it seems monospaced when all glyphs have one of two widths, excluding control character glyphs, mark glyphs and zero-width glyphs, instead of always 80% of ASCII glyphs having the same width.


## 0.7.34 (2021-Jan-06)
### New checks
  - **[com.google.fonts/check/mandatory_avar_table]:** Require variable fonts to include an avar table (issue #3100)

### Changes to existing checks
  - **[com.google.fonts/check/mandatory_glyphs]:** split check into multiple WARNs so that reporting of problems is clearer to users (issue #3086)
  - **[com.google.fonts/check/monospace]:** fix formatting of percentage to only display up to 2 decimals (issue #3117)
  - **[com.google.fonts/check/repo/vf_has_static_fonts]:** Downgrade it to WARN-level. (issue #3099)
  - **[com.google.fonts/check/varfont/unsupported_axes]:** Update rationale that was confusing and outdated (issues #3108 and #2866)

### Bugfixes
  - **[com.google.fonts/check/metadata/consistent_axis_enumeration]:** Add "family_metadata" as a condition to avoid an ERROR (issue #3122)
  - **[com.google.fonts/check/metadata/gf_axisregistry_bounds]:** Add "family_metadata" as a condition to avoid an ERROR (issue #3104)
  - **[com.google.fonts/check/metadata/gf_axisregistry_valid_tags]:** Add "family_metadata" as a condition to avoid an ERROR (issue #3105)
  - **[com.google.fonts/check/STAT/gf_axisregistry]:** Ignore format-4 entries on STAT table because the GF Axis Registry does not list any multi-axis fallback name which is what such entries are designed to describe (issue #3106)


## 0.7.33 (2020-Nov-24)
### Release note
  - This is a quick single bug-fix release because the problem below was disrupting the continuous integration setup of several users.
  - It also includes a small routine update on the cached vendor IDs list fetched from Microsoft's website (as we always do at every new FontBakery release).

### changes to checks
  - **[com.google.fonts/check/metadata/escaped_strings]:** Add "metadata_file" as a condition for the check in order to avoid an ERROR whenever the file is not available (issue #3095)


## 0.7.32 (2020-Nov-19)
### Note-worthy code changes
  - We now use GitHub Actions to run code-tests and linting (still under tox, so the same can be easily executed locally).
  - We now keep a local copy of the Google Fonts Axis Registry textproto files so that the checks do not need to keep always fetch them online at runtime. These files should not change too often, but we should be careful to check for updates on our FontBakery releases. (issue #3022)

### New checks
  - **[com.google.fonts/check/metadata/escaped_strings]:** Ensure fields in METADATA.pb do not use escaped strings (issue #2932)
  - **[com.google.fonts/check/STAT/axis_order]:** INFO-level check to gather stats on usage of the STAT table AxisOrdering field. May be updated in the future to enforce some ordering scheme yet to be defined. (issue #3049)
  - **[com.google.fonts/check/metadata/consistent_axis_enumeration]:** Validate VF axes on the 'fvar' table match the ones declared on METADATA.pb (issue #3051)
  - **[com.google.fonts/check/metadata/gf_axisregistry_valid_tags]:** VF axis tags are registered on GF Axis Registry (issue #3010)
  - **[com.google.fonts/check/metadata/gf_axisregistry_bounds]:** VF axes have ranges compliant to the bounds specified on the GF Axis Registry (issue #3022)
  - **[com.google.fonts/check/STAT/gf_axisregistry]:** Check that particle names and values on STAT table match the fallback names in each axis registry at the Google Fonts Axis Registry (issue #3022)
  - **[com.google.fonts/check/glyf_nested_components]:** Check that components do not reference glyphs which are themselves compontents (issue #2961)
  - **[com.google.fonts/check/outline_alignment_miss]:** Check for outline points near to, but not on, significant Y-axis boundaries. (PR #3088)
  - **[com.google.fonts/check/outline_short_segments]:** Check for outline segments which are suspiciously short. (PR #3088)
  - **[com.google.fonts/check/outline_colinear_vectors]:** Check for colinear segments in outlines. (PR #3088)
  - **[com.google.fonts/check/outline_jaggy_segments]:** Check for segments with a particularly small angle. (issue #3064)
  - **[com.google.fonts/check/outline_semi_vertical]:** Check for semi-vertical and semi-horizontal lines. (PR #3088)
  - **[com.google.fonts/check/metadata/designer_profiles]:** Ensure that the entries in the Designers Catalog are good (issue #3083)

### Changes to existing checks
  - **[com.google.fonts/check/family/win_ascent_and_descent]**: Skip if font is cjk
  - **[com.google.fonts/check/os2_metrics_match_hhea]**: Skip if font is cjk
  - **[com.google.fonts/check/monospace]**: Ignore zero advance-width glyphs (issue #3053)


## 0.7.31 (2020-Sept-24)
### Note-worthy code changes
  - This is a quick new release to address a silly but fatal crash (issue #3044)
  - We normalized the ordering of log messages of some checks. To avoid imprevisibility of python set iteration, we sort them before printing. This helps to reduce diffs for people that compare subsequent runs of fontbakery on automated QA setups (issue #3038)


## 0.7.30 (2020-Sept-24)
### Note-worthy code changes
  - The vast majority of code-tests now use our new style which is less error prone, using the helper CheckTester class. (PR #3035)
  - Adopted 4-spaces indentation. We're changing our codestyle to facilitate collaboration from people who also work with the fontTools and AFDKO codebases. (issue 2997)
  - All rationale text needs to have 8 indentation spaces (because this indentation on the source should not show up on the user-interface when rationale text is printed on the text terminal)
  - Remove PriorityLevel class as it makes classifying checks by priority more complicated then necessary! (issue #2981)
  - Use the http://fonts.google.com/metadata/fonts endpoint to determine if a font is listed in Google Fonts. (issue #2991)
  - Renamed `multiprocessing.py` to `multiproc.py` to avoid conflict with Python
    stdlib module of the same name in some configurations.
  - Re-worked `cff.py` checks using `@condition` to avoid repeated iterations
    over the glyph set.

### New Checks
  - **[com.google.fonts/check/varfont_duplicate_instance_names]**: Avoid duplicate instance names in variable fonts (issue #2986)
  - **[com.google.fonts/check/metadata/includes_production_subsets]**: ensure METADATA.pb files include production subsets. (issue #2989)
  - **[com.google.fonts/check/varfont/stat_axis_record_for_each_axis]**: ensure the STAT table has an Axis Record for every axis in the font (PR #3017)
  - **[com.adobe.fonts/check/cff_deprecated_operators]**: check for deprecated CFF operator `dotsection` and deprecated use of `endchar` operator to build accented characters (`seac`). (PR #3033)

### Changes to existing checks
  - **[com.google.fonts/check/monospace]**: Updated to not report zero width (mark) glyphs (issue #3036)
  - **[com.google.fonts/check/font_version]**: fixed tolerance for warnings (PR #3009)
  - **[com.google.fonts/check/fontbakery_version]**: use pip_api module and PyPI JSON API instead of invoking command-line pip/pip3 via subprocess (#2966)

### Bugfixes
  - Update vertical metric values in test_check_vertical_metrics_regressions. Cabin had recently been updated in Google Fonts and the family now has different vertical metric values (issue #3026)
  - Fix ERROR in com.google.fonts/check/STAT_strings (issue #2992)


## 0.7.29 (2020-Jul-17)
### Note-worthy code changes
  - This version adds initial support for multiprocessing (running multiple checks in parallel to likely speed up execution time) via the -j/--jobs flag, contributed by Lasse Fister (PR #2959)

### Bugfixes
  - **[com.google.fonts/check/description/broken_links]**: Skip when html does not parse. (issue #2664)
  - Checks if GSUB lookup format is 1 for ligature collection in `profiles/shared_conditions.py`; format 1 is the only significant one for `ligatures()` and `ligature_glyphs()`)

### New Checks
  - **[universal: com.google.fonts/check/rupee]**: Ensure indic fonts have the Indian Rupee Sign glyph (issue #2967)
  - **[googlefonts: com.google.fonts/check/metadata/category]**: Ensure category field is valid in METADATA.pb file (issue #2972)

### Changes to existing checks
  - **[com.google.fonts/check/unitsperem_strict]**: updating units per em criteria because the assumptions behind our previous "upm=2000 for VFs" suggestion were not really correct. (issue #2971)
  - **[com.google.fonts/check/ligature_carets]**: Add GlyphsApp instructions for fixing ligature caret WARNs (issue #2955)
  - **[com.google.fonts/check/metadata/broken_links]**: request URLs only once and accept status 429 - "too many requests" (issue #2974)
  - **[com.google.fonts/check/description/broken_links]**: request URLs only once and accept status 429 - "too many requests" (issue #2974)
  - **[com.google.fonts/check/varfont_instance_names]**: Check will now only allow 18 named instances (Thin-Black + Italics). This was decided in a Friday team meeting on the 2020/06/26. Changes also reflect the updated spec, https://github.com/googlefonts/gf-docs/tree/main/Spec#fvar-instances.


## 0.7.28 (2020-Jul-09)
### Note-worthy code changes
  - Major improvement to code-testing framework by adopting the `assert_PASS` and `assert_results_contain` helper methods (issue #2943)

### Changes to existing checks
  - **[com.google.fonts/check/font_version]**: Check now allows more than 3 decimal places to be matched (issue #2928)
  - **[com.google.fonts/check/varfont/unsupported_axes]**: Removed opsz axis and added slnt axis (issue #2866)
  - **[com.google.fonts/check/description/valid_html]**: Verify that html snippets parse correctly (issue #2664)
  - **[com.google.fonts/check/metadata/os2_weightclass]**: Check now allows Thin to have 100, 250 and ExtraLight to have 200, 275 (issue #2947)
  - **[com.google.fonts/check/whitespace_glyphnames]**: Report names that are not Adobe Glyph List compliant (issue #2624)
  - **[com.google.fonts/check/whitespace_glyphnames]**: Reviewed and updated keywords so that they more precisely indicate which specific FAIL or WARN causes a check failure.
  - **[com.google.fonts/check/whitespace_ink]**: Removed OGHAM SPACE MARK U+1680 as it is a whitespace that should have a drawing. (PR #2297 contributed by @drj11)

### Bugfixes
  - **[com.google.fonts/check/valid_glyphnames]**: Improve broken text in the FAIL message (PR #2939)


## 0.7.27 (2020-Jun-10)
### Note-worthy code changes
  - Add a `--succinct` mode. This is a slightly more compact and succint output layout for the text terminal. As requested by @m4rc1e (issue #2915)

### New checks
  - **[com.google.fonts/check/repo/fb_report]**: WARN when upstream repo has fb report files (issue #2888)
  - **[com.google.fonts/check/repo/zip_files]**: FAIL when upstream repo has ZIP files (issue #2903)
  - **[com.google.fonts/check/cjk_vertical_metrics]**: Check cjk fonts follow our cjk metric schema (PR #2797)

### Changes to existing checks
  - **[com.google.fonts/check/metadata/os2_weightclass]**: Check will now work correctly for variable fonts (issue #2683)
  - **[com.google.fonts/check/metadata/match_weight_postscript]**: Disabled for variable fonts
  - **[com.google.fonts/check/usweightclass]**: Check will now work properly for variable fonts and otf fonts (#2788)

### Bugfixes
  - Corrections to UNICODERANGE_DATA constant. Contributed by Bob Hallissy @bobh0303 (PR #2901)
  - Fix implementation of GDEF mark/nonmark checks (issues #2904 and #2877)
  - Ftxvalidator check now treats stderr separately and emits it as a WARN to avoid corrupting plist data and thus breaking its parsing. (issue #2801)
  - Fix crash on **com.google.fonts/check/family/vertical_metrics**. Thanks for reporting, @drj11 (issue #2917)
  - Fix crash on **com.google.fonts/check/family/os2_metrics_match_hhea** (issue #2921)
  - Fix several crashes when OS/2 table is missing: In **com.google.fonts/check/family/panose_proportion**, **com.google.fonts/check/family/panose_familytype**, **com.google.fonts/check/xavgcharwidth**, **com.adobe.fonts/check/fsselection_matches_macstyle**, **com.google.fonts/check/code_pages**, **com.google.fonts/check/family/panose_proportion**, **com.google.fonts/check/family/win_ascent_and_descent**. Contributed by @drj11


## 0.7.26 (2020-May-29)
### Noteworthy code-changes
  - update gfonts protobuf schema, in sync with GFTools (https://github.com/googlefonts/gftools/issues/202) (#issue #2886)

### Bugfixes
  - fix ERROR on com.google.fonts/check/STAT_strings (issue #2889)

### Deprecated checks
  - **[com.google.fonts/check/description/variable_font]**: Not needed anymore since Google Fonts now displays the information in its UI, so no need to also mention it on the description. (issue #2885)

### New checks
  - **[com.google.fonts/check/gdef_spacing_marks]**: warn when glyphs in the GDEF mark glyph class should be non-spacing (issue #2877).
  - **[com.google.fonts/check/gdef_non_mark_chars]**: fails when glyphs mapped to non-mark characters are in the GDEF mark glyph class (issue #2877)
  - **[com.google.fonts/check/gdef_mark_chars]**: warns when glyphs mapped to mark characters are not in the GDEF mark glyph class. (issue #2877)

### Modified checks
- **[com.google.fonts/check/metadata/valid_copyright]**: Accept year range in copyright strings. (issue #2393)


## 0.7.25 (2020-May-15)
### New checks
  - **[com.google.fonts/check/varfont/unsupported_axes]**: Ensure VFs do not contain opsz or ital axes. (issue #2866)
  - **[com.google.fonts/check/STAT_strings]**: Check correctness of name table strings referenced by STAT table. (issue #2863)
  - **[com.google.fonts/check/description/eof_linebreak]**: DESCRIPTION.en_us.html should end in a linebreak. (issue #2879)

### Added rationale metadata to these checks
  - **com.google.fonts/check/vendor_id**

### Changes to existing checks
  - **[com.google.fonts/check/vendor_id]**: improve wording of warning messages (issue #2855)
  - **[com.google.fonts/check/repo/vf_has_static_fonts]**: only run this check if the project follows the Google Fonts repo structure layout. (#2853)
  - **[com.google.fonts/check/unitsperem_strict]**: update requirements on upm values; 2000 is a minimum for VF because lower than that creates less smooth interpolation; and larger than 2048 causes a filesize increase. (issue #2827)
  - **[com.google.fonts/check/whitespace_glyphs]**: yield one unique message (and `message.code`) per missing whitespace case to enable selective overrides based on individual message codes
  - update adobefonts overridden whitespace_glyphs check to WARN on missing 0x00A0 (fail on 0x0020)

### Bug Fixes
  - Family names with more than a single word were not being properly detected when querying GFonts API (issue #2848)
  - fix style_parse handling of file paths containing a "-" char. (issue #2867)


## 0.7.24 (2020-Apr-21)
### Note-worthy changes
  - Fixed rendering of markdown on our read-the-docs documentation (#2819)

### Changes to existing checks
  - **[com.google.fonts/check/whitespace_widths]**: Provide instructions on how to fix the problem at Glyphs App source files (PR #2843)


## 0.7.23 (2020-Apr-17)
### Note-worthy changes
  - We now tell users on the text terminal what each of the check results mean. (issue #2823)

### New Checks
  - **[com.google.fonts/check/varfont/consistent_axes]**: Ensure that all variable font files have the same set of axes and axis ranges. (issue #2810)

### Changes to existing checks
  - **[com.google.fonts/check/valid_glyphnames]**: Increase glyphname max-length to 63 chars. (issue #2832)
  - **[com.google.fonts/check/unitsperem_strict]:** Do not WARN for upem=2048 (issue #2827)

### Bugfixes
  - profiles.googlefonts_conditions.familyname now works on variable fonts.
  - Invoke ftxvalidator binary from path detected by shutil.which (issue #2791)
  - Split too long lines in rationale text such as long URLs (issue #2835)

### Documentation
  - Documentation at ReadTheDocs should default to stable (last release on PyPI) instead of latest (development on 'main' branch). (issue #2819)
  - Clearly mention the list of checks on the top of the documentation front-page. (issue #2814)


## 0.7.22 (2020-Mar-27)
### Note-worthy changes
  - Updated function to extract a font family name from a font filename. Code taken from gftools.util.google_fonts.FamilyName

### Documentation
  - clarify that Xcode version can be 9 or later (issue #2784)

### Bugfixes
  - Ignore git commit hash on ttfautohint version string (issue #2790)

### Changes to existing checks
  - **[com.google.fonts/check/hinting_impact]**: Add support for CFF hints (issue #2802)
  - **[com.google.fonts/check/varfont_instance_names]**: Add ExtraBlack 1000 weight support (issue #2803)
  - **[com.google.fonts/check/varfont_instance_coordinates]**: Add ExtraBlack 1000 weight support (issue #2804)


## 0.7.21 (2020-Mar-06)
### Note-worthy changes
  - The snippet for checking collections is just an example shell script and it is specific to the directory structure of the Google Fonts git repo. We've made this clearer by renaming the script to **snippets/fontbakery-check-gfonts-collection.sh** (issue #2740)
  - The script was also fixed to run properly on MacOS, as it was originally only working on GNU+Linux.

### Changes to existing checks
  - **[com.google.fonts/check/varfont_instance_*]**: Clean up output and ensure that unregistered axes produce a warning. (issue #2701) Output will now display the following:
    - WARN if instance names are not fully parsable. It will also output the unparsable tokens.
    - FAIL if instance coordinates are incorrect for known axes.
    - FAIL if the fvar contains known axes and they're not mentioned in instance names.
    - FAIL if instance name tokens are incorrectly ordered
    - Provide link to our documentation if these checks FAIL or WARN
  - **[com.google.fonts/check/fontdata_namecheck]**: improve log messages when query fails (issue #2719)
  - **[com.google.fonts/check/name/rfn]**: Add rationale and make it a **FAIL** as it is a strong requirement for Google Fonts that families do not use a "Reserved Font Name" (issue #2779)
  - **[com.google.fonts/check/name/line_breaks]**: Add rationale (issue #2778)

### Migration of checks between profiles
  - **[com.google.fonts/check/name/line_breaks]**: From `opentype` to `googlefonts` profile as it is a vendor-specific policy rather than an OpenType spec requirement. (issue #2778)
  - **[com.google.fonts/check/name/rfn]**: From `opentype` to `googlefonts` profile (issue #2779)


## 0.7.20 (2020-Feb-24)
### Emergency bugfix release!
  - FATAL ERROR by adding proper indentation to rationale string on com.google.fonts/check/metadata/valid_copyright (issue #2772)


## 0.7.19 (2020-Feb-22)
### Note-worthy code changes
  - Add support for super-family checks! (issue #1487)

### New checks
  - **[com.google.fonts/check/license/OFL_copyright]**: Check if license file first line contains copyright string (issue #2764)
  - **[com.google.fonts/check/superfamily/list]**: A simple & merely informative check that lists detected sibling family directories (issue #1487)
  - **[com.google.fonts/check/superfamily/vertical_metrics]**: Experimental extended version of **family/vertical_checks**, but only emitting WARNs for now (issues #1487 and #2431)
  - **[com.google.fonts/check/metadata/multiple_designers]**: Ensure explicit designer names are mentioned on METADATA.pb (issue #2766)

### Deprecated checks
  - **[com.google.fonts/check/monospace_max_advancewidth]**: (issue #2749)

### Bugfixes
  - fix generate-glyphdata command (python 3 support) (issue #2765)

### Changes to existing checks
  - **[com.google.fonts/check/post_table_version]**: Support CFF2 OTF Variable Fonts and add rationale (issue #2638)
  - **[com.google.fonts/check/metadata/valid_copyright]**: Add rationale and make it case insensitive (issue #2736)
  - **[com.google.fonts/check/metadata/undeclared_fonts]**: Clarify rationale (issue #2751)
  - **[com.google.fonts/check/metadata/filenames]**: Add rationale (issue #2751)
  - **[com.google.fonts/check/metadata/filenames]**: Consider all files from a directory (issue #2751)
  - **[com.google.fonts/check/monospace]:** Fix typo isFixedWidth is actually isFixedPitch, xAverageWidth is xAvgCharWidth


## 0.7.18 (2020-Feb-05)
### Changes to existing checks
  - **[com.google.fonts/check/name/license]** and **[com.google.fonts/check/name/license_url]**: Accept http URLs but warn that those should ideally be updated to HTTPS. (issue #2731)
  - **[com.google.fonts/check/metadata/undeclared_fonts]**: Accept "static/" subdirs (issue #2737)

### Bugfixes
  - Add Thomas Phinney's comment on rationale of check **com.google.fonts/check/monospace** (issue #2729)
  - **[com.google.fonts/check/name/license_url]** and **com.google.fonts/check/name/license**: Added rationale and improved wording of log messages. (issue #2666)


## 0.7.17 (2020-Jan-15)
### New features
  - Add support for color themes. (issue #2031)
  - Auto-select default color theme based on operating system in use. The vast majority of MacOS users seem to use a light-background on the text terminal. For orther systems like GNU+Linux and Windows, a dark terminal seems to be more common.


## 0.7.16 (2019-Dec-13)
### Note-worthy changes
  - New experimental notofonts profile. Some checks from this profile may be promoted into the universal profile later (issue #2676)
  - New code snippet: An exemple of a custom fontbakery profile (with support for universal profile checks, check filters, and custom checks) has been provided by Chris Simpkins at snippets/check-custom.py (PR #2714)

### Bugfixes
  - **[com.google.fonts/check/glyph_coverage]:** display full list of missing required codepoints in INFO log message (issue #2690)

### Changes to existing checks
- **[com.google.fonts/check/family_naming_recommendation]:** Increase acceptable characters in nameID 6 string to 63 from 29 (PR #2707)

### New checks
  - **[com.google.fonts/check/glyf_non_transformed_duplicate_components]:** Check glyphs do not have duplicate components which have the same x,y coordinates (PR #2709)
  - **[com.google.fonts/check/repo/vf_has_static_fonts]:** Check VF family dirs in google/fonts contain static fonts (issue #2654)
  - **[com.google.fonts/check/unicode_range_bits]:** Ensure UnicodeRange bits are properly set (issue #2676)
  - **[com.google.fonts/check/cmap/unexpected_subtables]:** Ensure all cmap subtables are the typical types expected in a font (issue #2676)


## 0.7.15 (2019-Nov-03)
### Note-worthy changes
  - **Rationale cleanup & render:** Reviewed all rationale metadata entries and added code to properly format them on the github markdown and text terminal output. Later we probably should parse markdown everywhere. (issue #2681)
  - **[com.google.fonts/check/glyph_coverage]:** Removed strong requirement of 0x000D (carriage-return) for the GF Latin Core character set. (issue #2677)

### New features
  - Print rationale of checks (if available) on terminal output (issue #2531)
  - Display rationale text on the github markdown output (when it is available) (issue #2531)


## 0.7.14 (2019-Oct-16)
### Bugfixes
  - **[com.google.fonts/check/contour_count]:** Fix listing of glyphnames with unexpected contour counts. (issue #2647)
  - rewording: bit should be... "reset" => "unset" (issue #2648)
  - **[com.google.fonts/check/os2_metrics_match_hhea]:** Display the actual mismatching values. (issue #2653)
  - **[com.google.fonts/check/namecheck]:** fake user agent on http://namecheck.fontdata.com/ requests to get good query results.


## 0.7.13 (2019-Oct-04)
### New checks
  - **[com.google.fonts/check/metadata/filenames]:** "METADATA.pb: Font filenames match font.filename entries?" (issue #2597)

### Bugfixes
  - **[com.google.fonts/check/usweightclass]:** Italics should not affect the results. (issue #2650)
  - **[com.google.fonts/check/canonical_filename]:** Fix f-string syntax and only check filename (not full path) (issue #2649)

### Changes to checks
  - **[com.google.fonts/check/canonical_filename]:** filenames with underscore characters are considered invalid. (issue #2615)
  - **[com.google.fonts/check/gasp]:** mention how to fix if font is unhinted (issue #2636)


## 0.7.12 (2019-Sep-14)
### Note-worthy code changes
  - Added 'opsz' axis to fontbakery.parse
  - **[com.google.fonts/check/contour_count]:** ignore PUA codepoints (issue #2612)
  - **[com.google.fonts/check/contour_count]:** detect glyphs by both glyphnames and codepoints (issue #2612)
  - **[com.google.fonts/check/canonical_filename]:** Use Typographic Family Name if it exists in the nametable
  - **[com.google.fonts/check/varfont_instance_names]:** warn user if "Text" or "Display" have been used in a varfont instance name. We would prefer point size to be used instead.

### Bugfixes
  - fix crash on html/markdown reporters by declaring DEBUG log-level (issue #2631)

### Changes to checks
  - **[com.google.fonts/check/unwanted_tables]:** Add MVAR table (Issue #2599) and improve FAIL message


## 0.7.11 (2019-Aug-21)
### Note-worthy code changes
  - Adding yet a whole bunch more keywords to log-messages (issue #2558)
  - Refactored EncodingID/LanguageID classes for Mac & Windows name table entries

### Bug Fixes
  - **[com.adobe.fonts/check/family/max_4_fonts_per_family_name]:**  Only run on Win name records (issue #2613)
  - Avoid crash on static fonts by safeguarding the `slnt_axis` condition.

### New checks
  - **[com.google.fonts/check/metadata/undeclared_fonts]:** "Ensure METADATA.pb lists all font binaries" (issue #2575)
  - **[com.google.fonts/check/varfont/slnt_range:]** "The variable font 'slnt' (Slant) axis coordinate specifies positive values in its range?" (issue #2572)

### Renamed check IDs:
  - **[com.google.fonts/check/wdth_valid_range]** => com.google.fonts/check/varfont/wdth_valid_range
  - **[com.google.fonts/check/wght_valid_range]** => com.google.fonts/check/varfont/wght_valid_range


## 0.7.10 (2019-Aug-06)
### Note-worthy code changes
  - Added keywords for non-PASS log messages of a very large set of checks. At some point this will be mandatory for all checks. (issue #2558)
  - Make sure canonical style name checks are strongly enforced. Improve wording of FAIL log message on check/varfont_instance_names (issue #2573)

### Bug fixes
  - fix ERROR on check/metadata/broken_links (issue #2585)


## 0.7.9 (2019-Jul-11)
### Note-worthy code changes
  - update varfont naming scheme: use commas to separate axis tags (issue #2570)

### Disables checks
  - Disabled family checks: **com.google.fonts/check/family/equal_numbers_of_glyphs** and **com.google.fonts/check/family/equal_glyph_names** These will be reintroduced after known problems are addressed. (issue #2567)
  - Temporarily disabled **com.google.fonts/check/production_encoded_glyphs** since GFonts hosted Cabin files seem to have changed in ways that break some of the assumptions in its code-test. (issue #2581)

### Re-enabled checks
  - **[com.google.fonts/check/fontdata_namecheck]:** Web service is online again. (issue #2484)

### Bug fixes
  - **[com.google.fonts/check/fontbakery_version]:** FAIL if unable to detect latest available fontbakery version (issue #2579)
  - perform a hacky fixup to workaround the square-brackets naming scheme currently in use for varfonts in google fonts. (issue #2570)


## 0.7.8 (2019-Jun-22)
### Note-worthy code changes
  - Add GlyphsApp hint to com.google.fonts/check/usweightclass (issue #2423)
  - Fix "metatada" typo on checkid: **com.google.fonts/check/metatada/canonical_style_names** (issue #2561)
  - Reorder loglevels: INFO now has higher priority than SKIP (issue #2560)

### Changes to checks
  - **[com.google.fonts/check/canonical_filename]:**  update variable fonts naming scheme (issue #2549)


## 0.7.7 (2019-Jun-18)
### Note-worthy code changes
  - **[com.google.fonts/check/family/has_license]:** only run check if the fonts are in a google/fonts repo.
  - **[com.google.fonts/check/vendor_id]:** accept NULL-padding on vendor-IDs (issue #2548)

### Bug fixes
  - fix crash on git_gfonts_ttFonts condition (return None when the font is not yet available on GitHub) (issue #2540)

### New Checks
  - **[com.google.fonts/check/metadata/broken_links]:** Ensure the copyright string in METADATA.pb files does not contain broken URLs. (issue #2550)


## 0.7.6 (2019-Jun-10)
### Note-worthy code changes
  - **[com.google.fonts/check/name/subfamilyname]:** has been refactored to use parse.style_parse.
  - **[com.google.fonts/check/name/typographicsubfamilyname]:** has been refactored. It is now acceptable to have a typographic subfamily name if the font is RIBBI since it does not cause any issues

### Bug fixes
  - Render line-breaks on Read The Docs check rationales
  - **[com.adobe.fonts/check/family/bold_italic_unique_for_nameid1]:** restrict check to RIBBI styles only (issue #2501)
  - fix bug in **points_out_of_bounds** check: The coordinates of a component multiplied by a scale factor result in floating-point values. These were causing false-FAILs because we were not rounding them before checking if they are within the glyph bounding-box. This was probably making points at extrema to fall slightly out of the bbox. (issue #2518)
  - also improved the readability of **com.google.fonts/check/points_out_of_bounds**

### New Checks
  - **[com.google.fonts/check/description/variable_font]:** Ensure that variable fonts contain the following message in the DESCRIPTION.en-us.html file: `This family is available as a variable font.` (issue #2538)
  - **[com.google.fonts/check/description/git_url]:** Make sure all font families have an upstream git repo URL declared in the DESCRIPTION.en-us.html file. (issue #2523)
  - **[com.google.fonts/check/varfont_instance_coordinates]:** Check variable font instances have correct axis coordinates (PR #2520)
  - **[com.google.fonts/check/varfont_instance_names]:** Check variable font instances have correct names (PR #2520)
  - **[com.google.fonts/check/wdth_valid_range]:** Check variable font wdth axis has correct range (PR #2520)


## 0.7.5 (2019-May-24)
### Note-worthy code changes
  - The conditions from the `googlefonts` profile were split out into their own separate file

### Dependencies
  - Make docs building dependencies optional using "extras_require"

### Deprecated checks
  - **[com.google.fonts/check/currency_chars]:** we now have a much broader glyph coverage check: com.google.fonts/check/glyph_coverage (issue #2498)

### Bug fixes
  - The HTML report now actually defaults to "sans-serif" as the body font.
  - **[com.google.fonts/check/repo/dirname_matches_nameid_1]:** Restrict it to static fonts as the `fontbakery.util.get_regular` function does not support variable fonts yet. (issue #2509)
  - **[com.google.fonts/check/license_url]:** it now instructs the user which valid URL is actually expected (issue #2502)


## 0.7.4 (2019-May-06)
### Note-worthy code changes
  - We now have documentation of FontBakery checks on ReadTheDocs generated by a custom Sphinx module.
  - Markdown report now links to FB check docs on ReadTheDocs. (issue #2489)

### Dependencies
  - Removed defusedxml dependency. We were only using it for its `defused.lxml` module which is now deprecated (issue #2477)
  - Removed fontforge dependency.

### New checks
  - **[com.google.fonts/check/glyph_coverage]:** Google Fonts expects that fonts support at least the GF-latin-core glyph-set (PR #2488)
  - **[com.google.fonts/check/metadata/designer_values]:** We must use commas instead of forward slashes because the fonts.google.com directory will segment string to list on comma and display the first item in the list as the "principal designer" and the other items as contributors (issue #2479)
  - **[com.google.fonts/check/vertical_metrics_regressions]:** If a family already exists on Google Fonts, the family being checked must have similar vertical metrics (issue #1162)

### Temporarily disabled checks
  - **[com.google.fonts/check/fontdata_namecheck]:** The web-service is down. (issue #2483)

### Deprecated checks
  - **[com.google.fonts/check/fontforge_stderr]:** and **[com.google.fonts/check/fontforge]:** Fontforge does not support python 3. Well... it does, but it is a mess. We'll have to put significant effort if we ever bring back these checks.

### Bug fixes
  - **[com.google.fonts/check/dsig]:** Mention which gftools script can fix the issue.
  - **[com.google.fonts/check/family/has_license]:** Mention which licenses were found if multiple licenses exist.


## 0.7.3 (2019-Apr-19)
### Note-worthy code changes
  - The cupcake artwork is not gone, but it is now much less likely to show up. You can't get a cupcake unless you really deserve it! (issue #2030)
  - Improved --list-checks output. Now uses colors for better legibility on the text terminal (issue #2457)
  - We now autocomplete check IDs on the command line (issue #2457)
  - Even though we trid to add an install-rule for the bash-completion script on setup.py, we ended up removing it because it was not yet done in a cross-platform compatible manner. We'll get back to it later. For now users will have to manually install the script if they want bash completion to work. On MacOS it should typically be saved on `/usr/local/etc/bash_completion.d` and on GNU+Linux a good target directory would typically be `/etc/bash_completion.d`. More info at issue #2465.

### New checks
  - **[com.google.fonts/check/code_pages]:** Detects when no code page was declared on the OS/2 table, fields ulCodePageRange1 and ulCodePageRange2 (issue #2474)
  - **[com.adobe.fonts/check/find_empty_letters]:** "Letters in font have glyphs that are not empty?" (PR #2460)
  - **[com.google.fonts/check/repo/dirname_matches_nameid_1]:** "Directory name in GFonts repo structure must match NameID 1." (issue #2302)
  - **[com.google.fonts/check/family/vertical_metrics]:** "Each font in a family must have the same vertical metrics values." (PR #2468)

### Bug fixes
  - **[com.adobe.fonts/cff_call_depth]:** fixed handling of font dicts in a CFF (PR #2461)
  - Declare fonttools' unicode extra-dependency on our rquirements.txt and setup.py so that unicodedata2 is properly installed. (issue #2462)
  - Shorten too verbose log messages in a few checks. (issue #2436)


## 0.7.2 (2019-Apr-09)
### Note-worthy code changes
  - **[com.google.fonts/check/name/family_and_style_max_length]:** increased max length to 27 chars. After discussing the problem in more detail at issue #2179 we decided that allowing up to 27 chars would still be on the safe side. Please also see issue #2447

### Bug fixes
  - **[com.google.fonts/check/family/equal_glyph_names]:** Fix ERROR. When dealing with variable fonts, we end up getting None from the style condition. So we display filenames in those cases. But we still display styles when dealing with statics fonts. (issue #2375)
  - **[com.adobe.fonts/check/cff_call_depth]:** don't assume private subroutines in a CFF (PR #2437)
  - **[com.adobe.fonts/cff2_call_depth]:** fixed handling of font dicts (and private subroutines) in a CFF2 (PR #2441)
  - **[com.google.fonts/check/contour_count]:** Filter out the .ttfautohint glyph component from the contour count (issue #2443)

### Dependencies
  - Removed the unidecode dependency. It is better to read log messages with the actual unicode strings instead of transliterations of them.


## 0.7.1 (2019-Apr-02)
### Major code-changes
  - The new "universal" profile contains checks for best practices agreed upon on the type design community. (issue #2426)
  - The initial set of checks will be not only the full opentype profile but also those checks original included in both `adobefonts` and `googlefonts` profiles.
  - The goal is to keep the vendor-specific profiles with only the minimal set of checks that are really specific, while the shared ones are placed on the universal profile.

### New checks
  - **[com.adobe.fonts/check/cff_call_depth]:** "Is the CFF subr/gsubr call depth > 10?" (PR #2425)
  - **[com.adobe.fonts/check/cff2_call_depth]:** "Is the CFF2 subr/gsubr call depth > 10?" (PR #2425)
  - **[com.google.fonts/check/family/control_chars]:** "Are there unacceptable control characters in the font?" (PR #2430)
  - **[com.google.fonts/check/name/trailing_spaces]:** "Name table records must not have trailing spaces." (issue #2417)


## 0.7.0 (2019-Mar-22)
### Major code-changes
  - The term "specification" (including directory paths, class names and method names such as Spec, FontsSpec, etc) was replaced by "profile" throughout the codebase. The reason for this renaming was to avoid confusing with other uses of the term such as in "OpenType Specification".
  - All numerical check-IDs were renamed to keyword-based IDs. We may still change them as we see fit and we plan to freeze the check-id naming when Font Bakery 1.0.0 is released.

### Bug fixes
  - **[com.google.fonts/check/canonical_filename]:** Distinguish static from varfont when reporting correctness of fontfile names. There are special naming rules for variable fonts. (issue #2396)
  - Fix bug in handling of `most_common_width` in `glyph_metrics_stats` which affected checking of monospaced metadata. (PR #2391)
  - Fix handling of `post.isFixedPitch` (accept any nonzero value). (PR #2392)
  - **[com.google.fonts/check/metadata/valid_copyright]:** Check was being skipped when run on upstream font repos which don't have a METADATA.pb file. This check will now only test METADATA.pb files. A new check has been added to check the copyright string in fonts.

### Other relevant code-changes
  - We temporarily disabled com.google.fonts/check/metadata/match_filename_postscript for variable fonts until we have a clear definition of the VF naming rules as discussed at https://github.com/google/fonts/issues/1817
  - We are now using portable paths on the code-tests. (issue #2398)
  - The Adobe Fonts profile now includes FontForge checks. (PR #2401)
  - Improve emoji output of `--ghmarkdown` option, so that actual emoji appear in text editors, rather than the previous emoji names
  - The HTML reporter will now display check results more table-like, which makes multi-line check results look better.

### New checks
  - **[com.google.fonts/check/font_copyright]: "Copyright notices match canonical pattern in fonts"** (PR #2409)
  - **[com.adobe.fonts/check/postscript_name_consistency]:** "Name table ID 6 (PostScript name) must be consistent across platforms." (PR #2394)

## Some check id renaming for better naming consistency:
  - **[com.google.fonts/check/tnum_horizontal_metrics]:** com.google.fonts/check/family/tnum_horizontal_metrics
  - **[com.adobe.fonts/check/bold_italic_unique_for_nameid1]:** com.adobe.fonts/check/family/bold_italic_unique_for_nameid1
  - **[com.adobe.fonts/check/max_4_fonts_per_family_name]:** com.adobe.fonts/check/family/max_4_fonts_per_family_name
  - **[com.abobe.fonts/check/postscript_name_cff_vs_name]:** com.abobe.fonts/check/name/postscript_vs_cff
  - **[com.adobe.fonts/check/postscript_name_consistency]:** com.adobe.fonts/check/name/postscript_name_consistency
  - **[com.adobe.fonts/check/name_empty_records]:** com.adobe.fonts/check/name/empty_records

### Renamed numerical check-IDs:
  - **[com.google.fonts/check/001]:** com.google.fonts/check/canonical_filename
  - **[com.google.fonts/check/002]:** com.google.fonts/check/family/single_directory
  - **[com.google.fonts/check/003]:** com.google.fonts/check/description/broken_links
  - **[com.google.fonts/check/004]:** com.google.fonts/check/description/valid_html
  - **[com.google.fonts/check/005]:** com.google.fonts/check/description/min_length
  - **[com.google.fonts/check/006]:** com.google.fonts/check/description/max_length
  - **[com.google.fonts/check/007]:** com.google.fonts/check/metadata/unknown_designer
  - **[com.google.fonts/check/008]:** com.google.fonts/check/family/underline_thickness
  - **[com.google.fonts/check/009]:** com.google.fonts/check/family/panose_proportion
  - **[com.google.fonts/check/010]:** com.google.fonts/check/family/panose_familytype
  - **[com.google.fonts/check/011]:** com.google.fonts/check/family/equal_numbers_of_glyphs
  - **[com.google.fonts/check/012]:** com.google.fonts/check/family/equal_glyph_names
  - **[com.google.fonts/check/013]:** com.google.fonts/check/family/equal_unicode_encodings
  - **[com.google.fonts/check/014]:** com.google.fonts/check/family/equal_font_versions
  - **[com.google.fonts/check/015]:** com.google.fonts/check/post_table_version
  - **[com.google.fonts/check/016]:** com.google.fonts/check/fstype
  - **[com.google.fonts/check/018]:** com.google.fonts/check/vendor_id
  - **[com.google.fonts/check/019]:** com.google.fonts/check/name/unwanted_chars
  - **[com.google.fonts/check/020]:** com.google.fonts/check/usweightclass
  - **[com.google.fonts/check/028]:** com.google.fonts/check/family/has_license
  - **[com.google.fonts/check/029]:** com.google.fonts/check/name/license
  - **[com.google.fonts/check/030]:** com.google.fonts/check/name/license_url
  - **[com.google.fonts/check/031]:** com.google.fonts/check/name/no_copyright_on_description
  - **[com.google.fonts/check/032]:** com.google.fonts/check/name/description_max_length
  - **[com.google.fonts/check/033]:** com.google.fonts/check/monospace
  - **[com.google.fonts/check/034]:** com.google.fonts/check/xavgcharwidth
  - **[com.google.fonts/check/035]:** com.google.fonts/check/ftxvalidator
  - **[com.google.fonts/check/036]:** com.google.fonts/check/ots
  - **[com.google.fonts/check/037]:** com.google.fonts/check/fontvalidator
  - **[com.google.fonts/check/038]:** com.google.fonts/check/fontforge_stderr
  - **[com.google.fonts/check/039]:** com.google.fonts/check/fontforge
  - **[com.google.fonts/check/040]:** com.google.fonts/check/family/win_ascent_and_descent
  - **[com.google.fonts/check/041]:** com.google.fonts/check/linegaps
  - **[com.google.fonts/check/042]:** com.google.fonts/check/os2_metrics_match_hhea
  - **[com.google.fonts/check/043]:** com.google.fonts/check/unitsperem
  - **[com.google.fonts/check/044]:** com.google.fonts/check/font_version
  - **[com.google.fonts/check/045]:** com.google.fonts/check/dsig
  - **[com.google.fonts/check/046]:** com.google.fonts/check/mandatory_glyphs
  - **[com.google.fonts/check/047]:** com.google.fonts/check/whitespace_glyphs
  - **[com.google.fonts/check/048]:** com.google.fonts/check/whitespace_glyphnames
  - **[com.google.fonts/check/049]:** com.google.fonts/check/whitespace_ink
  - **[com.google.fonts/check/050]:** com.google.fonts/check/whitespace_widths
  - **[com.google.fonts/check/052]:** com.google.fonts/check/required_tables
  - **[com.google.fonts/check/053]:** com.google.fonts/check/unwanted_tables
  - **[com.google.fonts/check/054]:** com.google.fonts/check/hinting_impact
  - **[com.google.fonts/check/055]:** com.google.fonts/check/name/version_format
  - **[com.google.fonts/check/056]:** com.google.fonts/check/old_ttfautohint
  - **[com.google.fonts/check/057]:** com.google.fonts/check/name/line_breaks
  - **[com.google.fonts/check/058]:** com.google.fonts/check/valid_glyphnames
  - **[com.google.fonts/check/059]:** com.google.fonts/check/unique_glyphnames
  - **[com.google.fonts/check/061]:** com.google.fonts/check/epar
  - **[com.google.fonts/check/062]:** com.google.fonts/check/gasp
  - **[com.google.fonts/check/063]:** com.google.fonts/check/gpos_kerning_info
  - **[com.google.fonts/check/064]:** com.google.fonts/check/ligature_carets
  - **[com.google.fonts/check/065]:** com.google.fonts/check/kerning_for_non_ligated_sequences
  - **[com.google.fonts/check/066]:** com.google.fonts/check/kern_table
  - **[com.google.fonts/check/067]:** com.google.fonts/check/name/familyname_first_char
  - **[com.google.fonts/check/068]:** com.google.fonts/check/name/match_familyname_fullfont
  - **[com.google.fonts/check/069]:** com.google.fonts/check/glyf_unused_data
  - **[com.google.fonts/check/070]:** com.google.fonts/check/currency_chars
  - **[com.google.fonts/check/071]:** com.google.fonts/check/family_naming_recommendations
  - **[com.google.fonts/check/072]:** com.google.fonts/check/smart_dropout
  - **[com.google.fonts/check/073]:** com.google.fonts/check/maxadvancewidth
  - **[com.google.fonts/check/074]:** com.google.fonts/check/name/ascii_only_entries
  - **[com.google.fonts/check/075]:** com.google.fonts/check/points_out_of_bounds
  - **[com.google.fonts/check/077]:** com.google.fonts/check/all_glyphs_have_codepoints
  - **[com.google.fonts/check/078]:** com.google.fonts/check/glyphnames_max_length
  - **[com.google.fonts/check/079]:** com.google.fonts/check/monospace_max_advancewidth
  - **[com.google.fonts/check/082]:** com.google.fonts/check/metadata/profiles_csv
  - **[com.google.fonts/check/083]:** com.google.fonts/check/metadata_unique_full_name_values
  - **[com.google.fonts/check/084]:** com.google.fonts/check/metadata/unique_weight_style_pairs
  - **[com.google.fonts/check/085]:** com.google.fonts/check/metadata/license
  - **[com.google.fonts/check/086]:** com.google.fonts/check/metadata/menu_and_latin
  - **[com.google.fonts/check/087]:** com.google.fonts/check/metadata/subsets_order
  - **[com.google.fonts/check/088]:** com.google.fonts/check/metadata/copyright
  - **[com.google.fonts/check/089]:** com.google.fonts/check/metadata/familyname
  - **[com.google.fonts/check/090]:** com.google.fonts/check/metadata/has_regular
  - **[com.google.fonts/check/091]:** com.google.fonts/check/metadata/regular_is_400
  - **[com.google.fonts/check/092]:** com.google.fonts/check/metadata/nameid/family_name
  - **[com.google.fonts/check/093]:** com.google.fonts/check/metadata/nameid/post_script_name
  - **[com.google.fonts/check/094]:** com.google.fonts/check/metadata/nameid/full_name
  - **[com.google.fonts/check/095]:** com.google.fonts/check/metadata/nameid/font_name
  - **[com.google.fonts/check/096]:** com.google.fonts/check/metadata/match_fullname_postscript
  - **[com.google.fonts/check/097]:** com.google.fonts/check/metadata/match_filename_postscript
  - **[com.google.fonts/check/098]:** com.google.fonts/check/metadata/valid_name_values
  - **[com.google.fonts/check/099]:** com.google.fonts/check/metadata/valid_full_name_values
  - **[com.google.fonts/check/100]:** com.google.fonts/check/metadata/valid_filename_values
  - **[com.google.fonts/check/101]:** com.google.fonts/check/metadata/valid_post_script_name_values
  - **[com.google.fonts/check/102]:** com.google.fonts/check/metadata/valid_copyright
  - **[com.google.fonts/check/103]:** com.google.fonts/check/metadata/reserved_font_name
  - **[com.google.fonts/check/104]:** com.google.fonts/check/metadata/copyright_max_length
  - **[com.google.fonts/check/105]:** com.google.fonts/check/metadata/canonical_filename
  - **[com.google.fonts/check/106]:** com.google.fonts/check/metadata/italic_style
  - **[com.google.fonts/check/107]:** com.google.fonts/check/metadata/normal_style
  - **[com.google.fonts/check/108]:** com.google.fonts/check/metadata/nameid/family_and_full_names
  - **[com.google.fonts/check/109]:** com.google.fonts/check/metadata/fontname_not_camel_cased
  - **[com.google.fonts/check/110]:** com.google.fonts/check/metadata/match_name_familyname
  - **[com.google.fonts/check/111]:** com.google.fonts/check/metadata/canonical_weight_value
  - **[com.google.fonts/check/112]:** com.google.fonts/check/metadata/os2_weightclass
  - **[com.google.fonts/check/113]:** com.google.fonts/check/metadata/match_weight_postscript
  - **[com.google.fonts/check/115]:** com.google.fonts/check/metatada/canonical_style_names
  - **[com.google.fonts/check/116]:** com.google.fonts/check/unitsperem_strict
  - **[com.google.fonts/check/117]:** com.google.fonts/check/version_bump
  - **[com.google.fonts/check/118]:** com.google.fonts/check/production_glyphs_similarity
  - **[com.google.fonts/check/129]:** com.google.fonts/check/fsselection
  - **[com.google.fonts/check/130]:** com.google.fonts/check/italic_angle
  - **[com.google.fonts/check/131]:** com.google.fonts/check/mac_style
  - **[com.google.fonts/check/152]:** com.google.fonts/check/reserved_font_name
  - **[com.google.fonts/check/153]:** com.google.fonts/check/contour_count
  - **[com.google.fonts/check/154]:** com.google.fonts/check/production_encoded_glyphs
  - **[com.google.fonts/check/155]:** com.google.fonts/check/metadata_nameid_copyright
  - **[com.google.fonts/check/156]:** com.google.fonts/check/name/mandatory_entries
  - **[com.google.fonts/check/157]:** com.google.fonts/check/name/familyname
  - **[com.google.fonts/check/158]:** com.google.fonts/check/name/subfamilyname
  - **[com.google.fonts/check/159]:** com.google.fonts/check/name/fullfontname
  - **[com.google.fonts/check/160]:** com.google.fonts/check/name/postscriptname
  - **[com.google.fonts/check/161]:** com.google.fonts/check/name/typographicfamilyname
  - **[com.google.fonts/check/162]:** com.google.fonts/check/name/typographicsubfamilyname
  - **[com.google.fonts/check/163]:** com.google.fonts/check/name/family_and_style_max_length
  - **[com.google.fonts/check/164]:** com.google.fonts/check/name/copyright_length
  - **[com.google.fonts/check/165]:** com.google.fonts/check/fontdata_namecheck
  - **[com.google.fonts/check/166]:** com.google.fonts/check/fontv
  - **[com.google.fonts/check/167]:** com.google.fonts/check/varfont/regular_wght_coord
  - **[com.google.fonts/check/168]:** com.google.fonts/check/varfont/regular_wdth_coord
  - **[com.google.fonts/check/169]:** com.google.fonts/check/varfont/regular_slnt_coord
  - **[com.google.fonts/check/170]:** com.google.fonts/check/varfont/regular_ital_coord
  - **[com.google.fonts/check/171]:** com.google.fonts/check/varfont/regular_opsz_coord
  - **[com.google.fonts/check/172]:** com.google.fonts/check/varfont/bold_wght_coord
  - **[com.google.fonts/check/173]:** com.google.fonts/check/negative_advance_width
  - **[com.google.fonts/check/174]:** com.google.fonts/check/varfont/generate_static
  - **[com.google.fonts/check/180]:** com.google.fonts/check/loca/maxp_num_glyphs


## 0.6.12 (2019-Mar-11)
### Bug fixes
  - Fix bug in which a singular ttFont condition causes a family-wide (ttFonts) check to be executed once per font. (issue #2370)
  - **[com.google.fonts/check/079]:** Fixed bug in which this check was not confirming that font seemed monospaced before reporting different advance widths. (PR #2368, part of issue #2366)
  - Protect condition ttfautohint_stats against non-ttf fonts (issue #2385)
  - **[com.google/fonts/check/040]:** Cap accepted winDescent and winAscent values. Both should be less than double their respective bounding box values.

### New features
  - We now have an Adobe collection of checks (specification). It will include more checks in future releases. (PR #2369)
  - The `FontSpec` class now has a `get_family_checks()` method that returns a list of family-level checks. (PR #2380)

### New checks
  - **[com.adobe.fonts/check/bold_italic_unique_for_nameid1]:** "OS/2.fsSelection bold & italic are unique for each NameID1" (PR #2388)
  - **[com.adobe.fonts/check/fsselection_matches_macstyle]:**  "OS/2.fsSelection and head.macStyle bold and italic bits match." (PR #2382)
  - **[com.adobe.fonts/check/max_4_fonts_per_family_name]:**  "Each group of fonts with same nameID 1 has maximum of 4 fonts." (PR #2372)
  - **[com.adobe.fonts/check/consistent_upm]:**  "Fonts have consistent units per em." (PR #2372)
  - **[com.adobe.fonts/check/name_empty_records]:** "Check 'name' table for empty records." (PR #2369)


## 0.6.11 (2019-Feb-18)
### Documentation
  - Update maintainer notes so that we do not forget to update the cache of vendor ids list. (issue #2359)

### New checks
  - **[com.google.fonts/check/integer_ppem_if_hinted]:** "PPEM must be an integer on hinted fonts." (issue #2338)

### New conditions
  - **[is_hinted]:** allows restricting certain checks to only run on hinted fonts. Detection is based on the presence of an "fpgm" (Font Program) table.

### Bugfixes
  - **[fontbakery.utils.download_file]:** Fix error message when ssl certificates are not installed. (issue #2346)
  - **[fontbakery.specifications.shared_conditions]:** Determine whether a font is monospaced by analysing the ascii character set only. (issue #2202)
  - **[fontbakery.specifications.googlefonts.registered_vendor_ids]:** Update cache of vendor ID list from Microsoft's website. (issue #2359)

### new Code-tests
  - **[registered_vendor_ids condition]:** Make sure several corner cases are properly parsed. This includes ensuring that vendor IDs lacking a URL are properly handled. (issue #2359)


## 0.6.10 (2019-Feb-11)
### Documentation
  - The documentation was updated incorporating an article that was originally presented at the 9ET conference in Portugal in the end of 2018. The article gives a detailed overview of the goals of the Font Bakery project.

### Bugfixes
  - **[fontbakery.utils.download_file]:** Printing a message with a hint of a possible fix to "SSL bad certificate" when trying to download files. (issue #2274)

### Deprecated checks
  - **[com.google.fonts/check/076]:** "unique unicode codepoints" - This check seemd impossible to FAIL! (issue #2324)

### Dependencies (concrete deps on requirements.txt)
  - **[fontTools]:** upgraded to 3.37.0

### new Code-tests
  - Code-coverage: 63% (same as on v0.6.9)
  - **[com.google.fonts/check/has_ttfautohint_params]:** (issue #2312)
  - **[com.google.fonts/check/077]:** "all glyphs have codepoints" - I am unaware of any font that actually FAILs this check, though... (issue #2325)


## 0.6.9 (2019-Feb-04)
### Bugfixes
  - **[com.google.fonts/check/034]:** fix explanation of xAvgWidth on WARN/INFO messages. (issue #2285)

### Other code changes
  - Adopting python type hint notation.


## 0.6.8 (2019-Jan-28)
### Bugfixes ###
  - **[FontBakeryCondition:licenses]:** Do not crash when font project is not in a git repo (issue #2296)


## 0.6.7 (2019-Jan-21)
### New checks
  - **[com.google.fonts/check/tnum_horizontal_metrics]:** "All tabular figures must have the same width across the whole family." (issue #2278)

### Changes to existing checks
  - **[com.google.fonts/check/056]:** Require ttfautohint. Emit an ERROR when it is not properly installed in the system. (issue #1851)
  - **[com.google.fonts/check/092 & 108]:** Use *Typographic Family Name* instead of *Font Family Name* if it exists in the font's name table.

### Deprecated checks
  - **[com.google.fonts/check/119]:** "TTFAutohint x-height increase value is same as in previous release on Google Fonts?". Marc Foley said: "Since we now have visual diffing, I would like to remove it. This test is also bunk because ttfautohint's results are not consistent when they update it." (issue #2280)

### Other code changes
  - Added more valid options of contour count values for Oslash and f_f_i glyphs (issue #1851)
  - The HTML reporter now places the percentages summary before the check details.
  - updated dependencies on setup.py and requirements.txt to make sure we ship exactly what we test during development (issue #2174)


## 0.6.6 (2018-Dec-20)
### New Checks
  - **[com.google.fonts/check/wght_valid_range]:** Weight axis coordinate must be within spec range of 1 to 1000 on all instances. (issue #2264)

### Bugfixes
  - fixed the checkID variable in our ghmarkdown reporter (the f-string syntax was broken)

### Changes to existing checks
  - **[com.google.fonts/check/153]:** Disable "expected contour count" check for variable fonts. There's plenty of alternative ways of constructing glyphs with multiple outlines for each feature in a VarFont. The expected contour count data for this check is currently optimized for the typical construction of glyphs in static fonts. (issue #2262)
  - **[com.google.fonts/check/046]:** Removed restriction on CFF2 fonts because the helper method `glyph_has_ink` now handles `CFF2`.
  - **[com.google.fonts/check/049]:** Removed restriction on CFF2 fonts because the helper method `glyph_has_ink` now handles `CFF2`.


## 0.6.5 (2018-Dec-10)
### New Checks
  - **[com.google.fonts/check/metadata/parses]:** "Check METADATA.pb parse correctly." (issue #2248)
  - **[com.google.fonts/check/fvar_name_entries]:** "All name entries referenced by fvar instances exist on the name table?" (issue #2069)
  - **[com.google.fonts/check/varfont_has_instances]:** "A variable font must have named instances." (issue #2127)
  - **[com.google.fonts/check/varfont_weight_instances]:** "Variable font weight coordinates must be multiples of 100." (issue #2258)

### Bug fixes
  - **[com.google.fonts/check/054]:** Correct math in report of font file size change by properly converting result to a percentage.
  - **[com.google.fonts/check/100]:** Fix check that would never FAIL. Now it runs correctly. (issue #1836)

### Changes to existing checks
  - **[com.google.fonts/check/046]:** Removed restriction on CFF fonts (and added restriction on CFF2 pending a fonttools bug fix) because the helper method `glyph_has_ink` now handles `CFF` as well as `glyf`.
  - **[com.google.fonts/check/049]:** Removed restriction on CFF fonts (and added restriction on CFF2 pending a fonttools bug fix) because the helper method `glyph_has_ink` now handles `CFF` as well as `glyf`.


## 0.6.4 (2018-Dec-03)
### New Features
  - Nikolaus Waxweiler has contributed an HTML reporter. It can be used by passing -html filename.html to the command line. Thanks a lot!

### New checks
  - **[com.abobe.fonts/check/postscript_name_cff_vs_name]:** CFF table FontName must match name table ID 6 (PostScript name). (PR #2229)

### Bug fixes
  - **[com.google.fonts/check/011]:** Safeguard against reporting style=`None` by only running the check when all font files are named canonically. (issue #2196)
  - **[com.google.fonts/check/065]:** Fix AttributeError: 'int' object has no attribute 'items'. (issue #2203)
  - **[FontBakeryCondition:remote_styles]:** fix UnboundLocalError. local variable 'remote_style' was referenced before assignment. (issue #2204)

### Changes to existing checks
  - **[com.google.fonts/check/011]:** List which glyphs differ among font files (issue #2196)
  - **[com.google.fonts/check/043]:** unitsPerEm check on OpenType profile is now less opinionated. Only FAILs when strictly invalid according to the spec. (issue #2185)
  - **[com.google.fonts/check/116]:** Implement stricter criteria for the values of unitsPerEm on Google Fonts. (issue #2185)

### Other relevant code changes
  - **[setup.py]:** display README.md as long-description on PyPI webpage. (issue #2225)
  - **[README.md]:** mention our new developer chat channel at https://gitter.im/fontbakery/Lobby
  - **[Dependencies]:** The following 2 modules are actually needed by fontTools: fs and unicodedata2.


## 0.6.3 (2018-Nov-26)
### Bug fixes
  - **[GHMarkdown output]:** PR #2167 (__str__ for Section and Check) was reverted because it was causing the ghmarkdown output to crash. We may get back to it later, but being more careful about the side effects of it. (issue #2194)
  - **[com.google.fonts/check/028]:** Also search for a license file on the git-repo rootdir if the font project is in a repo. (issue #2087)
  - **[com.google.fonts/check/062]:** fix a typo leading to a bad string formatting syntax crash. (issue #2183)
  - **[code-test: check/154]:** Fixed the code-test and made it safer under eventual conectivity issues. (issue #1712)

### Changes to existing checks
  - **[com.google.fonts/check/ttx_roundtrip]:** Improved the FAIL message to give the users a hint about what could have gone wrong. The most likely reason is a shortcoming on fonttools that makes TTX generate corrupt XML files when dealing with contol code chars in the name table. (issue #2212)
  - **[com.google.fonts/check/001]:** Accept variable font filenames with Roman/Italic suffixes (issue #2214)
  - **[com.google.fonts/check/034]:** Downgrade xAvgWidth check from FAIL to WARN since sometimes it diverges from GlyphsApp. Also, it seems that the value is not actually used on relevant programs. I still want to clarify what's going on with GlyphsApp calculations of this value. Once that's figured out, we may redefine the severity of the check once again. (issue #2095)
  - **[com.google.fonts/check/097]:** Accept variable font filenames with Roman/Italic suffixes (issue #2214)
  - **[com.google.fonts/check/102]:** Check for consistency of copyright notice strings on both METADATA.pb and on name table entries. (issue #2210)
  - **[com.google.fonts/check/105]:** Accept variable font filenames with Roman/Italic suffixes (issue #2214)


## 0.6.2 (2018-Nov-19)
### New checks
  - **[com.google.fonts/check/ftxvalidator_is_available]:** Detects whether the ftxvalidator is installed on the system or not.

### Bug fixes
  - **[com.google.fonts/check/098]:** In some cases the check did not yield any result. (issue #2206)
  - **[com.google.fonts/check/ttx_roundtrip]:** Delete temporary XML that is generated by the TTX round-tripping check. (issue #2193)
  - **[com.google.fonts/check/119]:** Fix `'msg'` referenced before assignment (issue #2201)

### Changes to existing checks
  - **[com.google.fonts/check/130]:** update italic angle check with "over -30 degrees" FAIL and "over -20 degrees" WARN (#2197)
  - **[com.google.fonts/check/ttx_roundtrip]:** Emit a FAIL when TTX roundtripping results in a parsing error (ExpatError) since a malformed XML most likely means an issue with the font. (issue #2205)


## 0.6.1 (2018-Nov-11)
### New checks
  - **['com.google.fonts/check/aat']:** "Are there unwanted Apple tables?" (PR #2190)

### Bug fixes
  - **[com.google.fonts/check/fontbakery_version]:** Fix crash
  - **[com.google.fonts/check/153]:** Fix expected contour count for glyphs zerowidthjoiner(uni200D) and zerowidthnonjoiner(uni200C) from 1 to 0

### Changes to existing checks
  - **[com.google.fonts/check/053]**: Clarify unwanted tables


## 0.6.0 (2018-Nov-08)
### Noteworthy changes
  - Now we have our documentation hosted at https://font-bakery.readthedocs.io/
  - Limit ammount of details printed by fontval checks and group fontval checks to make their data more readable.
  - Print Font Bakery version on the header of Markdown reports, so that we know if a report was generated with an old version. (issue #2133)
  - Add 'axes' field to protocol-buffer schema
  - moving FontVal wrapper to a separate spec (issue #2169)
  - Added a CODE_OF_CONDUCT.md

### new checks
  - **[com.google.fonts/check/vttclean]:** There must not be VTT Talk sources in the font. (issue #2059)
  - **[com.google.fonts/check/varfont/has_HVAR]:** Var Fonts have HVAR table to avoid costly text-layout operations on some platforms. (issue #2119)
  - **[com.google.fonts/check/varfont/has_MVAR] (but temporarily disabled):** Var Fonts must have an MVAR table layout-software depend on it. (issue #2118)
  - **[com.google.fonts/check/fontbakery_version]:** A new 'meta' check to ensure Font Bakery is up-to-date so that we avoid relying on out-dated checking routines. (issue #2093)

### modifications to existing checks
  - Correct the error message for the check for identical glyph names. Avialable and missing style names were swapped.
  - Mute FVal E5200 (based on outdated OT spec) for var fonts. (issue #2109)
  - FontVal outline intersection checks should not run for VF. Variable Fonts typically have lots of intersecting contours and components.
  - Adopt FVal W0022 rationale for com.google.fonts/check/052 and disable this FontVal check as it is already covered by check/052 routines.
  - disable FVal check W0020: "Tables are not in optimal order" (fixes issue #2105)
  - Improve rationale for com.google.fonts/check/058
  - check/158: use Message obj to differentiate kinds of FAILs (issue #1974)
  - check/158: test the PASS scenarios for full 18-style family (issue #1974)
  - factor out "style_with_spaces" as a condition. (issue #1974)
  - test FAIL "invalid-entry" on check/158 (issue #1974)
  - test FAIL "bad-familyname" on check/158 (issue #1974)
  - Disable FontVal E4012 (GDEF header v1.3 not yet recognized) (issue #2131)
  - skip check/072 if font is VTT hinted (issue #2139)
  - do not run check/046 on CFF fonts because the helper method `glyph_has_ink` directly references `glyf`. In the future we may refactor it to also deal with CFF fonts. (issue #1994)
  - com.google.fonts/check/018: Downgrade archVendID to WARN
  - com.google.fonts/check/042: Add rationale. (issue #2157)

### Much more funky details...
  This is just a copy of several git log messages. Ideally I shuld clean these up for the sake of clarity...
  - ufo_sources: put existing checks into own section. Using the section name in reports requires using sensible section names.
  - [snippets] fontbakery-check-upstream.py added. This script will allow users to run fontbakery on an upstream github repository. The user has to provide the repo url and the directory containing the ttfs.
  - add code-test and bugfix check/162. Now the check ensures no ribbi font has a nameID=17 and all non-ribbi fonts have it and that it has a correct value. If any of the above is not true, the check emits a FAIL. (issue #1974)
  - add code-test and bugfix check/161. Now the check ensures no ribbi font has a nameID=16 and all non-ribbi fonts have it and that it has a correct value. If any of the above is not true, the check emits a FAIL. (issue #1974)
  - Bump up requests version to mitigate CVE
  - [googlefonts.py] modify ttfa param testing string literal. See https://github.com/googlefonts/fontbakery/pull/2116#issuecomment-431725719
  - Do not check the ttfautohint params if font is not hinted. Skip the com.google.fonts/check/has_ttfautohint_params test if the font is not hinted using ttfautohint
  - fix implementation of blocklisting of FontVal checks (follow up for PRs #2102 and #2104)
  - Add comments to fontval check downgrades and silencing and also fix the implementation of silencing them. (issue #2102)
  - com.google.fonts/check/037: Downgrade missing Mac name table records to warn. Fontmake does not generate mac name table records. Apparently, they're not needed, https://github.com/googlei18n/fontmake/issues/414
  - Decode ufolint output for better text display
  - Remove unnecessary dependencies. Custom Freetype no longer needed because we use Hintak's latest binaries for Ms Font Validator.
  - com.google.fonts/check/037: Simplify Ms Font Val subprocess call. In Windows, a .exe can be run without specifying the .exe extension. Therefore all three platforms can run FontValidator using the same call.
  - travis: Download and install Ms FontValidator
  - Raise NotImplementedError if user's system is not Unix based or Win
  - Run FontValidator.exe if user's OS is Win
  - Improve Font Validator installation and install instructions
    - Removed prebuilt FontVal. Use Hintak's binaries instead.
    - Drop render tests. Diffbrowsers should be used.
    - Added instructions for MAC and GNU Linux
  - [prebuilt] remove ots-sanitize binary. Transitioned to opentype-sanitizer in #2092
  - implement code-test for com.google.fonts/check/157 and bugfix 157 and 158 (were reporting PASS even when FAILing) (issue #1974)
  - specify familyname and familyname_with_spaces as conditions to all checks that rely on those. Otherwise non-cannonical filenames could lead to fontbakery ERRORs. (issue #1974)
  - fix code-test for com.google.fonts/check/156 (issue #1974)
  - INSTALL_*.md: remove ots installation instructions, no longer needed as we install it automatically via pip now
  - general_test.py: test ots with invalid file
  - use ots.sanitize() instead of subprocess in check036
  - setup.py: add opentype-sanitizer to install_requires
  - fix check/028 & add a test for family_directory condition. Now a license file on the current working directory is properly detected. (issue #2087)
  - Remove printing of number of checks in sections
  - Remove Python 2 compatibility remnant
  - check_specification: Use CheckRunner directly instead of runner_factory
  - Add check in/exclude test for no in/excluding
  - Python 3 does not need explicit derivation from object
  - improving the comments in code-test/008 so that it can be used as a didactic example of the purpose of code-tests.
  - Avoid private attribute in test
  - Add test for check selection
  - Make in/exclude check parameters fuzzy
  - Only ignore deprecation warnings from (from|to)string
  - Mute deprecation warnings. Temporarily solves issue #2079
  - Add tests for loading specifications without errors
  - Move vtt_talk_sources to shared conditions
  - PriorityLevel enum (issue #2071)
  - remove PLATID_STR and NAMEID_STR as now those strings can be directly infered from the corresponding enum entries. Thanks for the tip, Nikolaus Waxweiler! (issue #2071)
  - MacStyle and FsSelection enums (issue #2071)
  - PANOSE_Proportion and IsFixedWidth enums (issue #2071)
  - PlatformID and *EncondingID enums (issue #2071)
  - using an enum for the NameIDs (issue #2071)
  - print messages telling the user where JSON and Markdown reports were saved to. (issue #2050)
  - Add code-tests to ttx roundtrip check and fix issue #2048 by not checking ttx roundtripping on fonts that did not yet have VTT Talk sources cleaned out of its TSI* tables (this should always be done prior to release).
  - Add `__main__` entry point. Makes it possible to run fontbakery from `python -m fontbakery`. Useful if Python script path not in PATH.
  - Skip TTF-only checks for OTF fonts (issue #2040)
  - bump up fontTools version requirement due to our usage of the getBestCmap method. (issue #2043)
  - [specifications/googlefonts] condition github_gfonts_ttFont it is LICENSE.txt for apache
  - [specifications/googlefonts] condition registered_vendor_ids open file as utf-8
  - [specifications/general] fix condition fontforge_check_results for python3 usage (bytes to string)
  - [INSTALL.md] added removal steps for ots zip archive file and archive directory
  - [INSTALL.md] modify ots-sanitize installation approach (issue #2041)


## 0.5.1 (2018-Aug-31)
This release-cycle focused on addressing the issues brought up by attendees at the MFDOS - Multiple Font Distributors Onboarding Summit- an event organized by Dave Crossland during TypeCon 2018 in Portland, Oregon.

More info on MFDOS is available at: https://github.com/davelab6/mfdos

### Release highlights & new features / noteworthy bugfixes
  - Added a --version command line switch.
  - We're now using ttfautohint-py to ensure users always run the latest available version.
  - **[BUGFIX]:** Only run regression checks if family is on GF (There was a bug in the implementation that was causing HTTP Errors since it was attempting to fetch the files even though they're not listed on the gfonts API).
  - **[BUGFIX]:** Access kern data and ligatures by looking up features in order to find the correct Lookup entries with the data. Previous implentation was buggy because it included all lookups regardless of whether they were referenced by the specific features or not, resulting in non-sensical FAIL messages in the caret-positioning and ligature related checks.
  - **[INSTALL.md]:** include macOS >= 10.13 for ftxvalidator install docs.

### New dependencies
  - **ttfautohint-py** from PyPI

### deprecated dependencies
  - A system-wide install of ttfautohint is not needed anymore. The ttfautohint-py package from PyPI includes its own ttfautohint together with the python wrapper.

### New checks
  - **[com.google.fonts/check/has_ttfautohint_params]:** "Font has ttfautohint parameters." (issue #1773)

### Deprecated checks:
  - **[com.google.fonts/check/080]** METADATA.pb: Ensure designer simple short name.

### Changes to existing checks
  - **[com.google.fonts/check/044]:** Split code-test and check_parse_version_string function.
  - **[com.google.fonts/check/044]:** Accept rounding fontRevision due to bad interpretations of float values causing false-FAILs (such as 1.001 being interpreted as 1.00099).
  - **[com.google.fonts/check/054]:** Simplified ttfautohint-related checks and implemented their code-tests
  - **[com.google.fonts/check/056]:** Simplified ttfautohint-related checks and implemented their code-tests
  - **[com.google.fonts/check/058]:** Add .ttfautohint glyph to valid glyphs.
  - **[com.google.fonts/check/062]:** Improved verbosity of the gasp-table check
  - **[com.google.fonts/check/062]:** Do not fail or error on absence of 'gasp' table if font contains a 'CFF' or 'CFF2' table.
  - **[com.google.fonts/check/064]:** Fixed buggy implementations of ligatures and caret positions checks.
  - **[com.google.fonts/check/065]:** Fixed buggy implementations of ligatures and caret positions checks.
  - **[com.google.fonts/check/153]:** Do not fail or error on absence of 'glyf' table if font contains a 'CFF' or 'CFF2' table.
  - **[com.google.fonts/check/153]:** Fix typos: change "counters" to "contours".
  - **[com.google.fonts/check/155]:** Added K2D as yet another familyname "camelcase" exception
  - **[com.google.fonts/check/180]:** Do not fail or error on absence of 'loca' table if font contains a 'CFF' or 'CFF2' table.

### Code-Test coverage
  - We currently have code-tests covering 59% of Font Bakery's codebase.


## 0.5.0 (2018-Jul-31)
### Release highlights & new features
  - focused on overall bugfixing and improving codebase test-coverage.
  - first Python 3-only release.
  - We've got a cupcake ASCII art by Tony de Marco! Cheers!!!

### New checks
  - **[com.google.fonts/check/ttx_roundtrip]:** Make sure the font roundtrips nicely on the TTX tool (issue #1763)

### Changes to existing checks
  - **[com.google.fonts/check/001]:** Added support for canonical variable font filenames
  - **[com.google.fonts/check/018]:** Update cached vendor list from microsoft
  - **[com.google.fonts/check/020]:** Move it entirely to GFonts spec and simplify the code
  - **[com.google.fonts/check/032]:** Moved to specs/googlefonts.py
                                      - updating max-length for description name entries
  - **[com.google.fonts/check/035]:** Update plist module API used
  - **[com.google.fonts/check/038]:** fontforge check (038) must only emit WARNs
  - **[com.google.fonts/check/039]:** Custom override of fontforge failure results
  - **[com.google.fonts/check/040]:** Moved to specs/googlefonts.py
  - **[com.google.fonts/check/042]:** Moved to specs/googlefonts.py
  - **[com.google.fonts/check/046]:** Only check for .notdef glyph. Previously, the OpenType spec recommended .notdef, .null, CR and space as the first four glyphs, but OpenType v1.8.0 specification removed this, .notdef is now the only recommended glyph
  - **[com.google.fonts/check/071]:** Remove "usWeight is multiple of 50" checking routine. This should focus on checking strings on the name table
  - **[com.google.fonts/check/072]:** Now emits FAILs instead of WARNs.
                                      - Moved to specs/googlefonts.py
  - **[com.google.fonts/check/090]:** bugfix (it was completely broken)

### Noteworthy bugfixes
  - fix serializer crash on py3 when using check clustering
  - decode subprocess output (fixes python3 crash on check/054)
  - fix py3 crash on check/056 The map func changed on Python 3
  - downgrade a few fval checks from FAIL to WARN
  - fix crash on checks 117 & 154 related to py3 BytesIO usage

### Code-Test coverage
  - We currently have code-tests covering 59% of Font Bakery's codebase.


## 0.4.1 (2018-May-30)
### Release highlights & new features
  - Added shorthand for running checks on the opentype specification with `fontbakery check-opentype`.
  - Added `--exclude-checkid` argument (the opposite of `--checkid`).
  - Improvements to Windows support:
    - Disable color output and progress bar on Windows by default since
      the default Windows terminal doesn't cope too well with either.
    - Also disable the progressbar on Windows.
    - And, for that reason, `--no-progress` and `--no-colors` arguments
      are not recognized anymore on Windows.
  - [checkrunner] rename `check_filter` into `check_skip_filter`, make it into a property.
  - [checkrunner] spec_imports: Try to import names as submodules if they are not attributes.

### Changes to existing checks
  - **[com.google.fonts/check/044]:** Fixed the parsing of fontRevision on the 'head' table.

### Code-Test coverage
  - We currently have code-tests covering 55% of Font Bakery's codebase.

### Miscelaneous code changes & bugfixes
  - improvements to GHMarkdown output:
    - filter the log messages within checks as well, instead of only their final status.
    - and also order them and display the emojis.
    - omit family checks section if empty (no results to display).
  - fix GHMarkdown reporter when using clustered checks (issue #1870).
  - Added loca table tests to the opentype specification.
  - General improvements to the checkrunner infrastructure.


## 0.4.0 (2018-May-16)
### Thanks!
  - Thanks a lot to all new/recent code contributors:
    - **Chris Simpkins** (`@chrissimpkins`), Source Foundry
    - **Nikolaus Waxweiler** (`@madig`), Dalton Maag
    - **Jens Kutilek** (`@jenskutilek`), https://www.kutilek.de/

### Release highlights & new features
  - First release supporting both `Python 2` and `Python 3` interpreters.
  - Automated linting and code-testing on Travis for both interpreters using tox.
  - Initial support for checking UFO sources.
  - Added a `--ghmarkdown` CLI option to output reports in GitHub Markdown format, ideal for submitting font-family pull-requests.
  - Added a `--show-sections` option to enable the printing of partial per-section check results summaries (see issue #1781).
  - Added generation of coverage reports on Travis as well, in order to aim at 100% test coverage.
  - Checks are now split and reorganized in category groupings (called "specifications" in FontBakery jargon).
  - Examples of these specifications include:
    - **(i)** generic OpenType spec checks
    - **(ii)** Google Fonts specific checks
    - and **(iii)** checks focused on aspects of individual OpenType tables
    - as well as the aforementioned **(iv)** checks for UFO sources.
  - Lasse Fister (`@graphicore`) improved the check-runner to enable easier customization of specs, with tools to remove boilerplate
    from specifications and to make maintenance easier. He also wrote technical documentation
    (available at https://github.com/googlefonts/fontbakery/blob/main/docs/writing-specifications.md)
    describing how to create Font Bakery specs with a customized set of checks.

### Code-Test coverage
  - We currently have code-tests covering 55% of Font Bakery's codebase.

### New checks
  - **[com.daltonmaag/check/ufolint]:** "Run ufolint on UFO source directory."

  - **[com.daltonmaag/check/ufo_required_fields]:** "Check that required fields are present in the UFO fontinfo.
                                                    - ufo2ft requires these info fields to compile a font binary:
                                                      unitsPerEm, ascender, descender, xHeight, capHeight and familyName."

  - **[com.daltonmaag/check/ufo_recommended_fields]:** "Check that recommended fields are present in the UFO fontinfo.
                                                       - This includes fields that should be in any production font."

  - **[com.daltonmaag/check/ufo_unnecessary_fields]:** "Check that no unnecessary fields are present in the UFO fontinfo.
                                                       - ufo2ft will generate these.
                                                       - openTypeOS2UnicodeRanges and openTypeOS2CodePageRanges are exempted
                                                         because it is useful to toggle a range when not _all_ the glyphs
                                                         in that region are present.
                                                       - year is deprecated since UFO v2."

  - **[com.google.fonts/check/167]:** "The variable font 'wght' (Weight) axis coordinate
                                       must be 400 on the 'Regular' instance:
                                       - If a variable font has a 'wght' (Weight) axis,
                                         then the coordinate of its 'Regular' instance
                                         is required to be 400."

  - **[com.google.fonts/check/168]:** "The variable font 'wdth' (Width) axis coordinate
                                       must be 100 on the 'Regular' instance:
                                       - If a variable font has a 'wdth' (Width) axis,
                                         then the coordinate of its 'Regular' instance
                                         is required to be 100."

  - **[com.google.fonts/check/169]:** "The variable font 'slnt' (Slant) axis coordinate
                                       must be zero on the 'Regular' instance:
                                       - If a variable font has a 'slnt' (Slant) axis,
                                         then the coordinate of its 'Regular' instance
                                         is required to be zero."

  - **[com.google.fonts/check/170]:** "The variable font 'ital' (Italic) axis coordinate
                                       must be zero on the 'Regular' instance:
                                       - If a variable font has a 'ital' (Italic) axis,
                                         then the coordinate of its 'Regular' instance
                                         is required to be zero."

  - **[com.google.fonts/check/171]:** "The variable font 'opsz' (Optical Size) axis coordinate
                                       should be between 9 and 13 on the 'Regular' instance:
                                       - If a variable font has a 'opsz' (Optical Size) axis,
                                         then the coordinate of its 'Regular' instance
                                         is recommended to be a value in the range 9 to 13."

  - **[com.google.fonts/check/172]:** "The variable font 'wght' (Weight) axis coordinate
                                       must be 700 on the 'Bold' instance:
                                       - The Open-Type spec's registered design-variation tag 'wght'
                                         does not specify a required value for the 'Bold' instance
                                         of a variable font. But Dave Crossland suggested that
                                         we should enforce a required value of 700 in this case."

  - **[com.google.fonts/check/173]:** "Check that advance widths cannot be inferred as negative:
                                       - Advance width values in the Horizontal Metrics (htmx)
                                         table cannot be negative since they are encoded as unsigned
                                         16-bit values. But some programs may infer and report
                                         a negative advance by looking up the x-coordinates of
                                         the glyphs directly on the glyf table.
                                       - There are reports of broken versions of Glyphs.app causing
                                         this kind of problem as reported at
                                         https://github.com/googlefonts/fontbakery/issues/1720 and
                                         https://github.com/fonttools/fonttools/pull/1198
                                       - This check detects and reports such malformed
                                         glyf table entries."
                                       (**Note:** New but disabled - See details below)

  - **[com.google.fonts/check/174]:** "Check a static ttf can be generated from a variable font:
                                       - Google Fonts may serve static fonts which have been
                                         generated from variable fonts.
                                       - This test will attempt to generate a static ttf using
                                         fontTool's varLib mutator."

### Changes to existing checks
  - **[com.google.fonts/check/008]:** Add rationale metadata &
                                      List diverging underlineThickness values across a family.
  - **[com.google.fonts/check/011]:** Display divergence on num of glyphs for all styles.
  - **[com.google.fonts/check/012]:** Verbose listing of glyphnames mismatches across families.
  - **[com.google.fonts/check/018]:** Do not require identical vendorid & manufacturer names anymore.
  - **[com.google.fonts/check/030]:** Accept Ubuntu Font License for legacy families.
  - **[com.google.fonts/check/037]:** Remove fval.xsl file after running FontValidator &
                                      FontVal may not create a HTML report, so test for it before removing it.
  - **[com.google.fonts/check/052]:** Reimplementation / Make STAT only required for variable fonts.
  - **[com.google.fonts/check/053]:** Add TSI5 table (VTT or VOLT) as unwanted
  - **[com.google.fonts/check/055]:** Add quotes to log message to remove ambiguity.
  - **[com.google.fonts/check/058]** &
    **[com.google.fonts/check/059]:** `SKIP` when post table format is 3.0, since they contain no glyph names in that table format.
  - **[com.google.fonts/check/062]:** "Is 'gasp' table set to optimize rendering?" - Improve wording of log-messages
                                       and check-results for better clarity.
  - **[com.google.fonts/check/117]:** Check version increments also on github repo. Before we were only checking on prod servers.
  - **[com.google.fonts/check/155]:** Added IBM Plex fonts to the list of exceptions of family names with spaces.
  - **[com.google.fonts/check/165]** &
    **[com.google.fonts/check/166]:** Refactoring of code dealing with font versioning (using font-v dependency).

### Deprecated checks
  - **[com.google.fonts/check/060]:** "No glyph is incorrectly named?"
                                      - The problem is already properly identified by other checks:
                                        (com.google.fonts/check/058 and com.google.fonts/check/059).

### Temporarily disabled checks
  - **[com.google.fonts/check/078]:** "glyph names do not exceed max length". Disabled until we figure out the rationale.
  - **[com.google.fonts/check/082]:** We currently lack a profiles.csv file on the google/fonts git repo, after
                                      https://github.com/google/fonts/commit/188dc570f6610ed1c7ea1aa7d6269a238d4c93ff
                                      (See issue #1728)
  - **[com.google.fonts/check/154]:** It was intermitently failing due to network instability. Needs to be redesigned.
  - **[com.google.fonts/check/173]:** (New but disabled) The initial implementation was bogus due to the way fonttools
                                      encodes the data into the TTF files and the new attempt at targetting the real
                                      problem is still not quite right.

### Miscelaneous code changes & bugfixes
  - Boilerplate code was added on the `tests/specifications/` directory documenting the requirements of all still
    unimplemented code-tests in the hope of inviting new contributions. Feel free to pick a few and submmit pull requests!
  - [condition familyname_with_spaces]: Added special case for handling font family names containing " of ".
  - Implemented is_ttf & is_cff conditions, as suggested by Lasse at issue #1797.
  - Improved MacOSX install instructions based on feedback from https://github.com/cadsondemak/Srisakdi/issues/5
  - Support uppercase '.TTF' extension. Probably a need due to Windows filesystem quirks...
  - Also support loading both TTF and OTF flavours for checking.
  - move all free-form miscelaneous check metadata into a generic misc_metadata field (see issue #1584)
  - Release procedures are now simplified with setuptools_scm
  - Fixed some crashes (See issues #1709, #1723, #1722)


## 0.3.4 (2017-Dec-22)
  - FB Dashboard-related improvements.
  - Added --list-checks command line switch to list all available checks
  - check/052: WebKit in MacOS 10.12 requires 'STAT' tables
  - restrict non-ASCII check to nameids 0 and 6 only
  - Adopted font-v python module as a dependency for managing font version strings
  - check/034: Changed calc of expected value for xAvgCharWidth
  - new check/166: ensure familynames are unique (query namecheck.fontdata.com)
  - Nomenclature change: font tests are now called "checks"
                         code-tests are now "tests"
  - All IDs were updated to use the "check" keyword such as "com.google.fonts/check/001"


## 0.3.3 (2017-Nov-23)
  - All auxiliary scripts have been moved into a separate python
    package called gftools (Google Fonts Tools) available at
    https://github.com/googlefonts/tools/ (source code repo on git) and at
    https://pypi.python.org/pypi/gftools (installable package on PyPI).
  - Fontbakery is now solely focused on font family automated quality checks.
  - new subcommand: list-italicangle (moved to gftools as well)
  - several bugfixes


## 0.3.2 (2017-Oct-11)
  - Increased code testing now covering a bit more than half of the Google Fonts suite of checks (more code testing to be done on upcoming releases).
  - overall refactoring of all check implementations so that they're all self-contained
  - updated prebuilt FVal binary (built from proper sources)
  - Added APIs used by the web dashboard and report documents
  - allowlist: a few legacy CamelCased familynames (check/109)
  - Added VTT-related tables to the list of unwanted tables (check/053)
  - fixed computation of font_metadata condition
  - fixed crash on fontbakery-check-font-version.py
  - added automated code tests for the fixer scripts
  - deprecated pyfontaine checks (132 to 151)
  - deprecated the unified name table entries check (check/017) spliting it up into new individual per-entry checks (156 to 162)
  - overall bugfixing / code-quality improvements.


## 0.3.1 (2017-Aug-11)
  - Emergencial release to address broken 0.3.0 packaging.
  - setup.py: Added modules that were missing in previous release
  - setup.py: Fix Windows pathnames
  - New check: com.google.fonts/check/155 ("Copyright notice name entry matches those on METADATA.pb ?")
  - Updated requirement: Changed Copyright Notice format requirement (regex) on com.google.fonts/check/102 ("METADATA.pb: Copyright notice matches canonical pattern ?")


## 0.3.0 (2017-Aug-08)
  - New modular architecture for our framework of font checks. (see: https://github.com/googlefonts/fontbakery/issues/1388)
  - A total of 120 GoogleFonts checks.
  - 44 code tests covering approximately a third of the code. (See: https://github.com/googlefonts/fontbakery/issues/1413)
  - Upstream checks were removed as out-of-scope (See: https://github.com/googlefonts/gf-glyphs-scripts).
  - Plenty of miscelanious fixes for checks; Overall improved reliability.<|MERGE_RESOLUTION|>--- conflicted
+++ resolved
@@ -3,16 +3,18 @@
 
 
 ## Upcoming release: 0.9.0 (2023-Aug-??)
-<<<<<<< HEAD
-### Changes to existing checks
-#### On the Google Fonts profile
-  - **[com.google.fonts/check/grade_reflow]**: This check has been renamed to **[com.google.fonts/check/varfont/duplexed_axis_reflow]** and now also checks the `ROND` axis. (issue #4200)
-=======
 ### Note-worthy code changes
   - The default log level has been changed to WARN. Now that profiles are big, you don't (by default) want a big long list of everything that is OK about your font; you just want to know the problems to fix. Make WARN the default and have people get a list of PASS if they ask for it. (issue #4186)
 
 ### Bug-fixes
   - Fix summary statistics on HTML reporter (issue #3997)
+
+### New Checks
+#### Added to the Universal Profile
+  - **[com.google.fonts/check/caps_vertically_centered]:** If possible, the uppercase glyphs should be vertically centered in the em box. (issue #4139)
+
+#### Added to the Google Fonts Profile
+  - **[com.google.fonts/check/metadata/primary_script]:** New check that guesses the primary script and compares to METADATA.pb (issue #4109)
 
 ### Changes to existing checks
 #### On the Universal profile
@@ -23,14 +25,8 @@
   - **[com.google.fonts/check/font-v]:** Change rationale to reflect the fact that this check emits an INFO (issue #4067)
   - **[com.google.fonts/check/vertical_metrics_regressions]:** Fix an error when the provided font did not have a Regular style. (issue #3897)
   - **[com.google.fonts/check/cjk_not_enough_glyphs]:** This check is now only run when a font has CJK codepages or ranges declared in the `OS/2` table. Other CJK-related checks are run on fonts with a minimum of 150 CJK glyphs. (issue #3846)
->>>>>>> c2761e09
-
-### New Checks
-#### Added to the Google Fonts Profile
-  - **[com.google.fonts/check/metadata/primary_script]:** New check that guesses the primary script and compares to METADATA.pb (issue #4109)
-
-#### Added to the Universal Profile
-  - **[com.google.fonts/check/caps_vertically_centered]:** If possible, the uppercase glyphs should be vertically centered in the em box. (issue #4139)
+  - **[com.google.fonts/check/grade_reflow]**: This check has been renamed to **com.google.fonts/check/varfont/duplexed_axis_reflow** and now also checks the `ROND` axis. (issue #4200)
+
 
 ## 0.9.0a2 (2023-Aug-04)
 ### Changes to existing checks
@@ -47,6 +43,10 @@
 
 ### Bugfixes
   - A font-file is not needed anymore when running `--list-checks` (issue #3878)
+
+### New Checks
+#### Added to the Universal Profile
+  - **[com.google.fonts/check/alt_caron]:** Check that alternate caron is used in the four affected Latin glyphs. (issue #3308)
 
 ### Migrations of checks
 #### Moved to the Shaping profile
@@ -65,10 +65,6 @@
 #### On the OpenType profile
   - **[com.google.fonts/check/italic_angle]**: Fix an ERROR: If any of the glyphs checked (bar, vertical line, left square bracket, etc.) have no outlines, the check will now emit a WARN, because that's useful information. (PR #4187)
 
-### New Checks
-#### Added to the Universal Profile
-  - **[com.google.fonts/check/alt_caron]:** Check that alternate caron is used in the four affected Latin glyphs. (issue #3308)
-
 
 ## 0.8.13 (2023-Jun-02)
   - Fix a critical install bug. I had used wrong syntax on setup.py which made v0.8.12 impossible to install when enabling the freetype extra. Sorry! (issue #4157)
@@ -79,11 +75,11 @@
 #### Added to the Universal Profile
   - **[com.google.fonts/check/STAT_in_statics]:** Static fonts with more than a single entry per design axis cause trouble on Windows (issue #4149)
 
+#### Added to the Open Type Profile
+  - **[com.google.fonts/check/name/italic_names]:** Implemented checks for name IDs 1, 2, 16, 17 for Italic fonts (issues #3666 and #3667)
+
 #### Added to the Google Fonts Profile
   - **[com.google.fonts/check/metadata/unreachable_subsetting]:** Implemented checks to ensure that all encoded glyphs in the font are covered by a subset declared in the METADATA.pb (issue #4097)
-
-#### Added to the Open Type Profile
-  - **[com.google.fonts/check/name/italic_names]:** Implemented checks for name IDs 1, 2, 16, 17 for Italic fonts (issues #3666 and #3667)
 
 #### Added to the Adobe Fonts Profile
   - **[com.adobe.fonts/check/family/consistent_family_name]:** Verifies that family names in the name table are consistent across all fonts in a family. Checks Typographic Family name (nameID 16) if present, otherwise uses Font Family name (nameID 1). (issue #4112)
@@ -93,16 +89,16 @@
   - **[com.google.fonts/check/linegaps]:** from the OpenType profile (issue #4133)
 
 ### Changes to existing checks
+#### On the Universal Profile
+  - **[com.google.fonts/check/soft_hyphen]:** Improve wording of the rationale. (issue #4095)
+  - **[com.google.fonts/check/linegaps]:** Added rationale (issue #4133)
+
 #### On the Google Fonts profile
   - **[com.google.fonts/check/usweightclass]:** use the axisregistry's name builders instead of the parse module (issue #4113)
   - **[com.google.fonts/check/metadata/broken_links]:** We should not keep email addresses on METADATA.pb files (issue #4110)
   - **[com.google.fonts/check/description/broken_links]:** We should not keep email addresses on DESCRIPTION files (issue #4110)
   - **[com.google.fonts/check/metadata/nameid/font_name]:** Use name id 16, when present, to compute the expected font family name (issue #4086)
   - **[com.google.fonts/check/check/colorfont_tables]:** Update checking criteria according to gf-guide (issue #4131)
-
-#### On the Universal Profile
-  - **[com.google.fonts/check/soft_hyphen]:** Improve wording of the rationale. (issue #4095)
-  - **[com.google.fonts/check/linegaps]:** Added rationale (issue #4133)
 
 ### BugFixes
   - Fix crash on markdown reporter by explicitly specifing UTF-8 encoding (issue #4089)
