Below are the most important changes from each release.
A more detailed list of changes is available in the corresponding milestones for each release in the Github issue tracker (https://github.com/googlefonts/fontbakery/milestones?state=closed).


## 0.7.35 (2021-Mar-??)
### Release note
  - Axis Registry has been updated to commit https://github.com/google/fonts/tree/6418bd97834330f245cce4131ec3b8b98cb333be which includes changes to the `opsz` axis.
  - Format status output to improve readability. (issue #2052)
  - Move reporter-specific write logic to reporters, simplify argparse (PR #3206)
<<<<<<< HEAD
  - Profile-specific `fontbakery.commands.check_...` removed and replaced with a call to `check_profile` with the appropriate profile. (PR #3218)
=======
  - HTML reporter parses and renders markdown. (PR #3212)
>>>>>>> 59f71ec2

### New Profile
  - new Type Network profile for checking some of their new axis proposals (issue #3130)
  - **[com.google.fonts/check/kern_table]:** add FAIL when non-character glyph present, WARN when no format-0 subtable present.

### Bugfixes
  - **license** condition now assumes that all license files in a given project repo are identical if more than one is found. With that some checks wont be skipped. We should have a fontbakery check to ensuring that assumption is valid, though. (issue #3172)
  - **license_path** condition: do not cause an ERROR on families lacking a license file. (issue #3201)

### New Checks
  - **[com.google.fonts/check/cjk_not_enough_glyphs]:** Warn users if there are less than 40 CJK glyphs in a font. (PR #3214)
  - **[com.google.fonts/check/gf-axisregistry/fvar_axis_defaults]:** Ensure default axis values are registered as fallback on the Google Fonts Axis Registry (issue #3141)
  - **[com.google.fonts/check/description/family_update]:** On a family update, the DESCRIPTION.en_us.html file should ideally also be updated. (issue #3182)
  - **[com.google.fonts/check/missing_small_caps_glyphs]:** Check small caps glyphs are available (issue #3154)

### Changes to existing checks
  - **[com.google.fonts/check/gf-axisregistry/fvar_axis_defaults]:** Only check axes which are in the GF Axis Registry (PR #3217)
  - **[com.google.fonts/check/mandatory_avar_table]:** Update rationale to mention that this check may be ignored if axis progressions are linear.
  - **[com.google.fonts/check/integer_ppem_if_hinted]:** Format message with newlines.
  - **[com.google.fonts/check/STAT/gf-axisregistry]:** Ensure that STAT tables contain Axis Values
  - **[com.google.fonts/check/repo/dirname_matches_nameid_1]:** Added hints to GF specs for single-weight families to FAIL output (PR #3196)
  - **[com.google.fonts/check/metadata/has_regular]:** Added hints to GF specs for single-weight families to FAIL output (PR #3197)
  - **[com.google.fonts/check/gdef_mark_chars]:** Do not consider chars with Unicode category Mc, Spacing_Marks as (non spacing) mark class glyphs.
  - **[com.google.fonts/check/gdef_non_mark_chars]:** Same as com.google.fonts/check/gdef_mark_chars.


## 0.7.34 (2021-Jan-06)
### New checks
  - **[com.google.fonts/check/mandatory_avar_table]:** Require variable fonts to include an avar table (issue #3100)

### Changes to existing checks
  - **[com.google.fonts/check/mandatory_glyphs]:** split check into multiple WARNs so that reporting of problems is clearer to users (issue #3086)
  - **[com.google.fonts/check/monospace]:** fix formatting of percentage to only display up to 2 decimals (issue #3117)
  - **[com.google.fonts/check/repo/vf_has_static_fonts]:** Downgrade it to WARN-level. (issue #3099)
  - **[com.google.fonts/check/varfont/unsupported_axes]:** Update rationale that was confusing and outdated (issues #3108 and #2866)

### Bugfixes
  - **[com.google.fonts/check/metadata/consistent_axis_enumeration]:** Add "family_metadata" as a condition to avoid an ERROR (issue #3122)
  - **[com.google.fonts/check/metadata/gf-axisregistry_bounds]:** Add "family_metadata" as a condition to avoid an ERROR (issue #3104)
  - **[com.google.fonts/check/metadata/gf-axisregistry_valid_tags]:** Add "family_metadata" as a condition to avoid an ERROR (issue #3105)
  - **[com.google.fonts/check/STAT/gf-axisregistry]:** Ignore format-4 entries on STAT table because the GF Axis Registry does not list any multi-axis fallback name which is what such entries are designed to describe (issue #3106)


## 0.7.33 (2020-Nov-24)
### Release note
  - This is a quick single bug-fix release because the problem below was disrupting the continuous integration setup of several users.
  - It also includes a small routine update on the cached vendor IDs list fetched from Microsoft's website (as we always do at every new FontBakery release).

### changes to checks
  - **[com.google.fonts/check/metadata/escaped_strings]:** Add "metadata_file" as a condition for the check in order to avoid an ERROR whenever the file is not available (issue #3095)


## 0.7.32 (2020-Nov-19)
### Note-worthy code changes
  - We now use GitHub Actions to run code-tests and linting (still under tox, so the same can be easily executed locally).
  - We now keep a local copy of the Google Fonts Axis Registry textproto files so that the checks do not need to keep always fetch them online at runtime. These files should not change too often, but we should be careful to check for updates on our FontBakery releases. (issue #3022)

### New checks
  - **[com.google.fonts/check/metadata/escaped_strings]:** Ensure fields in METADATA.pb do not use escaped strings (issue #2932)
  - **[com.google.fonts/check/STAT/axis_order]:** INFO-level check to gather stats on usage of the STAT table AxisOrdering field. May be updated in the future to enforce some ordering scheme yet to be defined. (issue #3049)
  - **[com.google.fonts/check/metadata/consistent_axis_enumeration]:** Validate VF axes on the 'fvar' table match the ones declared on METADATA.pb (issue #3051)
  - **[com.google.fonts/check/metadata/gf-axisregistry_valid_tags]:** VF axis tags are registered on GF Axis Registry (issue #3010)
  - **[com.google.fonts/check/metadata/gf-axisregistry_bounds]:** VF axes have ranges compliant to the bounds specified on the GF Axis Registry (issue #3022)
  - **[com.google.fonts/check/STAT/gf-axisregistry]:** Check that particle names and values on STAT table match the fallback names in each axis registry at the Google Fonts Axis Registry (issue #3022)
  - **[com.google.fonts/check/glyf_nested_components]:** Check that components do not reference glyphs which are themselves compontents (issue #2961)
  - **[com.google.fonts/check/outline_alignment_miss]:** Check for outline points near to, but not on, significant Y-axis boundaries. (PR #3088)
  - **[com.google.fonts/check/outline_short_segments]:** Check for outline segments which are suspiciously short. (PR #3088)
  - **[com.google.fonts/check/outline_colinear_vectors]:** Check for colinear segments in outlines. (PR #3088)
  - **[com.google.fonts/check/outline_jaggy_segments]:** Check for segments with a particularly small angle. (issue #3064)
  - **[com.google.fonts/check/outline_semi_vertical]:** Check for semi-vertical and semi-horizontal lines. (PR #3088)
  - **[com.google.fonts/check/metadata/designer_profiles]:** Ensure that the entries in the Designers Catalog are good (PR #3093)

### Changes to existing checks
  - **[com.google.fonts/check/family/win_ascent_and_descent]**: Skip if font is cjk
  - **[com.google.fonts/check/os2_metrics_match_hhea]**: Skip if font is cjk
  - **[com.google.fonts/check/monospace]**: Ignore zero advance-width glyphs (issue #3053)


## 0.7.31 (2020-Sept-24)
### Note-worthy code changes
  - This is a quick new release to address a silly but fatal crash (issue #3044)
  - We normalized the ordering of log messages of some checks. To avoid imprevisibility of python set iteration, we sort them before printing. This helps to reduce diffs for people that compare subsequent runs of fontbakery on automated AQ setups (issue #3038)


## 0.7.30 (2020-Sept-24)
### Note-worthy code changes
  - The vast majority of code-tests now use our new style which is less errorprone, using the helper CheckTester class. (PR #3035)
  - Adopted 4-spaces indentation. We're changing our codestyle to facilitate collaboration from people who also work with the fontTools and AFDKO codebases. (issue 2997)
  - All rationale text needs to have 8 indentation spaces (because this indentation on the source should not show up on the user-interface when rationale text is printed on the text terminal)
  - Remove PriorityLevel class as it makes classifying checks by priority more complicated then necessary! (issue #2981)
  - Use the http://fonts.google.com/metadata/fonts endpoint to determine if a font is listed in Google Fonts. (issue #2991)
  - Renamed `multiprocessing.py` to `multiproc.py` to avoid conflict with Python
    stdlib module of the same name in some configurations.
  - Re-worked `cff.py` checks using `@condition` to avoid repeated iterations
    over the glyph set.
  - Added checks for deprecated CFF operator `dotsection` and deprecated use of
    `endchar` operator to build accented characters (`seac`).

### New Checks
  - **[com.google.fonts/check/varfont_duplicate_instance_names]**: Avoid duplicate instance names in variable fonts (issue #2986)
  - **[com.google.fonts/check/metadata/includes_production_subsets]**: ensure METADATA.pb files include production subsets. (issue #2989)
  - **[com.google.fonts/check/varfont/stat_axis_record_for_each_axis]**: ensure the STAT table has an Axis Record for every axis in the font (PR #3017)

### Changes to existing checks
  - **[com.google.fonts/check/monospace]**: Updated to not report zero width (mark) glyphs (issue #3036)
  - **[com.google.fonts/check/font_version]**: fixed tolerance for warnings (PR #3009)
  - **[com.google.fonts/check/fontbakery_version]**: use pip_api module and PyPI JSON API instead of invoking command-line pip/pip3 via subprocess (#2966)

### Bugfixes
  - Update vertical metric values in test_check_vertical_metrics_regressions. Cabin had recently been updated in Google Fonts and the family now has different vertical metric values (issue #3026)
  - Fix ERROR in com.google.fonts/check/STAT_strings (issue #2992)


## 0.7.29 (2020-Jul-17)
### Note-worthy code changes
  - This version adds initial support for multiprocessing (running multiple checks in parallel to likely speed up execution time) via the -j/--jobs flag, contributed by Lasse Fister (PR #2959)

### Bugfixes
  - **[com.google.fonts/check/description/broken_links]**: Skip when html does not parse. (issue #2664)
  - Checks if GSUB lookup format is 1 for ligature collection in `profiles/shared_conditions.py`; format 1 is the only significant one for `ligatures()` and `ligature_glyphs()`)

### New Checks
  - **[universal: com.google.fonts/check/rupee]**: Ensure indic fonts have the Indian Rupee Sign glyph (issue #2967)
  - **[googlefonts: com.google.fonts/check/metadata/category]**: Ensure category field is valid in METADATA.pb file (issue #2972)

### Changes to existing checks
  - **[com.google.fonts/check/unitsperem_strict]**: updating units per em criteria because the assumptions behind our previous "upm=2000 for VFs" suggestion were not really correct. (issue #2971)
  - **[com.google.fonts/check/ligature_carets]**: Add GlyphsApp instructions for fixing ligature caret WARNs (issue #2955)
  - **[com.google.fonts/check/metadata/broken_links]**: request URLs only once and accept status 429 - "too many requests" (issue #2974)
  - **[com.google.fonts/check/description/broken_links]**: request URLs only once and accept status 429 - "too many requests" (issue #2974)
  - **[com.google.fonts/check/varfont_instance_names]**: Check will now only allow 18 named instances (Thin-Black + Italics). This was decided in a Friday team meeting on the 2020/06/26. Changes also reflect the updated spec, https://github.com/googlefonts/gf-docs/tree/main/Spec#fvar-instances.


## 0.7.28 (2020-Jul-09)
### Note-worthy code changes
  - Major improvement to code-testing framework by adopting the `assert_PASS` and `assert_results_contain` helper methods (issue #2943)

### Changes to existing checks
  - **[com.google.fonts/check/font_version]**: Check now allows more than 3 decimal places to be matched (issue #2928)
  - **[com.google.fonts/check/varfont/unsupported_axes]**: Removed opsz axis and added slnt axis (issue #2866)
  - **[com.google.fonts/check/description/valid_html]**: Verify that html snippets parse correctly (issue #2664)
  - **[com.google.fonts/check/metadata/os2_weightclass]**: Check now allows Thin to have 100, 250 and ExtraLight to have 200, 275 (issue #2947)
  - **[com.google.fonts/check/whitespace_glyphnames]**: Report names that are not Adobe Glyph List compliant (issue #2624)
  - **[com.google.fonts/check/whitespace_glyphnames]**: Reviewed and updated keywords so that they more precisely indicate which specific FAIL or WARN causes a check failure.
  - **[com.google.fonts/check/whitespace_ink]**: Removed OGHAM SPACE MARK U+1680 as it is a whitespace that should have a drawing. (PR #2297 contributed by @drj11)

### Bugfixes
  - **[com.google.fonts/check/valid_glyphnames]**: Improve broken text in the FAIL message (PR #2939)


## 0.7.27 (2020-Jun-10)
### Note-worthy code changes
  - Add a `--succinct` mode. This is a slightly more compact and succint output layout for the text terminal. As requested by @m4rc1e (issue #2915)

### New checks
  - **[com.google.fonts/check/repo/fb_report]**: WARN when upstream repo has fb report files (issue #2888)
  - **[com.google.fonts/check/repo/zip_files]**: FAIL when upstream repo has ZIP files (issue #2903)
  - **[[com_google_fonts_check_cjk_vertical_metrics]]**: Check cjk fonts follow our cjk metric schema

### Changes to existing checks
  - **[com.google.fonts/check/metadata/os2_weightclass]**: Check will now work correctly for variable fonts (issue #2683)
  - **[com.google.fonts/check/metadata/match_weight_postscript]**: Disabled for variable fonts
  - **[com.google.fonts/check/usweightclass]**: Check will now work properly for variable fonts and otf fonts (#2788)

### Bugfixes
  - Corrections to UNICODERANGE_DATA constant. Contributed by Bob Hallissy @bobh0303 (PR #2901)
  - Fix implementation of GDEF mark/nonmark checks (issues #2904 and #2877)
  - Ftxvalidator check now treats stderr separately and emits it as a WARN to avoid corrupting plist data and thus breaking its parsing. (issue #2801)
  - Fix crash on **com.google.fonts/check/family/vertical_metrics**. Thanks for reporting, @drj11 (issue #2917)
  - Fix crash on **com.google.fonts/check/family/os2_metrics_match_hhea** (issue #2921)
  - Fix several crashes when OS/2 table is missing: In **com.google.fonts/check/family/panose_proportion**, **com.google.fonts/check/family/panose_familytype**, **com.google.fonts/check/xavgcharwidth**, **com.adobe.fonts/check/fsselection_matches_macstyle**, **com.google.fonts/check/code_pages**, **com.google.fonts/check/family/panose_proportion**, **com.google.fonts/check/family/win_ascent_and_descent**. Contributed by @drj11


## 0.7.26 (2020-May-29)
### Noteworthy code-changes
  - update gfonts protobuf schema, in sync with GFTools (https://github.com/googlefonts/gftools/issues/202) (#issue #2886)

### Bugfixes
  - fix ERROR on com.google.fonts/check/STAT_strings (issue #2889)

### Deprecated checks
  - **[com.google.fonts/check/description/variable_font]**: Not needed anymore since Google Fonts now displays the information in its UI, so no need to also mention it on the description. (issue #2885)

### New checks
  - **[com.google.fonts/check/gdef_spacing_marks]**: warn when glyphs in the GDEF mark glyph class should be non-spacing (issue #2877).
  - **[com.google.fonts/check/gdef_non_mark_chars]**: fails when glyphs mapped to non-mark characters are in the GDEF mark glyph class (issue #2877)
  - **[com.google.fonts/check/gdef_mark_chars]**: warns when glyphs mapped to mark characters are not in the GDEF mark glyph class. (issue #2877)

### Modified checks
- **[com.google.fonts/check/metadata/valid_copyright]**: Accept year range in copyright strings. (issue #2393)


## 0.7.25 (2020-May-15)
### New checks
  - **[com.google.fonts/check/varfont/unsupported_axes]**: Ensure VFs do not contain opsz or ital axes. (issue #2866)
  - **[com.google.fonts/check/STAT_strings]**: Check correctness of name table strings referenced by STAT table. (issue #2863)
  - **[com.google.fonts/check/description/eof_linebreak]**: DESCRIPTION.en_us.html should end in a linebreak. (issue #2879)

### Added rationale metadata to these checks
  - **com.google.fonts/check/vendor_id**

### Changes to existing checks
  - **[com.google.fonts/check/vendor_id]**: improve wording of warning messages (issue #2855)
  - **[com.google.fonts/check/repo/vf_has_static_fonts]**: only run this check if the project follows the Google Fonts repo structure layout. (#2853)
  - **[com.google.fonts/check/unitsperem_strict]**: update requirements on upm values; 2000 is a minimum for VF because lower than that creates less smooth interpolation; and larger than 2048 causes a filesize increase. (issue #2827)
  - **[com.google.fonts/check/whitespace_glyphs]**: yield one unique message (and `message.code`) per missing whitespace case to enable selective overrides based on individual message codes
  - update adobefonts overridden whitespace_glyphs check to WARN on missing 0x00A0 (fail on 0x0020)

### Bug Fixes
  - Family names with more than a single word were not being properly detected when querying GFonts API (issue #2848)
  - fix style_parse handling of file paths containing a "-" char. (issue #2867)


## 0.7.24 (2020-Apr-21)
### Note-worthy changes
  - Fixed rendering of markdown on our read-the-docs documentation (#2819)

### Changes to existing checks
  - **[com.google.fonts/check/whitespace_widths]]**: Provide instructions on how to fix the problem at Glyphs App source files (PR #2843)


## 0.7.23 (2020-Apr-17)
### Note-worthy changes
  - We now tell users on the text terminal what each of the check results mean. (issue #2823)

### New Checks
  - **[com.google.fonts/check/varfont/consistent_axes]**: Ensure that all variable font files have the same set of axes and axis ranges. (issue #2810)

### Changes to existing checks
  - **[com.google.fonts/check/valid_glyphnames]**: Increase glyphname max-length to 63 chars. (issue #2832)
  - **[com.google.fonts/check/unitsperem_strict]:** Do not WARN for upem=2048 (issue #2827)

### Bugfixes
  - profiles.googlefonts_conditions.familyname now works on variable fonts.
  - Invoke ftxvalidator binary from path detected by shutil.which (issue #2791)
  - Split too long lines in rationale text such as long URLs (issue #2835)

### Documentation
  - Documentation at ReadTheDocs should default to stable (last release on PyPI) instead of latest (development on 'main' branch). (issue #2819)
  - Clearly mention the list of checks on the top of the documentation front-page. (issue #2814)


## 0.7.22 (2020-Mar-27)
### Note-worthy changes
  - Updated function to extract a font family name from a font filename. Code taken from gftools.util.google_fonts.FamilyName

### Documentation
  - clarify that Xcode version can be 9 or later (issue #2784)

### Bugfixes
  - Ignore git commit hash on ttfautohint version string (issue #2790)

### Changes to existing checks
  - **[[com.google.fonts/check/hinting_impact]]**: Add support for CFF hints (issue #2802)
  - **[[com.google.fonts/check/varfont_instance_names]]**: Add ExtraBlack 1000 weight support (issue #2803)
  - **[[com.google.fonts/check/varfont_instance_coordinates]]**: Add ExtraBlack 1000 weight support (issue #2804)


## 0.7.21 (2020-Mar-06)
### Note-worthy changes
  - The snippet for checking collections is just an example shell script and it is specific to the directory structure of the Google Fonts git repo. We've made this clearer by renaming the script to **snippets/fontbakery-check-gfonts-collection.sh** (issue #2740)
  - The script was also fixed to run properly on MacOS, as it was originally only working on GNU+Linux.

### Changes to existing checks
  - **[[com.google.fonts/check/varfont_instance_*]]**: Clean up output and ensure that unregistered axes produce a warning. (issue #2701) Output will now display the following:
    - WARN if instance names are not fully parsable. It will also output the unparsable tokens.
    - FAIL if instance coordinates are incorrect for known axes.
    - FAIL if the fvar contains known axes and they're not mentioned in instance names.
    - FAIL if instance name tokens are incorrectly ordered
    - Provide link to our documentation if these checks FAIL or WARN
  - **[[com.google.fonts/check/fontdata_namecheck]]**: improve log messages when query fails (issue #2719)
  - **[[com.google.fonts/check/name/rfn]]**: Add rationale and make it a **FAIL** as it is a strong requirement for Google Fonts that families do not use a "Reserved Font Name" (issue #2779)
  - **[[com.google.fonts/check/name/line_breaks]]**: Add rationale (issue #2778)

### Migration of checks between profiles
  - **[[com.google.fonts/check/name/line_breaks]]**: From `opentype` to `googlefonts` profile as it is a vendor-specific policy rather than an OpenType spec requirement. (issue #2778)
  - **[[com.google.fonts/check/name/rfn]]**: From `opentype` to `googlefonts` profile (issue #2779)


## 0.7.20 (2020-Feb-24)
### Emergency bugfix release!
  - FATAL ERROR by adding proper indentation to rationale string on com.google.fonts/check/metadata/valid_copyright (issue #2772)


## 0.7.19 (2020-Feb-22)
### Note-worthy code changes
  - Add support for super-family checks! (issue #1487)

### New checks
  - **[[com.google.fonts/check/license/OFL_copyright]]**: Check if license file first line contains copyright string (issue #2764)
  - **[[com.google.fonts/check/superfamily/list]]**: A simple & merely informative check that lists detected sibling family directories (issue #1487)
  - **[[com.google.fonts/check/superfamily/vertical_metrics]]**: Experimental extended version of **family/vertical_checks**, but only emitting WARNs for now (issues #1487 and #2431)
  - **[[com.google.fonts/check/metadata/multiple_designers]]**: Ensure explicit designer names are mentioned on METADATA.pb (issue #2766)

### Deprecated checks
  - **[com.google.fonts/check/monospace_max_advancewidth]**: (issue #2749)

### Bugfixes
  - fix generate-glyphdata command (python 3 support) (issue #2765)

### Changes to existing checks
  - **[[com.google.fonts/check/post_table_version]]**: Support CFF2 OTF Variable Fonts and add rationale (issue #2638)
  - **[[com.google.fonts/check/metadata/valid_copyright]]**: Add rationale and make it case insensitive (issue #2736)
  - **[com.google.fonts/check/metadata/undeclared_fonts]**: Clarify rationale (issue #2751)
  - **[com.google.fonts/check/metadata/filenames]**: Add rationale (issue #2751)
  - **[com.google.fonts/check/metadata/filenames]**: Consider all files from a directory (issue #2751)
  - **[com.google.fonts/check/monospace]:** Fix typo isFixedWidth is actually isFixedPitch, xAverageWidth is xAvgCharWidth


## 0.7.18 (2020-Feb-05)
### Changes to existing checks
  - **[com.google.fonts/check/name/license]** and **[com.google.fonts/check/name/license_url]**: Accept http URLs but warn that those should ideally be updated to HTTPS. (issue #2731)
  - **[com.google.fonts/check/metadata/undeclared_fonts]**: Accept "static/" subdirs (issue #2737)

### Bugfixes
  - Add Thomas Phinney's comment on rationale of check **com.google.fonts/check/monospace** (issue #2729)
  - **[com.google.fonts/check/name/license_url]** and **com.google.fonts/check/name/license**: Added rationale and improved wording of log messages. (issue #2666)


## 0.7.17 (2020-Jan-15)
### New features
  - Add support for color themes. (issue #2031)
  - Auto-select default color theme based on operating system in use. The vast majority of MacOS users seem to use a light-background on the text terminal. For orther systems like GNU+Linux and Windows, a dark terminal seems to be more common.


## 0.7.16 (2019-Dec-13)
### Note-worthy changes
  - New experimental notofonts profile. Some checks from this profile may be promoted into the universal profile later (issue #2676)
  - New code snippet: An exemple of a custom fontbakery profile (with support for universal profile checks, check filters, and custom checks) has been provided by Chris Simpkins at snippets/check-custom.py (PR #2714)

### Bugfixes
  - **[com.google.fonts/check/glyph_coverage]:** display full list of missing required codepoints in INFO log message (issue #2690)

### Changes to existing checks
- **[com.google.fonts/check/family_naming_recommendation]:** Increase acceptable characters in nameID 6 string to 63 from 29 (PR #2707)

### New checks
  - **[com.google.fonts/check/glyf_non_transformed_duplicate_components]:** Check glyphs do not have duplicate components which have the same x,y coordinates.
  - **[com.google.fonts/check/repo/vf_has_static_fonts]:** Check VF family dirs in google/fonts contain static fonts (issue #2654)
  - **[com.google.fonts/check/unicode_range_bits]:** Ensure UnicodeRange bits are properly set.
  - **[com.google.fonts/check/cmap/unexpected_subtables]:** Ensure all cmap subtables are the typical types expected in a font.


## 0.7.15 (2019-Nov-03)
### Note-worthy changes
  - **Rationale cleanup & render:** Reviewed all rationale metadata entries and added code to properly format them on the github markdown and text terminal output. Later we probably should parse markdown everywhere. (issue #2681)
  - **[com.google.fonts/check/glyph_coverage]:** Removed strong requirement of 0x000D (carriage-return) for the GF Latin Core character set. (issue #2677)

### New features
  - Print rationale of checks (if available) on terminal output (issue #2531)
  - Display rationale text on the github markdown output (when it is available) (issue #2531)


## 0.7.14 (2019-Oct-16)
### Bugfixes
  - **[com.google.fonts/check/contour_count]:** Fix listing of glyphnames with unexpected contour counts. (issue #2647)
  - rewording: bit should be... "reset" => "unset" (issue #2648)
  - **[com.google.fonts/check/os2_metrics_match_hhea]:** Display the actual mismatching values. (issue #2653)
  - **[com.google.fonts/check/namecheck]:** fake user agent on http://namecheck.fontdata.com/ requests to get good query results.


## 0.7.13 (2019-Oct-04)
### New checks
  - **[com.google.fonts/check/metadata/filenames]:** "METADATA.pb: Font filenames match font.filename entries?" (issue #2597)

### Bugfixes
  - **[com.google.fonts/check/usweightclass]:** Italics should not affect the results. (issue #2650)
  - **[com.google.fonts/check/canonical_filename]:** Fix f-string syntax and only check filename (not full path) (issue #2649)

### Changes to checks
  - **[com.google.fonts/check/canonical_filename]:** filenames with underscore characters are considered invalid. (issue #2615)
  - **[com.google.fonts/check/gasp]:** mention how to fix if font is unhinted (issue #2636)


## 0.7.12 (2019-Sep-14)
### Note-worthy code changes
  - Added 'opsz' axis to fontbakery.parse
  - **[com.google.fonts/check/contour_count]:** ignore PUA codepoints (issue #2612)
  - **[com.google.fonts/check/contour_count]:** detect glyphs by both glyphnames and codepoints (issue #2612)
  - **[com.google.fonts/check/canonical_filename]:** Use Typographic Family Name if it exists in the nametable
  - **[com.google.fonts/check/varfont_instance_names]:** warn user if "Text" or "Display" have been used in a varfont instance name. We would prefer point size to be used instead.

### Bugfixes
  - fix crash on html/markdown reporters by declaring DEBUG log-level (issue #2631)

### Changes to checks
  - **[com.google.fonts/check/unwanted_tables]:** Add MVAR table (Issue #2599) and improve FAIL message


## 0.7.11 (2019-Aug-21)
### Note-worthy code changes
  - Adding yet a whole bunch more keywords to log-messages (issue #2558)
  - Refactored EncodingID/LanguageID classes for Mac & Windows name table entries

### Bug Fixes
  - **[com.adobe.fonts/check/family/max_4_fonts_per_family_name]:**  Only run on Win name records (issue #2613)
  - Avoid crash on static fonts by safeguarding the `slnt_axis` condition.

### New checks
  - **[com.google.fonts/check/metadata/undeclared_fonts]:** "Ensure METADATA.pb lists all font binaries" (issue #2575)
  - **[com.google.fonts/check/varfont/slnt_range:]** "The variable font 'slnt' (Slant) axis coordinate specifies positive values in its range?" (issue #2572)

### Renamed check IDs:
  - **[com.google.fonts/check/wdth_valid_range]** => com.google.fonts/check/varfont/wdth_valid_range
  - **[com.google.fonts/check/wght_valid_range]** => com.google.fonts/check/varfont/wght_valid_range


## 0.7.10 (2019-Aug-06)
### Note-worthy code changes
  - Added keywords for non-PASS log messages of a very large set of checks. At some point this will be mandatory for all checks. (issue #2558)
  - Make sure canonical style name checks are strongly enforced. Improve wording of FAIL log message on check/varfont_instance_names (issue #2573)

### Bug fixes
  - fix ERROR on check/metadata/broken_links (issue #2585)


## 0.7.9 (2019-Jul-11)
### Note-worthy code changes
  - update varfont naming scheme: use commas to separate axis tags (issue #2570)

### Disables checks
  - Disabled family checks: **com.google.fonts/check/family/equal_numbers_of_glyphs** and **com.google.fonts/check/family/equal_glyph_names** These will be reintroduced after known problems are addressed. (issue #2567)
  - Temporarily disabled **com.google.fonts/check/production_encoded_glyphs** since GFonts hosted Cabin files seem to have changed in ways that break some of the assumptions in its code-test. (issue #2581)

### Re-enabled checks
  - **[com.google.fonts/check/fontdata_namecheck]:** Web service is online again. (issue #2484)

### Bug fixes
  - **[com.google.fonts/check/fontbakery_version]:** FAIL if unable to detect latest available fontbakery version (issue #2579)
  - perform a hacky fixup to workaround the square-brackets naming scheme currently in use for varfonts in google fonts. (issue #2570)


## 0.7.8 (2019-Jun-22)
### Note-worthy code changes
  - Add GlyphsApp hint to com.google.fonts/check/usweightclass (issue #2423)
  - Fix "metatada" typo on checkid: **com.google.fonts/check/metatada/canonical_style_names** (issue #2561)
  - Reorder loglevels: INFO now has higher priority than SKIP (issue #2560)

### Changes to checks
  - **[com.google.fonts/check/canonical_filename]:**  update variable fonts naming scheme (issue #2549)


## 0.7.7 (2019-Jun-18)
### Note-worthy code changes
  - **[com.google.fonts/check/family/has_license]:** only run check if the fonts are in a google/fonts repo.
  - **[com.google.fonts/check/vendor_id]:** accept NULL-padding on vendor-IDs (issue #2548)

### Bug fixes
  - fix crash on git_gfonts_ttFonts condition (return None when the font is not yet available on GitHub) (issue #2540)

### New Checks
  - **[com.google.fonts/check/metadata/broken_links]:** Ensure the copyright string in METADATA.pb files does not contain broken URLs. (issue #2550)


## 0.7.6 (2019-Jun-10)
### Note-worthy code changes
  - **[com.google.fonts/check/name/subfamilyname]:** has been refactored to use parse.style_parse.
  - **[com.google.fonts/check/name/typographicsubfamilyname]:** has been refactored. It is now acceptable to have a typographic subfamily name if the font is RIBBI since it does not cause any issues

### Bug fixes
  - Render line-breaks on Read The Docs check rationales
  - **[com.adobe.fonts/check/family/bold_italic_unique_for_nameid1]:** restrict check to RIBBI styles only (issue #2501)
  - fix bug in **points_out_of_bounds** check: The coordinates of a component multiplied by a scale factor result in floating-point values. These were causing false-FAILs because we were not rounding them before checking if they are within the glyph bounding-box. This was probably making points at extrema to fall slightly out of the bbox. (issue #2518)
  - also improved the readability of **com.google.fonts/check/points_out_of_bounds**

### New Checks
  - **[com.google.fonts/check/description/variable_font]:** Ensure that variable fonts contain the following message in the DESCRIPTION.en-us.html file: `This family is available as a variable font.` (issue #2538)
  - **[com.google.fonts/check/description/git_url]:** Make sure all font families have an upstream git repo URL declared in the DESCRIPTION.en-us.html file. (issue #2523)
  - **[com.google.fonts/check/varfont_instance_coordinates]:** Check variable font instances have correct axis coordinates
  - **[com.google.fonts/check/varfont_instance_names]:** Check variable font instances have correct names
  - **[com.google.fonts/check/wdth_valid_range]:** Check variable font wdth axis has correct range


## 0.7.5 (2019-May-24)
### Note-worthy code changes
  - The conditions from the googlefonts profile were split out into their own separate file

### Dependencies
  - Make docs building dependencies optional using "extras_require"

### Deprecated checks
  - **[com.google.fonts/check/currency_chars]:** we now have a much broader glyph coverage check: com.google.fonts/check/glyph_coverage (issue #2498)

### Bug fixes
  - The HTML report now actually defaults to "sans-serif" as the body font.
  - **[com.google.fonts/check/repo/dirname_matches_nameid_1]:** Restrict it to static fonts as the `fontbakery.util.get_regular` function does not support variable fonts yet. (issue #2509)
  - **[com.google.fonts/check/license_url]:** it now instructs the user which valid URL is actually expected (issue #2502)


## 0.7.4 (2019-May-06)
### Note-worthy code changes
  - We now have documentation of FontBakery checks on ReadTheDocs generated by a custom Sphinx module.
  - Markdown report now links to FB check docs on ReadTheDocs. (issue #2489)

### Dependencies
  - Removed defusedxml dependency. We were only using it for its `defused.lxml` module which is now deprecated (issue #2477)
  - Removed fontforge dependency.

### New checks
  - **[com.google.fonts/check/glyph_coverage]:** Google Fonts expects that fonts support at least the GF-latin-core glyph-set.
  - **[com.google.fonts/check/metadata/designer_values]:** We must use commas instead of forward slashes because the fonts.google.com directory will segment string to list on comma and display the first item in the list as the "principal designer" and the other items as contributors.
  - **[com.google.fonts/check/vertical_metrics_regressions]:** If a family already exists on Google Fonts, the family being checked must have similar vertical metrics. (issue #1162)

### Temporarily disabled checks
  - **[com.google.fonts/check/fontdata_namecheck]:** The web-service is down. (issue #2483)

### Deprecated checks
  - **[com.google.fonts/check/fontforge_stderr]:** and **[com.google.fonts/check/fontforge]:** Fontforge does not support python 3. Well... it does, but it is a mess. We'll have to put significant effort if we ever bring back these checks.

### Bug fixes
  - **[com.google.fonts/check/dsig]:** Mention which gftools script can fix the issue.
  - **[com.google.fonts/check/family/has_license]:** Mention which licenses were found if multiple licenses exist.


## 0.7.3 (2019-Apr-19)
### Note-worthy code changes
  - The cupcake artwork is not gone, but it is now much less likely to show up. You can't get a cupcake unless you really deserve it! (issue #2030)
  - Improved --list-checks output. Now uses colors for better legibility on the text terminal (issue #2457)
  - We now autocomplete check IDs on the command line (issue #2457)
  - Even though we trid to add an install-rule for the bash-completion script on setup.py, we ended up removing it because it was not yet done in a cross-platform compatible manner. We'll get back to it later. For now users will have to manually install the script if they want bash completion to work. On MacOS it should typically be saved on `/usr/local/etc/bash_completion.d` and on GNU+Linux a good target directory would typically be `/etc/bash_completion.d`. More info at issue #2465.

### New checks
  - **[com.google.fonts/check/code_pages]:** Detects when no code page was declared on the OS/2 table, fields ulCodePageRange1 and ulCodePageRange2 (issue #2474)
  - **[com.adobe.fonts/check/find_empty_letters]:** "Letters in font have glyphs that are not empty?" (PR #2460)
  - **[com.google.fonts/check/repo/dirname_matches_nameid_1]:** "Directory name in GFonts repo structure must match NameID 1." (issue #2302)
  - **[com.google.fonts/check/family/vertical_metrics]:** "Each font in a family must have the same vertical metrics values." (PR #2468)

### Bug fixes
  - **[com.adobe.fonts/cff_call_depth]:** fixed handling of font dicts in a CFF (PR #2461)
  - Declare fonttools' unicode extra-dependency on our rquirements.txt and setup.py so that unicodedata2 is properly installed. (issue #2462)
  - Shorten too verbose log messages in a few checks. (issue #2436)


## 0.7.2 (2019-Apr-09)
### Note-worthy code changes
  - **[com.google.fonts/check/name/family_and_style_max_length]:** increased max length to 27 chars. After discussing the problem in more detail at issue #2179 we decided that allowing up to 27 chars would still be on the safe side. Please also see issue #2447

### Bug fixes
  - **[com.google.fonts/check/family/equal_glyph_names]:** Fix ERROR. When dealing with variable fonts, we end up getting None from the style condition. So we display filenames in those cases. But we still display styles when dealing with statics fonts. (issue #2375)
  - **[com.adobe.fonts/check/cff_call_depth]:** don't assume private subroutines in a CFF (PR #2437)
  - **[com.adobe.fonts/cff2_call_depth]:** fixed handling of font dicts (and private subroutines) in a CFF2 (PR #2441)
  - **[com.google.fonts/check/contour_count]:** Filter out the .ttfautohint glyph component from the contour count (issue #2443)

### Dependencies
  - Removed the unidecode dependency. It is better to read log messages with the actual unicode strings instead of transliterations of them.


## 0.7.1 (2019-Apr-02)
### Major code-changes
  - The new "universal" profile contains checks for best practices agreed upon on the type design community. (issue #2426)
  - The initial set of checks will be not only the full opentype profile but also those checks original included in both adobefonts and googlefonts profiles.
  - The goal is to keep the vendor-specific profiles with only the minimal set of checks that are really specific, while the shared ones are placed on the universal profile.

### New checks
  - **[com.adobe.fonts/check/cff_call_depth]:** "Is the CFF subr/gsubr call depth > 10?" (PR #2425)
  - **[com.adobe.fonts/check/cff2_call_depth]:** "Is the CFF2 subr/gsubr call depth > 10?" (PR #2425)
  - **[com.google.fonts/check/family/control_chars]:** "Are there unacceptable control characters in the font?" (PR #2430)


## 0.7.0 (2019-Mar-22)
### Major code-changes
  - The term "specification" (including directory paths, class names and method names such as Spec, FontsSpec, etc) was replaced by "profile" throughout the codebase. The reason for this renaming was to avoid confusing with other uses of the term such as is "OpenType Specification".
  - All numerical check-IDs were renamed to keyword-based IDs. We may still change them as we see fit and we plan to freeze the check-id naming when Font Bakery 1.0.0 is released.

### Bug fixes
  - **[com.google.fonts/check/canonical_filename]:** Distinguish static from varfont when reporting correctness of fontfile names. There are special naming rules for variable fonts. (issue #2396)
  - Fix bug in handling of `most_common_width` in `glyph_metrics_stats` which affected checking of monospaced metadata. (PR #2391)
  - Fix handling of `post.isFixedPitch` (accept any nonzero value). (PR #2392)
  - **[com.google.fonts/check/metadata/valid_copyright]:** Check was being skipped when run on upstream font repos which don't have a METADATA.pb file. This check will now only test METADATA.pb files. A new check has been added to check the copyright string in fonts.

### Other relevant code-changes
  - We temporarily disabled com.google.fonts/check/metadata/match_filename_postscript for variable fonts until we have a clear definition of the VF naming rules as discussed at https://github.com/google/fonts/issues/1817
  - We are now using portable paths on the code-tests. (issue #2398)
  - The Adobe Fonts profile now includes FontForge checks. (PR #2401)
  - Improve emoji output of `--ghmarkdown` option, so that actual emoji appear in text editors, rather than the previous emoji names
  - The HTML reporter will now display check results more table-like, which makes multi-line check results look better.

### New checks
  - **[com.google.fonts/check/font_copyright]: "Copyright notices match canonical pattern in fonts"**
  - **[com.adobe.fonts/check/postscript_name_consistency]:** "Name table ID 6 (PostScript name) must be consistent across platforms." (PR #2394)

## Some check id renaming for better naming consistency:
  - **[com.google.fonts/check/tnum_horizontal_metrics]:** com.google.fonts/check/family/tnum_horizontal_metrics
  - **[com.adobe.fonts/check/bold_italic_unique_for_nameid1]:** com.adobe.fonts/check/family/bold_italic_unique_for_nameid1
  - **[com.adobe.fonts/check/max_4_fonts_per_family_name]:** com.adobe.fonts/check/family/max_4_fonts_per_family_name
  - **[com.abobe.fonts/check/postscript_name_cff_vs_name]:** com.abobe.fonts/check/name/postscript_vs_cff
  - **[com.adobe.fonts/check/postscript_name_consistency]:** com.adobe.fonts/check/name/postscript_name_consistency
  - **[com.adobe.fonts/check/name_empty_records]:** com.adobe.fonts/check/name/empty_records

### Renamed numerical check-IDs:
  - **[com.google.fonts/check/001]:** com.google.fonts/check/canonical_filename
  - **[com.google.fonts/check/002]:** com.google.fonts/check/family/single_directory
  - **[com.google.fonts/check/003]:** com.google.fonts/check/description/broken_links
  - **[com.google.fonts/check/004]:** com.google.fonts/check/description/valid_html
  - **[com.google.fonts/check/005]:** com.google.fonts/check/description/min_length
  - **[com.google.fonts/check/006]:** com.google.fonts/check/description/max_length
  - **[com.google.fonts/check/007]:** com.google.fonts/check/metadata/unknown_designer
  - **[com.google.fonts/check/008]:** com.google.fonts/check/family/underline_thickness
  - **[com.google.fonts/check/009]:** com.google.fonts/check/family/panose_proportion
  - **[com.google.fonts/check/010]:** com.google.fonts/check/family/panose_familytype
  - **[com.google.fonts/check/011]:** com.google.fonts/check/family/equal_numbers_of_glyphs
  - **[com.google.fonts/check/012]:** com.google.fonts/check/family/equal_glyph_names
  - **[com.google.fonts/check/013]:** com.google.fonts/check/family/equal_unicode_encodings
  - **[com.google.fonts/check/014]:** com.google.fonts/check/family/equal_font_versions
  - **[com.google.fonts/check/015]:** com.google.fonts/check/post_table_version
  - **[com.google.fonts/check/016]:** com.google.fonts/check/fstype
  - **[com.google.fonts/check/018]:** com.google.fonts/check/vendor_id
  - **[com.google.fonts/check/019]:** com.google.fonts/check/name/unwanted_chars
  - **[com.google.fonts/check/020]:** com.google.fonts/check/usweightclass
  - **[com.google.fonts/check/028]:** com.google.fonts/check/family/has_license
  - **[com.google.fonts/check/029]:** com.google.fonts/check/name/license
  - **[com.google.fonts/check/030]:** com.google.fonts/check/name/license_url
  - **[com.google.fonts/check/031]:** com.google.fonts/check/name/no_copyright_on_description
  - **[com.google.fonts/check/032]:** com.google.fonts/check/name/description_max_length
  - **[com.google.fonts/check/033]:** com.google.fonts/check/monospace
  - **[com.google.fonts/check/034]:** com.google.fonts/check/xavgcharwidth
  - **[com.google.fonts/check/035]:** com.google.fonts/check/ftxvalidator
  - **[com.google.fonts/check/036]:** com.google.fonts/check/ots
  - **[com.google.fonts/check/037]:** com.google.fonts/check/fontvalidator
  - **[com.google.fonts/check/038]:** com.google.fonts/check/fontforge_stderr
  - **[com.google.fonts/check/039]:** com.google.fonts/check/fontforge
  - **[com.google.fonts/check/040]:** com.google.fonts/check/family/win_ascent_and_descent
  - **[com.google.fonts/check/041]:** com.google.fonts/check/linegaps
  - **[com.google.fonts/check/042]:** com.google.fonts/check/os2_metrics_match_hhea
  - **[com.google.fonts/check/043]:** com.google.fonts/check/unitsperem
  - **[com.google.fonts/check/044]:** com.google.fonts/check/font_version
  - **[com.google.fonts/check/045]:** com.google.fonts/check/dsig
  - **[com.google.fonts/check/046]:** com.google.fonts/check/mandatory_glyphs
  - **[com.google.fonts/check/047]:** com.google.fonts/check/whitespace_glyphs
  - **[com.google.fonts/check/048]:** com.google.fonts/check/whitespace_glyphnames
  - **[com.google.fonts/check/049]:** com.google.fonts/check/whitespace_ink
  - **[com.google.fonts/check/050]:** com.google.fonts/check/whitespace_widths
  - **[com.google.fonts/check/052]:** com.google.fonts/check/required_tables
  - **[com.google.fonts/check/053]:** com.google.fonts/check/unwanted_tables
  - **[com.google.fonts/check/054]:** com.google.fonts/check/hinting_impact
  - **[com.google.fonts/check/055]:** com.google.fonts/check/name/version_format
  - **[com.google.fonts/check/056]:** com.google.fonts/check/old_ttfautohint
  - **[com.google.fonts/check/057]:** com.google.fonts/check/name/line_breaks
  - **[com.google.fonts/check/058]:** com.google.fonts/check/valid_glyphnames
  - **[com.google.fonts/check/059]:** com.google.fonts/check/unique_glyphnames
  - **[com.google.fonts/check/061]:** com.google.fonts/check/epar
  - **[com.google.fonts/check/062]:** com.google.fonts/check/gasp
  - **[com.google.fonts/check/063]:** com.google.fonts/check/gpos_kerning_info
  - **[com.google.fonts/check/064]:** com.google.fonts/check/ligature_carets
  - **[com.google.fonts/check/065]:** com.google.fonts/check/kerning_for_non_ligated_sequences
  - **[com.google.fonts/check/066]:** com.google.fonts/check/kern_table
  - **[com.google.fonts/check/067]:** com.google.fonts/check/name/familyname_first_char
  - **[com.google.fonts/check/068]:** com.google.fonts/check/name/match_familyname_fullfont
  - **[com.google.fonts/check/069]:** com.google.fonts/check/glyf_unused_data
  - **[com.google.fonts/check/070]:** com.google.fonts/check/currency_chars
  - **[com.google.fonts/check/071]:** com.google.fonts/check/family_naming_recommendations
  - **[com.google.fonts/check/072]:** com.google.fonts/check/smart_dropout
  - **[com.google.fonts/check/073]:** com.google.fonts/check/maxadvancewidth
  - **[com.google.fonts/check/074]:** com.google.fonts/check/name/ascii_only_entries
  - **[com.google.fonts/check/075]:** com.google.fonts/check/points_out_of_bounds
  - **[com.google.fonts/check/077]:** com.google.fonts/check/all_glyphs_have_codepoints
  - **[com.google.fonts/check/078]:** com.google.fonts/check/glyphnames_max_length
  - **[com.google.fonts/check/079]:** com.google.fonts/check/monospace_max_advancewidth
  - **[com.google.fonts/check/082]:** com.google.fonts/check/metadata/profiles_csv
  - **[com.google.fonts/check/083]:** com.google.fonts/check/metadata_unique_full_name_values
  - **[com.google.fonts/check/084]:** com.google.fonts/check/metadata/unique_weight_style_pairs
  - **[com.google.fonts/check/085]:** com.google.fonts/check/metadata/license
  - **[com.google.fonts/check/086]:** com.google.fonts/check/metadata/menu_and_latin
  - **[com.google.fonts/check/087]:** com.google.fonts/check/metadata/subsets_order
  - **[com.google.fonts/check/088]:** com.google.fonts/check/metadata/copyright
  - **[com.google.fonts/check/089]:** com.google.fonts/check/metadata/familyname
  - **[com.google.fonts/check/090]:** com.google.fonts/check/metadata/has_regular
  - **[com.google.fonts/check/091]:** com.google.fonts/check/metadata/regular_is_400
  - **[com.google.fonts/check/092]:** com.google.fonts/check/metadata/nameid/family_name
  - **[com.google.fonts/check/093]:** com.google.fonts/check/metadata/nameid/post_script_name
  - **[com.google.fonts/check/094]:** com.google.fonts/check/metadata/nameid/full_name
  - **[com.google.fonts/check/095]:** com.google.fonts/check/metadata/nameid/font_name
  - **[com.google.fonts/check/096]:** com.google.fonts/check/metadata/match_fullname_postscript
  - **[com.google.fonts/check/097]:** com.google.fonts/check/metadata/match_filename_postscript
  - **[com.google.fonts/check/098]:** com.google.fonts/check/metadata/valid_name_values
  - **[com.google.fonts/check/099]:** com.google.fonts/check/metadata/valid_full_name_values
  - **[com.google.fonts/check/100]:** com.google.fonts/check/metadata/valid_filename_values
  - **[com.google.fonts/check/101]:** com.google.fonts/check/metadata/valid_post_script_name_values
  - **[com.google.fonts/check/102]:** com.google.fonts/check/metadata/valid_copyright
  - **[com.google.fonts/check/103]:** com.google.fonts/check/metadata/reserved_font_name
  - **[com.google.fonts/check/104]:** com.google.fonts/check/metadata/copyright_max_length
  - **[com.google.fonts/check/105]:** com.google.fonts/check/metadata/canonical_filename
  - **[com.google.fonts/check/106]:** com.google.fonts/check/metadata/italic_style
  - **[com.google.fonts/check/107]:** com.google.fonts/check/metadata/normal_style
  - **[com.google.fonts/check/108]:** com.google.fonts/check/metadata/nameid/family_and_full_names
  - **[com.google.fonts/check/109]:** com.google.fonts/check/metadata/fontname_not_camel_cased
  - **[com.google.fonts/check/110]:** com.google.fonts/check/metadata/match_name_familyname
  - **[com.google.fonts/check/111]:** com.google.fonts/check/metadata/canonical_weight_value
  - **[com.google.fonts/check/112]:** com.google.fonts/check/metadata/os2_weightclass
  - **[com.google.fonts/check/113]:** com.google.fonts/check/metadata/match_weight_postscript
  - **[com.google.fonts/check/115]:** com.google.fonts/check/metatada/canonical_style_names
  - **[com.google.fonts/check/116]:** com.google.fonts/check/unitsperem_strict
  - **[com.google.fonts/check/117]:** com.google.fonts/check/version_bump
  - **[com.google.fonts/check/118]:** com.google.fonts/check/production_glyphs_similarity
  - **[com.google.fonts/check/129]:** com.google.fonts/check/fsselection
  - **[com.google.fonts/check/130]:** com.google.fonts/check/italic_angle
  - **[com.google.fonts/check/131]:** com.google.fonts/check/mac_style
  - **[com.google.fonts/check/152]:** com.google.fonts/check/reserved_font_name
  - **[com.google.fonts/check/153]:** com.google.fonts/check/contour_count
  - **[com.google.fonts/check/154]:** com.google.fonts/check/production_encoded_glyphs
  - **[com.google.fonts/check/155]:** com.google.fonts/check/metadata_nameid_copyright
  - **[com.google.fonts/check/156]:** com.google.fonts/check/name/mandatory_entries
  - **[com.google.fonts/check/157]:** com.google.fonts/check/name/familyname
  - **[com.google.fonts/check/158]:** com.google.fonts/check/name/subfamilyname
  - **[com.google.fonts/check/159]:** com.google.fonts/check/name/fullfontname
  - **[com.google.fonts/check/160]:** com.google.fonts/check/name/postscriptname
  - **[com.google.fonts/check/161]:** com.google.fonts/check/name/typographicfamilyname
  - **[com.google.fonts/check/162]:** com.google.fonts/check/name/typographicsubfamilyname
  - **[com.google.fonts/check/163]:** com.google.fonts/check/name/family_and_style_max_length
  - **[com.google.fonts/check/164]:** com.google.fonts/check/name/copyright_length
  - **[com.google.fonts/check/165]:** com.google.fonts/check/fontdata_namecheck
  - **[com.google.fonts/check/166]:** com.google.fonts/check/fontv
  - **[com.google.fonts/check/167]:** com.google.fonts/check/varfont/regular_wght_coord
  - **[com.google.fonts/check/168]:** com.google.fonts/check/varfont/regular_wdth_coord
  - **[com.google.fonts/check/169]:** com.google.fonts/check/varfont/regular_slnt_coord
  - **[com.google.fonts/check/170]:** com.google.fonts/check/varfont/regular_ital_coord
  - **[com.google.fonts/check/171]:** com.google.fonts/check/varfont/regular_opsz_coord
  - **[com.google.fonts/check/172]:** com.google.fonts/check/varfont/bold_wght_coord
  - **[com.google.fonts/check/173]:** com.google.fonts/check/negative_advance_width
  - **[com.google.fonts/check/174]:** com.google.fonts/check/varfont/generate_static
  - **[com.google.fonts/check/180]:** com.google.fonts/check/loca/maxp_num_glyphs


## 0.6.12 (2019-Mar-11)
### Bug fixes
  - Fix bug in which a singular ttFont condition causes a family-wide (ttFonts) check to be executed once per font. (issue #2370)
  - **[com.google.fonts/check/079]:** Fixed bug in which this check was not confirming that font seemed monospaced before reporting different advance widths. (PR #2368, part of issue #2366)
  - Protect condition ttfautohint_stats against non-ttf fonts (issue #2385)
  - **[com.google/fonts/check/040]:** Cap accepted winDescent and winAscent values. Both should be less than double their respective bounding box values.

### New features
  - We now have an Adobe collection of checks (specification). It will include more checks in future releases. (PR #2369)
  - The `FontSpec` class now has a `get_family_checks()` method that returns a list of family-level checks. (PR #2380)

### New checks
  - **[com.adobe.fonts/check/bold_italic_unique_for_nameid1]:** "OS/2.fsSelection bold & italic are unique for each NameID1" (PR #2388)
  - **[com.adobe.fonts/check/fsselection_matches_macstyle]:**  "OS/2.fsSelection and head.macStyle bold and italic bits match." (PR #2382)
  - **[com.adobe.fonts/check/max_4_fonts_per_family_name]:**  "Each group of fonts with same nameID 1 has maximum of 4 fonts." (PR #2372)
  - **[com.adobe.fonts/check/consistent_upm]:**  "Fonts have consistent units per em." (PR #2372)
  - **[com.adobe.fonts/check/name_empty_records]:** "Check 'name' table for empty records." (PR #2369)


## 0.6.11 (2019-Feb-18)
### Documentation
  - Update maintainer notes so that we do not forget to update the cache of vendor ids list. (issue #2359)

### New checks
  - **[com.google.fonts/check/integer_ppem_if_hinted]:** "PPEM must be an integer on hinted fonts." (issue #2338)

### New conditions
  - **[is_hinted]:** allows restricting certain checks to only run on hinted fonts. Detection is based on the presence of an "fpgm" (Font Program) table.

### Bugfixes
  - **[fontbakery.utils.download_file]:** Fix error message when ssl certificates are not installed. (issue #2346)
  - **[fontbakery.specifications.shared_conditions]:** Determine whether a font is monospaced by analysing the ascii character set only. (issue #2202)
  - **[fontbakery.specifications.googlefonts.registered_vendor_ids]:** Update cache of vendor ID list from Microsoft's website. (issue #2359)

### new Code-tests
  - **[registered_vendor_ids condition]:** Make sure several corner cases are properly parsed. This includes ensuring that vendor IDs lacking a URL are properly handled. (issue #2359)


## 0.6.10 (2019-Feb-11)
### Documentation
  - The documentation was updated incorporating an article that was originally presented at the 9ET conference in Portugal in the end of 2018. The article gives a detailed overview of the goals of the Font Bakery project.

### Bugfixes
  - **[fontbakery.utils.download_file]:** Printing a message with a hint of a possible fix to "SSL bad certificate" when trying to download files. (issue #2274)

### Deprecated checks
  - **[com.google.fonts/check/076]:** "unique unicode codepoints" - This check seemd impossible to FAIL! (issue #2324)

### Dependencies (concrete deps on requirements.txt)
  - **[fontTools]:** upgraded to 3.37.0

### new Code-tests
  - Code-coverage: 63% (same as on v0.6.9)
  - **[com.google.fonts/check/has_ttfautohint_params]:** (issue #2312)
  - **[com.google.fonts/check/077]:** "all glyphs have codepoints" - I am unaware of any font that actually FAILs this check, though... (issue #2325)


## 0.6.9 (2019-Feb-04)
### Bugfixes
  - **[com.google.fonts/check/034]:** fix explanation of xAvgWidth on WARN/INFO messages. (issue #2285)

### Other code changes
  - Adopting python type hint notation.


## 0.6.8 (2019-Jan-28)
### Bugfixes ###
  - **[FontBakeryCondition:licenses]:** Do not crash when font project is not in a git repo (issue #2296)


## 0.6.7 (2019-Jan-21)
### New checks
  - **[com.google.fonts/check/tnum_horizontal_metrics]:** "All tabular figures must have the same width across the whole family." (issue #2278)

### Changes to existing checks
  - **[com.google.fonts/check/056]:** Require ttfautohint. Emit an ERROR when it is not properly installed in the system. (issue #1851)
  - **[com.google.fonts/check/092 & 108]:** Use *Typographic Family Name* instead of *Font Family Name* if it exists in the font's name table.

### Deprecated checks
  - **[com.google.fonts/check/119]:** "TTFAutohint x-height increase value is same as in previous release on Google Fonts?". Marc Foley said: "Since we now have visual diffing, I would like to remove it. This test is also bunk because ttfautohint's results are not consistent when they update it." (issue #2280)

### Other code changes
  - Added more valid options of contour count values for Oslash and f_f_i glyphs (issue #1851)
  - The HTML reporter now places the percentages summary before the check details.
  - updated dependencies on setup.py and requirements.txt to make sure we ship exactly what we test during development (issue #2174)


## 0.6.6 (2018-Dec-20)
### New Checks
  - **[com.google.fonts/check/wght_valid_range]:** Weight axis coordinate must be within spec range of 1 to 1000 on all instances. (issue #2264)

### Bugfixes
  - fixed the checkID variable in our ghmarkdown reporter (the f-string syntax was broken)

### Changes to existing checks
  - **[com.google.fonts/check/153]:** Disable "expected contour count" check for variable fonts. There's plenty of alternative ways of constructing glyphs with multiple outlines for each feature in a VarFont. The expected contour count data for this check is currently optimized for the typical construction of glyphs in static fonts. (issue #2262)
  - **[com.google.fonts/check/046]:** Removed restriction on CFF2 fonts because the helper method `glyph_has_ink` now handles `CFF2`.
  - **[com.google.fonts/check/049]:** Removed restriction on CFF2 fonts because the helper method `glyph_has_ink` now handles `CFF2`.


## 0.6.5 (2018-Dec-10)
### New Checks
  - **[com.google.fonts/check/metadata/parses]:** "Check METADATA.pb parse correctly." (issue #2248)
  - **[com.google.fonts/check/fvar_name_entries]:** "All name entries referenced by fvar instances exist on the name table?" (issue #2069)
  - **[com.google.fonts/check/varfont_has_instances]:** "A variable font must have named instances." (issue #2127)
  - **[com.google.fonts/check/varfont_weight_instances]:** "Variable font weight coordinates must be multiples of 100." (issue #2258)

### Bug fixes
  - **[com.google.fonts/check/054]:** Correct math in report of font file size change by properly converting result to a percentage.
  - **[com.google.fonts/check/100]:** Fix check that would never FAIL. Now it runs correctly. (issue #1836)

### Changes to existing checks
  - **[com.google.fonts/check/046]:** Removed restriction on CFF fonts (and added restriction on CFF2 pending a fonttools bug fix) because the helper method `glyph_has_ink` now handles `CFF` as well as `glyf`.
  - **[com.google.fonts/check/049]:** Removed restriction on CFF fonts (and added restriction on CFF2 pending a fonttools bug fix) because the helper method `glyph_has_ink` now handles `CFF` as well as `glyf`.


## 0.6.4 (2018-Dec-03)
### New Features
  - Nikolaus Waxweiler has contributed an HTML reporter. It can be used by passing -html filename.html to the command line. Thanks a lot!

### New checks
  - **[com.abobe.fonts/check/postscript_name_cff_vs_name]:** CFF table FontName must match name table ID 6 (PostScript name). (PR #2229)

### Bug fixes
  - **[com.google.fonts/check/011]:** Safeguard against reporting style=`None` by only running the check when all font files are named canonically. (issue #2196)
  - **[com.google.fonts/check/065]:** Fix AttributeError: 'int' object has no attribute 'items'. (issue #2203)
  - **[FontBakeryCondition:remote_styles]:** fix UnboundLocalError. local variable 'remote_style' was referenced before assignment. (issue #2204)

### Changes to existing checks
  - **[com.google.fonts/check/011]:** List which glyphs differ among font files (issue #2196)
  - **[com.google.fonts/check/043]:** unitsPerEm check on OpenType profile is now less opinionated. Only FAILs when strictly invalid according to the spec. (issue #2185)
  - **[com.google.fonts/check/116]:** Implement stricter criteria for the values of unitsPerEm on Google Fonts. (issue #2185)

### Other relevant code changes
  - **[setup.py]:** display README.md as long-description on PyPI webpage. (issue #2225)
  - **[README.md]:** mention our new developer chat channel at https://gitter.im/fontbakery/Lobby
  - **[Dependencies]:** The following 2 modules are actually needed by fontTools: fs and unicodedata2.


## 0.6.3 (2018-Nov-26)
### Bug fixes
  - **[GHMarkdown output]:** PR #2167 (__str__ for Section and Check) was reverted because it was causing the ghmarkdown output to crash. We may get back to it later, but being more careful about the side effects of it. (issue #2194)
  - **[com.google.fonts/check/028]:** Also search for a license file on the git-repo rootdir if the font project is in a repo. (issue #2087)
  - **[com.google.fonts/check/062]:** fix a typo leading to a bad string formatting syntax crash. (issue #2183)
  - **[code-test: check/154]:** Fixed the code-test and made it safer under eventual conectivity issues. (issue #1712)

### Changes to existing checks
  - **[com.google.fonts/check/ttx-roundtrip]:** Improved the FAIL message to give the users a hint about what could have gone wrong. The most likely reason is a shortcoming on fonttools that makes TTX generate corrupt XML files when dealing with contol code chars in the name table. (issue #2212)
  - **[com.google.fonts/check/001]:** Accept variable font filenames with Roman/Italic suffixes (issue #2214)
  - **[com.google.fonts/check/034]:** Downgrade xAvgWidth check from FAIL to WARN since sometimes it diverges from GlyphsApp. Also, it seems that the value is not actually used on relevant programs. I still want to clarify what's going on with GlyphsApp calculations of this value. Once that's figured out, we may redefine the severity of the check once again. (issue #2095)
  - **[com.google.fonts/check/097]:** Accept variable font filenames with Roman/Italic suffixes (issue #2214)
  - **[com.google.fonts/check/102]:** Check for consistency of copyright notice strings on both METADATA.pb and on name table entries. (issue #2210)
  - **[com.google.fonts/check/105]:** Accept variable font filenames with Roman/Italic suffixes (issue #2214)


## 0.6.2 (2018-Nov-19)
### New checks
  - **[com.google.fonts/check/ftxvalidator_is_available]:** Detects whether the ftxvalidator is installed on the system or not.

### Bug fixes
  - **[com.google.fonts/check/098]:** In some cases the check did not yield any result. (issue #2206)
  - **[com.google.fonts/check/ttx-roundtrip]:** Delete temporary XML that is generated by the TTX round-tripping check. (issue #2193)
  - **[com.google.fonts/check/119]:** Fix `'msg'` referenced before assignment (issue #2201)

### Changes to existing checks
  - **[com.google.fonts/check/130]:** update italic angle check with "over -30 degrees" FAIL and "over -20 degrees" WARN (#2197)
  - **[com.google.fonts/check/ttx-roundtrip]:** Emit a FAIL when TTX roundtripping results in a parsing error (ExpatError) since a malformed XML most likely means an issue with the font. (issue #2205)


## 0.6.1 (2018-Nov-11)
### New checks
  - **['com.google.fonts/check/aat']:** "Are there unwanted Apple tables?"

### Bug fixes
  - **[com.google.fonts/check/fontbakery_version]:** Fix crash
  - **[com.google.fonts/check/153]:** Fix expected contour count for glyphs zerowidthjoiner(uni200D) and zerowidthnonjoiner(uni200C) from 1 to 0

### Changes to existing checks
  - **[com.google.fonts/check/053]**: Clarify unwanted tables

## 0.6.0 (2018-Nov-08)
### Noteworthy changes
  - Now we have our documentation hosted at https://font-bakery.readthedocs.io/
  - Limit ammount of details printed by fontval checks and group fontval checks to make their data more readable.
  - Print Font Bakery version on the header of Markdown reports, so that we know if a report was generated with an old version. (issue #2133)
  - Add 'axes' field to protocol-buffer schema
  - moving FontVal wrapper to a separate spec (issue #2169)
  - Added a CODE_OF_CONDUCT.md

### new checks
  - **[com.google.fonts/check/vttclean]:** There must not be VTT Talk sources in the font. (issue #2059)
  - **[com.google.fonts/check/varfont/has_HVAR]:** Var Fonts have HVAR table to avoid costly text-layout operations on some platforms. (issue #2119)
  - **[com.google.fonts/check/varfont/has_MVAR] (but temporarily disabled):** Var Fonts must have an MVAR table layout-software depend on it. (issue #2118)
  - **[com.google.fonts/check/fontbakery_version]:** A new 'meta' check to ensure Font Bakery is up-to-date so that we avoid relying on out-dated checking routines. (issue #2093)

### modifications to existing checks
  - Correct the error message for the check for identical glyph names. Avialable and missing style names were swapped.
  - Mute FVal E5200 (based on outdated OT spec) for var fonts. (issue #2109)
  - FontVal outline intersection checks should not run for VF. Variable Fonts typically have lots of intersecting contours and components.
  - Adopt FVal W0022 rationale for com.google.fonts/check/052 and disable this FontVal check as it is already covered by check/052 routines.
  - disable FVal check W0020: "Tables are not in optimal order" (fixes issue #2105)
  - Improve rationale for com.google.fonts/check/058
  - check/158: use Message obj to differentiate kinds of FAILs (issue #1974)
  - check/158: test the PASS scenarios for full 18-style family (issue #1974)
  - factor out "style_with_spaces" as a condition. (issue #1974)
  - test FAIL "invalid-entry" on check/158 (issue #1974)
  - test FAIL "bad-familyname" on check/158 (issue #1974)
  - Disable FontVal E4012 (GDEF header v1.3 not yet recognized) (issue #2131)
  - skip check/072 if font is VTT hinted (issue #2139)
  - do not run check/046 on CFF fonts because the helper method `glyph_has_ink` directly references `glyf`. In the future we may refactor it to also deal with CFF fonts. (issue #1994)
  - com_google_fonts_check_018: Downgrade archVendID to WARN
  - com.google.fonts/check/042 Add rationale. Fixes https://github.com/googlefonts/fontbakery/issues/2157

### Much more funky details...
  This is just a copy of several git log messages. Ideally I shuld clean these up for the sake of clarity...
  - ufo_sources: put existing checks into own section. Using the section name in reports requires using sensible section names.
  - [snippets] fontbakery-check-upstream.py added. This script will allow users to run fontbakery on an upstream github repository. The user has to provide the repo url and the directory containing the ttfs.
  - add code-test and bugfix check/162. Now the check ensures no ribbi font has a nameID=17 and all non-ribbi fonts have it and that it has a correct value. If any of the above is not true, the check emits a FAIL. (issue #1974)
  - add code-test and bugfix check/161. Now the check ensures no ribbi font has a nameID=16 and all non-ribbi fonts have it and that it has a correct value. If any of the above is not true, the check emits a FAIL. (issue #1974)
  - Bump up requests version to mitigate CVE
  - [googlefonts.py] modify ttfa param testing string literal. See https://github.com/googlefonts/fontbakery/pull/2116#issuecomment-431725719
  - Do not check the ttfautohint params if font is not hinted. Skip the com.google.fonts/check/has_ttfautohint_params test if the font is not hinted using ttfautohint
  - fix implementation of blocklisting of FontVal checks (follow up for PRs #2102 and #2104)
  - Add comments to fontval check downgrades and silencing and also fix the implementation of silencing them. (issue #2102)
  - com.google.fonts/check/037: Downgrade missing Mac name table records to warn. Fontmake does not generate mac name table records. Apparently, they're not needed, https://github.com/googlei18n/fontmake/issues/414
  - Decode ufolint output for better text display
  - Remove unnecessary dependencies. Custom Freetype no longer needed because we use Hintak's latest binaries for Ms Font Validator.
  - com.google.fonts/check/037: Simplify Ms Font Val subprocess call. In Windows, a .exe can be run without specifying the .exe extension. Therefore all three platforms can run FontValidator using the same call.
  - travis: Download and install Ms FontValidator
  - Raise NotImplementedError if user's system is not Unix based or Win
  - Run FontValidator.exe if user's OS is Win
  - Improve Font Validator installation and install instructions
    - Removed prebuilt FontVal. Use Hintak's binaries instead.
    - Drop render tests. Diffbrowsers should be used.
    - Added instructions for MAC and GNU Linux
  - [prebuilt] remove ots-sanitize binary. Transitioned to opentype-sanitizer in #2092
  - implement code-test for com.google.fonts/check/157 and bugfix 157 and 158 (were reporting PASS even when FAILing) (issue #1974)
  - specify familyname and familyname_with_spaces as conditions to all checks that rely on those. Otherwise non-cannonical filenames could lead to fontbakery ERRORs. (issue #1974)
  - fix code-test for com.google.fonts/check/156 (issue #1974)
  - INSTALL_*.md: remove ots installation instructions, no longer needed as we install it automatically via pip now
  - general_test.py: test ots with invalid file
  - use ots.sanitize() instead of subprocess in check036
  - setup.py: add opentype-sanitizer to install_requires
  - fix check/028 & add a test for family_directory condition. Now a license file on the current working directory is properly detected. (issue #2087)
  - Remove printing of number of checks in sections
  - Remove Python 2 compatibility remnant
  - check_specification: Use CheckRunner directly instead of runner_factory
  - Add check in/exclude test for no in/excluding
  - Python 3 does not need explicit derivation from object
  - improving the comments in code-test/008 so that it can be used as a didactic example of the purpose of code-tests.
  - Avoid private attribute in test
  - Add test for check selection
  - Make in/exclude check parameters fuzzy
  - Only ignore deprecation warnings from (from|to)string
  - Mute deprecation warnings. Temporarily solves issue #2079
  - Add tests for loading specifications without errors
  - Move vtt_talk_sources to shared conditions
  - PriorityLevel enum (issue #2071)
  - remove PLATID_STR and NAMEID_STR as now those strings can be directly infered from the corresponding enum entries. Thanks for the tip, Nikolaus Waxweiler! (issue #2071)
  - MacStyle and FsSelection enums (issue #2071)
  - PANOSE_Proportion and IsFixedWidth enums (issue #2071)
  - PlatformID and *EncondingID enums (issue #2071)
  - using an enum for the NameIDs (issue #2071)
  - print messages telling the user where JSON and Markdown reports were saved to. (issue #2050)
  - Add code-tests to ttx roundtrip check and fix issue #2048 by not checking ttx roundtripping on fonts that did not yet have VTT Talk sources cleaned out of its TSI* tables (this should always be done prior to release).
  - Add `__main__` entry point. Makes it possible to run fontbakery from `python -m fontbakery`. Useful if Python script path not in PATH.
  - Skip TTF-only checks for OTF fonts (issue #2040)
  - bump up fontTools version requirement due to our usage of the getBestCmap method. (issue #2043)
  - [specifications/googlefonts] condition github_gfonts_ttFont it is LICENSE.txt for apache
  - [specifications/googlefonts] condition registered_vendor_ids open file as utf-8
  - [specifications/general] fix condition fontforge_check_results for python3 usage (bytes to string)
  - [INSTALL.md] added removal steps for ots zip archive file and archive directory
  - [INSTALL.md] modify ots-sanitize installation approach (issue #2041)

## 0.5.1 (2018-Aug-31)
This release-cycle focused on addressing the issues brought up by attendees at the MFDOS - Multiple Font Distributors Onboarding Summit- an event organized by Dave Crossland during TypeCon 2018 in Portland, Oregon.

More info on MFDOS is available at: https://github.com/davelab6/mfdos

### Release highlights & new features / noteworthy bugfixes
  - Added a --version command line switch.
  - We're now using ttfautohint-py to ensure users always run the latest available version.
  - **[BUGFIX]:** Only run regression checks if family is on GF (There was a bug in the implementation that was causing HTTP Errors since it was attempting to fetch the files even though they're not listed on the gfonts API).
  - **[BUGFIX]:** Access kern data and ligatures by looking up features in order to find the correct Lookup entries with the data. Previous implentation was buggy because it included all lookups regardless of whether they were referenced by the specific features or not, resulting in non-sensical FAIL messages in the caret-positioning and ligature related checks.
  - **[INSTALL.md]:** include macOS >= 10.13 for ftxvalidator install docs.

### New dependencies
  - **ttfautohint-py** from PyPI

### deprecated dependencies
  - A system-wide install of ttfautohint is not needed anymore. The ttfautohint-py package from PyPI includes its own ttfautohint together with the python wrapper.

### New checks
  - **[com.google.fonts/check/has_ttfautohint_params]:** "Font has ttfautohint parameters."

### Deprecated checks:
  - **[com.google.fonts/check/080]** METADATA.pb: Ensure designer simple short name.

### Changes to existing checks
  - **[com.google.fonts/check/044]:** Split code-test and check_parse_version_string function.
  - **[com.google.fonts/check/044]:** Accept rounding fontRevision due to bad interpretations of float values causing false-FAILs (such as 1.001 being interpreted as 1.00099).
  - **[com.google.fonts/check/054]:** Simplified ttfautohint-related checks and implemented their code-tests
  - **[com.google.fonts/check/056]:** Simplified ttfautohint-related checks and implemented their code-tests
  - **[com.google.fonts/check/058]:** Add .ttfautohint glyph to valid glyphs.
  - **[com.google.fonts/check/062]:** Improved verbosity of the gasp-table check
  - **[com.google.fonts/check/062]:** Do not fail or error on absence of 'gasp' table if font contains a 'CFF' or 'CFF2' table.
  - **[com.google.fonts/check/064]:** Fixed buggy implementations of ligatures and caret positions checks.
  - **[com.google.fonts/check/065]:** Fixed buggy implementations of ligatures and caret positions checks.
  - **[com.google.fonts/check/153]:** Do not fail or error on absence of 'glyf' table if font contains a 'CFF' or 'CFF2' table.
  - **[com.google.fonts/check/153]:** Fix typos: change "counters" to "contours".
  - **[com.google.fonts/check/155]:** Added K2D as yet another familyname "camelcase" exception
  - **[com.google.fonts/check/180]:** Do not fail or error on absence of 'loca' table if font contains a 'CFF' or 'CFF2' table.

### Code-Test coverage
  - We currently have code-tests covering 59% of Font Bakery's codebase.

## 0.5.0 (2018-Jul-31)
### Release highlights & new features
  - focused on overall bugfixing and improving codebase test-coverage.
  - first Python 3-only release.
  - We've got a cupcake ASCII art by Tony de Marco! Cheers!!!

### New checks
  - **[com.google.fonts/check/ttx-roundtrip]:** Make sure the font roundtrips nicely on the TTX tool.

### Changes to existing checks
  - **[com.google.fonts/check/001]:** Added support for canonical variable font filenames
  - **[com.google.fonts/check/018]:** Update cached vendor list from microsoft
  - **[com.google.fonts/check/020]:** Move it entirely to GFonts spec and simplify the code
  - **[com.google.fonts/check/032]:** Moved to specs/googlefonts.py
                                      - updating max-length for description name entries
  - **[com.google.fonts/check/035]:** Update plist module API used
  - **[com.google.fonts/check/038]:** fontforge check (038) must only emit WARNs
  - **[com.google.fonts/check/039]:** Custom override of fontforge failure results
  - **[com.google.fonts/check/040]:** Moved to specs/googlefonts.py
  - **[com.google.fonts/check/042]:** Moved to specs/googlefonts.py
  - **[com.google.fonts/check/046]:** Only check for .notdef glyph. Previously, the OpenType spec recommended .notdef, .null, CR and space as the first four glyphs, but OpenType v1.8.0 specification removed this, .notdef is now the only recommended glyph
  - **[com.google.fonts/check/071]:** Remove "usWeight is multiple of 50" checking routine. This should focus on checking strings on the name table
  - **[com.google.fonts/check/072]:** Now emits FAILs instead of WARNs.
                                      - Moved to specs/googlefonts.py
  - **[com.google.fonts/check/090]:** bugfix (it was completely broken)

### Noteworthy bugfixes
  - fix serializer crash on py3 when using check clustering
  - decode subprocess output (fixes python3 crash on check/054)
  - fix py3 crash on check/056 The map func changed on Python 3
  - downgrade a few fval checks from FAIL to WARN
  - fix crash on checks 117 & 154 related to py3 BytesIO usage

### Code-Test coverage
  - We currently have code-tests covering 59% of Font Bakery's codebase.

## 0.4.1 (2018-May-30)
### Release highlights & new features
  - Added shorthand for running checks on the opentype specification with `fontbakery check-opentype`.
  - Added `--exclude-checkid` argument (the opposite of `--checkid`).
  - Improvements to Windows support:
    - Disable color output and progress bar on Windows by default since
      the default Windows terminal doesn't cope too well with either.
    - Also disable the progressbar on Windows.
    - And, for that reason, `--no-progress` and `--no-colors` arguments
      are not recognized anymore on Windows.
  - [checkrunner] rename `check_filter` into `check_skip_filter`, make it into a property.
  - [checkrunner] spec_imports: Try to import names as submodules if they are not attributes.

### Changes to existing checks
  - **[com.google.fonts/check/044]:** Fixed the parsing of fontRevision on the 'head' table.

### Code-Test coverage
  - We currently have code-tests covering 55% of Font Bakery's codebase.

### Miscelaneous code changes & bugfixes
  - improvements to GHMarkdown output:
    - filter the log messages within checks as well, instead of only their final status.
    - and also order them and display the emojis.
    - omit family checks section if empty (no results to display).
  - fix GHMarkdown reporter when using clustered checks (issue #1870).
  - Added loca table tests to the opentype specification.
  - General improvements to the checkrunner infrastructure.

## 0.4.0 (2018-May-16)
### Thanks!
  - Thanks a lot to all new/recent code contributors:
    - **Chris Simpkins** (`@chrissimpkins`), Source Foundry
    - **Nikolaus Waxweiler** (`@madig`), Dalton Maag
    - **Jens Kutilek** (`@jenskutilek`), https://www.kutilek.de/

### Release highlights & new features
  - First release supporting both `Python 2` and `Python 3` interpreters.
  - Automated linting and code-testing on Travis for both interpreters using tox.
  - Initial support for checking UFO sources.
  - Added a `--ghmarkdown` CLI option to output reports in GitHub Markdown format, ideal for submitting font-family pull-requests.
  - Added a `--show-sections` option to enable the printing of partial per-section check results summaries (see issue #1781).
  - Added generation of coverage reports on Travis as well, in order to aim at 100% test coverage.
  - Checks are now split and reorganized in category groupings (called "specifications" in FontBakery jargon).
  - Examples of these specifications include:
    - **(i)** generic OpenType spec checks
    - **(ii)** Google Fonts specific checks
    - and **(iii)** checks focused on aspects of individual OpenType tables
    - as well as the aforementioned **(iv)** checks for UFO sources.
  - Lasse Fister (`@graphicore`) improved the check-runner to enable easier customization of specs, with tools to remove boilerplate
    from specifications and to make maintenance easier. He also wrote technical documentation
    (available at https://github.com/googlefonts/fontbakery/blob/main/docs/writing-specifications.md)
    describing how to create Font Bakery specs with a customized set of checks.

### Code-Test coverage
  - We currently have code-tests covering 55% of Font Bakery's codebase.

### New checks
  - **[com.daltonmaag/check/ufolint]:** "Run ufolint on UFO source directory."

  - **[com.daltonmaag/check/ufo-required-fields]:** "Check that required fields are present in the UFO fontinfo.
                                                    - ufo2ft requires these info fields to compile a font binary:
                                                      unitsPerEm, ascender, descender, xHeight, capHeight and familyName."

  - **[com.daltonmaag/check/ufo-recommended-fields]:** "Check that recommended fields are present in the UFO fontinfo.
                                                       - This includes fields that should be in any production font."

  - **[com.daltonmaag/check/ufo-unnecessary-fields]:** "Check that no unnecessary fields are present in the UFO fontinfo.
                                                       - ufo2ft will generate these.
                                                       - openTypeOS2UnicodeRanges and openTypeOS2CodePageRanges are exempted
                                                         because it is useful to toggle a range when not _all_ the glyphs
                                                         in that region are present.
                                                       - year is deprecated since UFO v2."

  - **[com.google.fonts/check/167]:** "The variable font 'wght' (Weight) axis coordinate
                                       must be 400 on the 'Regular' instance:
                                       - If a variable font has a 'wght' (Weight) axis,
                                         then the coordinate of its 'Regular' instance
                                         is required to be 400."

  - **[com.google.fonts/check/168]:** "The variable font 'wdth' (Width) axis coordinate
                                       must be 100 on the 'Regular' instance:
                                       - If a variable font has a 'wdth' (Width) axis,
                                         then the coordinate of its 'Regular' instance
                                         is required to be 100."

  - **[com.google.fonts/check/169]:** "The variable font 'slnt' (Slant) axis coordinate
                                       must be zero on the 'Regular' instance:
                                       - If a variable font has a 'slnt' (Slant) axis,
                                         then the coordinate of its 'Regular' instance
                                         is required to be zero."

  - **[com.google.fonts/check/170]:** "The variable font 'ital' (Italic) axis coordinate
                                       must be zero on the 'Regular' instance:
                                       - If a variable font has a 'ital' (Italic) axis,
                                         then the coordinate of its 'Regular' instance
                                         is required to be zero."

  - **[com.google.fonts/check/171]:** "The variable font 'opsz' (Optical Size) axis coordinate
                                       should be between 9 and 13 on the 'Regular' instance:
                                       - If a variable font has a 'opsz' (Optical Size) axis,
                                         then the coordinate of its 'Regular' instance
                                         is recommended to be a value in the range 9 to 13."

  - **[com.google.fonts/check/172]:** "The variable font 'wght' (Weight) axis coordinate
                                       must be 700 on the 'Bold' instance:
                                       - The Open-Type spec's registered design-variation tag 'wght'
                                         does not specify a required value for the 'Bold' instance
                                         of a variable font. But Dave Crossland suggested that
                                         we should enforce a required value of 700 in this case."

  - **[com.google.fonts/check/173]:** "Check that advance widths cannot be inferred as negative:
                                       - Advance width values in the Horizontal Metrics (htmx)
                                         table cannot be negative since they are encoded as unsigned
                                         16-bit values. But some programs may infer and report
                                         a negative advance by looking up the x-coordinates of
                                         the glyphs directly on the glyf table.
                                       - There are reports of broken versions of Glyphs.app causing
                                         this kind of problem as reported at
                                         https://github.com/googlefonts/fontbakery/issues/1720 and
                                         https://github.com/fonttools/fonttools/pull/1198
                                       - This check detects and reports such malformed
                                         glyf table entries."
                                       (**Note:** New but disabled - See details below)

  - **[com.google.fonts/check/174]:** "Check a static ttf can be generated from a variable font:
                                       - Google Fonts may serve static fonts which have been
                                         generated from variable fonts.
                                       - This test will attempt to generate a static ttf using
                                         fontTool's varLib mutator."

### Changes to existing checks
  - **[com.google.fonts/check/008]:** Add rationale metadata &
                                      List diverging underlineThickness values across a family.
  - **[com.google.fonts/check/011]:** Display divergence on num of glyphs for all styles.
  - **[com.google.fonts/check/012]:** Verbose listing of glyphnames mismatches across families.
  - **[com.google.fonts/check/018]:** Do not require identical vendorid & manufacturer names anymore.
  - **[com.google.fonts/check/030]:** Accept Ubuntu Font License for legacy families.
  - **[com.google.fonts/check/037]:** Remove fval.xsl file after running FontValidator &
                                      FontVal may not create a HTML report, so test for it before removing it.
  - **[com.google.fonts/check/052]:** Reimplementation / Make STAT only required for variable fonts.
  - **[com.google.fonts/check/053]:** Add TSI5 table (VTT or VOLT) as unwanted
  - **[com.google.fonts/check/055]:** Add quotes to log message to remove ambiguity.
  - **[com.google.fonts/check/058]** &
    **[com.google.fonts/check/059]:** `SKIP` when post table format is 3.0, since they contain no glyph names in that table format.
  - **[com.google.fonts/check/062]:** "Is 'gasp' table set to optimize rendering?" - Improve wording of log-messages
                                       and check-results for better clarity.
  - **[com.google.fonts/check/117]:** Check version increments also on github repo. Before we were only checking on prod servers.
  - **[com.google.fonts/check/155]:** Added IBM Plex fonts to the list of exceptions of family names with spaces.
  - **[com.google.fonts/check/165]** &
    **[com.google.fonts/check/166]:** Refactoring of code dealing with font versioning (using font-v dependency).

### Deprecated checks
  - **[com.google.fonts/check/060]:** "No glyph is incorrectly named?"
                                      - The problem is already properly identified by other checks:
                                        (com.google.fonts/check/058 and com.google.fonts/check/059).

### Temporarily disabled checks
  - **[com.google.fonts/check/078]:** "glyph names do not exceed max length". Disabled until we figure out the rationale.
  - **[com.google.fonts/check/082]:** We currently lack a profiles.csv file on the google/fonts git repo, after
                                      https://github.com/google/fonts/commit/188dc570f6610ed1c7ea1aa7d6269a238d4c93ff
                                      (See issue #1728)
  - **[com.google.fonts/check/154]:** It was intermitently failing due to network instability. Needs to be redesigned.
  - **[com.google.fonts/check/173]:** (New but disabled) The initial implementation was bogus due to the way fonttools
                                      encodes the data into the TTF files and the new attempt at targetting the real
                                      problem is still not quite right.

### Miscelaneous code changes & bugfixes
  - Boilerplate code was added on the `tests/specifications/` directory documenting the requirements of all still
    unimplemented code-tests in the hope of inviting new contributions. Feel free to pick a few and submmit pull requests!
  - [condition familyname_with_spaces]: Added special case for handling font family names containing " of ".
  - Implemented is_ttf & is_cff conditions, as suggested by Lasse at issue #1797.
  - Improved MacOSX install instructions based on feedback from https://github.com/cadsondemak/Srisakdi/issues/5
  - Support uppercase '.TTF' extension. Probably a need due to Windows filesystem quirks...
  - Also support loading both TTF and OTF flavours for checking.
  - move all free-form miscelaneous check metadata into a generic misc_metadata field (see issue #1584)
  - Release procedures are now simplified with setuptools_scm
  - Fixed some crashes (See issues #1709, #1723, #1722)


## 0.3.4 (2017-Dec-22)
  - FB Dashboard-related improvements.
  - Added --list-checks command line switch to list all available checks
  - check/052: WebKit in MacOS 10.12 requires 'STAT' tables
  - restrict non-ASCII check to nameids 0 and 6 only
  - Adopted font-v python module as a dependency for managing font version strings
  - check/034: Changed calc of expected value for xAvgCharWidth
  - new check/166: ensure familynames are unique (query namecheck.fontdata.com)
  - Nomenclature change: font tests are now called "checks"
                         code-tests are now "tests"
  - All IDs were updated to use the "check" keyword such as "com.google.fonts/check/001"


## 0.3.3 (2017-Nov-23)
  - All auxiliary scripts have been moved into a separate python
    package called gftools (Google Fonts Tools) available at
    https://github.com/googlefonts/tools/ (source code repo on git) and at
    https://pypi.python.org/pypi/gftools (installable package on PyPI).
  - Fontbakery is now solely focused on font family automated quality checks.
  - new subcommand: list-italicangle (moved to gftools as well)
  - several bugfixes


## 0.3.2 (2017-Oct-11)
  - Increased code testing now covering a bit more than half of the Google Fonts suite of checks (more code testing to be done on upcoming releases).
  - overall refactoring of all check implementations so that they're all self-contained
  - updated prebuilt FVal binary (built from proper sources)
  - Added APIs used by the web dashboard and report documents
  - allowlist: a few legacy CamelCased familynames (check/109)
  - Added VTT-related tables to the list of unwanted tables (check/053)
  - fixed computation of font_metadata condition
  - fixed crash on fontbakery-check-font-version.py
  - added automated code tests for the fixer scripts
  - deprecated pyfontaine checks (132 to 151)
  - deprecated the unified name table entries check (check/017) spliting it up into new individual per-entry checks (156 to 162)
  - overall bugfixing / code-quality improvements.


## 0.3.1 (2017-Aug-11)
  - Emergencial release to address broken 0.3.0 packaging.
  - setup.py: Added modules that were missing in previous release
  - setup.py: Fix Windows pathnames
  - New check: com.google.fonts/check/155 ("Copyright notice name entry matches those on METADATA.pb ?")
  - Updated requirement: Changed Copyright Notice format requirement (regex) on com.google.fonts/check/102 ("METADATA.pb: Copyright notice matches canonical pattern ?")


## 0.3.0 (2017-Aug-08)
  - New modular architecture for our framework of font checks. (see: https://github.com/googlefonts/fontbakery/issues/1388)
  - A total of 120 GoogleFonts checks.
  - 44 code tests covering approximately a third of the code. (See: https://github.com/googlefonts/fontbakery/issues/1413)
  - Upstream checks were removed as out-of-scope (See: https://github.com/googlefonts/gf-glyphs-scripts).
  - Plenty of miscelanious fixes for checks; Overall improved reliability.<|MERGE_RESOLUTION|>--- conflicted
+++ resolved
@@ -7,15 +7,11 @@
   - Axis Registry has been updated to commit https://github.com/google/fonts/tree/6418bd97834330f245cce4131ec3b8b98cb333be which includes changes to the `opsz` axis.
   - Format status output to improve readability. (issue #2052)
   - Move reporter-specific write logic to reporters, simplify argparse (PR #3206)
-<<<<<<< HEAD
   - Profile-specific `fontbakery.commands.check_...` removed and replaced with a call to `check_profile` with the appropriate profile. (PR #3218)
-=======
   - HTML reporter parses and renders markdown. (PR #3212)
->>>>>>> 59f71ec2
 
 ### New Profile
-  - new Type Network profile for checking some of their new axis proposals (issue #3130)
-  - **[com.google.fonts/check/kern_table]:** add FAIL when non-character glyph present, WARN when no format-0 subtable present.
+  - Created a Type Network profile for checking some of their new axis proposals (issue #3130)
 
 ### Bugfixes
   - **license** condition now assumes that all license files in a given project repo are identical if more than one is found. With that some checks wont be skipped. We should have a fontbakery check to ensuring that assumption is valid, though. (issue #3172)
@@ -28,6 +24,7 @@
   - **[com.google.fonts/check/missing_small_caps_glyphs]:** Check small caps glyphs are available (issue #3154)
 
 ### Changes to existing checks
+  - **[com.google.fonts/check/kern_table]:** add FAIL when non-character glyph present, WARN when no format-0 subtable present.
   - **[com.google.fonts/check/gf-axisregistry/fvar_axis_defaults]:** Only check axes which are in the GF Axis Registry (PR #3217)
   - **[com.google.fonts/check/mandatory_avar_table]:** Update rationale to mention that this check may be ignored if axis progressions are linear.
   - **[com.google.fonts/check/integer_ppem_if_hinted]:** Format message with newlines.
