--- conflicted
+++ resolved
@@ -20,11 +20,8 @@
 
 ### Changes to existing checks
 #### On the Universal Profile
-<<<<<<< HEAD
   - **[com.google.fonts/check/valid_glyphnames]:** Ignore colored .notdef glyphs (PR #3807)
-=======
   - **[com.google.fonts/check/name/rfn]:** Do not FAIL if an RFN is found but referencing a familyname that differs frmo the currently used name. Just emit an WARN message instead, so that we're careful with font naming. (PR #3739)
->>>>>>> dbceb74f
   - **[com.google.fonts/check/varfont/unsupported_axes]:** Allow slnt axis (PR #3795)
   - **[com.google.fonts/check/dotted_circle]:** Fix ERROR on fonts without GlyphClassDef.classDefs (issue #3736)
   - **[com.google.fonts/check/transformed_components]:** Check for any component transformation only if font is hinted, otherwise check only for flipped contour direction (one transformation dimension is flipped while the other isn't)
