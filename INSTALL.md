--- conflicted
+++ resolved
@@ -22,15 +22,9 @@
 	$ which easy_install-2.7 
 	/usr/local/share/python/easy_install-2.7
 	$ brew install redis
-<<<<<<< HEAD
-	# follow instructions to run redis with default configuration
-	# probably it asks you to run this command:
-
-=======
 	# To have launchd start redis at login:
 	$ ln -sfv /usr/local/opt/redis/*.plist ~/Library/LaunchAgents
 	# Then to load redis now:
->>>>>>> 7d96374e
 	$ launchctl load ~/Library/LaunchAgents/homebrew.mxcl.redis.plist
 
 	$ sudo easy_install-2.7 -U pip;
