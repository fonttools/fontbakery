import os
import io
from unittest.mock import patch, MagicMock

from fontTools.ttLib import TTFont
import pytest
import requests

from fontbakery.status import INFO, WARN, FAIL, SKIP
from fontbakery.codetesting import (
    assert_PASS,
    assert_SKIP,
    assert_results_contain,
    CheckTester,
    TEST_FILE,
    MockFont,
)
from fontbakery.checks.universal import is_up_to_date
from fontbakery.testable import Font
from fontbakery.utils import glyph_has_ink


@pytest.fixture
def montserrat_ttFonts():
    paths = [
        TEST_FILE("montserrat/Montserrat-Black.ttf"),
        TEST_FILE("montserrat/Montserrat-BlackItalic.ttf"),
        TEST_FILE("montserrat/Montserrat-Bold.ttf"),
        TEST_FILE("montserrat/Montserrat-BoldItalic.ttf"),
        TEST_FILE("montserrat/Montserrat-ExtraBold.ttf"),
        TEST_FILE("montserrat/Montserrat-ExtraBoldItalic.ttf"),
        TEST_FILE("montserrat/Montserrat-ExtraLight.ttf"),
        TEST_FILE("montserrat/Montserrat-ExtraLightItalic.ttf"),
        TEST_FILE("montserrat/Montserrat-Italic.ttf"),
        TEST_FILE("montserrat/Montserrat-Light.ttf"),
        TEST_FILE("montserrat/Montserrat-LightItalic.ttf"),
        TEST_FILE("montserrat/Montserrat-Medium.ttf"),
        TEST_FILE("montserrat/Montserrat-MediumItalic.ttf"),
        TEST_FILE("montserrat/Montserrat-Regular.ttf"),
        TEST_FILE("montserrat/Montserrat-SemiBold.ttf"),
        TEST_FILE("montserrat/Montserrat-SemiBoldItalic.ttf"),
        TEST_FILE("montserrat/Montserrat-Thin.ttf"),
        TEST_FILE("montserrat/Montserrat-ThinItalic.ttf"),
    ]
    return [TTFont(path) for path in paths]


cabin_fonts = [
    TEST_FILE("cabin/Cabin-BoldItalic.ttf"),
    TEST_FILE("cabin/Cabin-Bold.ttf"),
    TEST_FILE("cabin/Cabin-Italic.ttf"),
    TEST_FILE("cabin/Cabin-MediumItalic.ttf"),
    TEST_FILE("cabin/Cabin-Medium.ttf"),
    TEST_FILE("cabin/Cabin-Regular.ttf"),
    TEST_FILE("cabin/Cabin-SemiBoldItalic.ttf"),
    TEST_FILE("cabin/Cabin-SemiBold.ttf"),
]

cabin_condensed_fonts = [
    TEST_FILE("cabincondensed/CabinCondensed-Regular.ttf"),
    TEST_FILE("cabincondensed/CabinCondensed-Medium.ttf"),
    TEST_FILE("cabincondensed/CabinCondensed-Bold.ttf"),
    TEST_FILE("cabincondensed/CabinCondensed-SemiBold.ttf"),
]


@pytest.fixture
def cabin_ttFonts():
    return [TTFont(path) for path in cabin_fonts]


@pytest.fixture
def cabin_condensed_ttFonts():
    return [TTFont(path) for path in cabin_condensed_fonts]


def test_style_condition():
    expectations = {
        "shantell/ShantellSans[BNCE,INFM,SPAC,wght].ttf": "Regular",
        "shantell/ShantellSans-Italic[BNCE,INFM,SPAC,wght].ttf": "Italic",
        "shantell/ShantellSans-FakeVFBold[BNCE,INFM,SPAC,wght].ttf": "Bold",
        "shantell/ShantellSans-FakeVFBoldItalic[BNCE,INFM,SPAC,wght].ttf": "BoldItalic",
        "bad_fonts/style_linking_issues/NotoSans-Regular.ttf": "Regular",
        "bad_fonts/style_linking_issues/NotoSans-Italic.ttf": "Italic",
        "bad_fonts/style_linking_issues/NotoSans-Bold.ttf": "Bold",
        "bad_fonts/style_linking_issues/NotoSans-BoldItalic.ttf": "BoldItalic",
        "bad_fonts/bad_stylenames/NotoSans-Fat.ttf": None,
        "bad_fonts/bad_stylenames/NotoSans.ttf": None,
    }
    for filename, expected in expectations.items():
        assert Font(TEST_FILE(filename)).style == expected


def test_check_valid_glyphnames():
    """Glyph names are all valid?"""
    check = CheckTester("com.google.fonts/check/valid_glyphnames")

    # We start with a good font file:
    ttFont = TTFont(TEST_FILE("nunito/Nunito-Regular.ttf"))
    assert_PASS(check(ttFont))

    # There used to be a 31 char max-length limit.
    # This was considered good:
    ttFont.glyphOrder[2] = "a" * 31
    assert_PASS(check(ttFont))

    # And this was considered bad:
    legacy_too_long = "a" * 32
    ttFont.glyphOrder[2] = legacy_too_long
    message = assert_results_contain(check(ttFont), WARN, "legacy-long-names")
    assert legacy_too_long in message

    # Nowadays, it seems most implementations can deal with
    # up to 63 char glyph names:
    good_name1 = "b" * 63
    # colr font may have a color layer in .notdef so allow these layers
    good_name2 = ".notdef.color0"
    bad_name1 = "a" * 64
    bad_name2 = "3cents"
    bad_name3 = ".threecents"
    ttFont.glyphOrder[2] = bad_name1
    ttFont.glyphOrder[3] = bad_name2
    ttFont.glyphOrder[4] = bad_name3
    ttFont.glyphOrder[5] = good_name1
    ttFont.glyphOrder[6] = good_name2
    message = assert_results_contain(check(ttFont), FAIL, "found-invalid-names")
    assert good_name1 not in message
    assert good_name2 not in message
    assert bad_name1 in message
    assert bad_name2 in message
    assert bad_name3 in message

    # TrueType fonts with a format 3 post table contain
    # no glyph names, so the check must be SKIP'd in that case.
    #
    # Upgrade to post format 3 and roundtrip data to update TTF object.
    ttf_skip_msg = "TrueType fonts with a format 3 post table"
    ttFont = TTFont(TEST_FILE("nunito/Nunito-Regular.ttf"))
    ttFont["post"].formatType = 3
    _file = io.BytesIO()
    _file.name = ttFont.reader.file.name
    ttFont.save(_file)
    ttFont = TTFont(_file)
    message = assert_SKIP(check(ttFont))
    assert ttf_skip_msg in message

    # Also test with CFF...
    ttFont = TTFont(TEST_FILE("source-sans-pro/OTF/SourceSansPro-Regular.otf"))
    assert_PASS(check(ttFont))

    # ... and CFF2 fonts
    cff2_skip_msg = "OpenType-CFF2 fonts with a format 3 post table"
    ttFont = TTFont(TEST_FILE("source-sans-pro/VAR/SourceSansVariable-Roman.otf"))
    message = assert_SKIP(check(ttFont))
    assert cff2_skip_msg in message


def test_check_unique_glyphnames():
    """Font contains unique glyph names?"""
    check = CheckTester("com.google.fonts/check/unique_glyphnames")

    ttFont = TTFont(TEST_FILE("nunito/Nunito-Regular.ttf"))
    assert_PASS(check(ttFont))

    # Fonttools renames duplicate glyphs with #1, #2, ... on load.
    # Code snippet from https://github.com/fonttools/fonttools/issues/149
    glyph_names = ttFont.getGlyphOrder()
    glyph_names[2] = glyph_names[3]

    # Load again, we changed the font directly.
    ttFont = TTFont(TEST_FILE("nunito/Nunito-Regular.ttf"))
    ttFont.setGlyphOrder(glyph_names)
    # Just access the data to make fonttools generate it.
    ttFont["post"]  # pylint:disable=pointless-statement
    _file = io.BytesIO()
    _file.name = ttFont.reader.file.name
    ttFont.save(_file)
    ttFont = TTFont(_file)
    message = assert_results_contain(check(ttFont), FAIL, "duplicated-glyph-names")
    assert "space" in message

    # Upgrade to post format 3 and roundtrip data to update TTF object.
    ttf_skip_msg = "TrueType fonts with a format 3 post table"
    ttFont = TTFont(TEST_FILE("nunito/Nunito-Regular.ttf"))
    ttFont.setGlyphOrder(glyph_names)
    ttFont["post"].formatType = 3
    _file = io.BytesIO()
    _file.name = ttFont.reader.file.name
    ttFont.save(_file)
    ttFont = TTFont(_file)
    message = assert_SKIP(check(ttFont))
    assert ttf_skip_msg in message

    # Also test with CFF...
    ttFont = TTFont(TEST_FILE("source-sans-pro/OTF/SourceSansPro-Regular.otf"))
    assert_PASS(check(ttFont))

    # ... and CFF2 fonts
    cff2_skip_msg = "OpenType-CFF2 fonts with a format 3 post table"
    ttFont = TTFont(TEST_FILE("source-sans-pro/VAR/SourceSansVariable-Roman.otf"))
    message = assert_SKIP(check(ttFont))
    assert cff2_skip_msg in message


def test_check_ttx_roundtrip():
    """Checking with fontTools.ttx"""
    check = CheckTester("com.google.fonts/check/ttx_roundtrip")

    font = TEST_FILE("mada/Mada-Regular.ttf")
    assert_PASS(check(font))

    # TODO: Can anyone show us a font file that fails ttx roundtripping?!
    #
    # font = TEST_FILE("...")
    # assert_results_contain(check(font),
    #                        FAIL, None) # FIXME: This needs a message keyword


def test_check_name_trailing_spaces():
    """Name table entries must not have trailing spaces."""
    check = CheckTester("com.google.fonts/check/name/trailing_spaces")

    # Our reference Cabin Regular is known to be good:
    ttFont = TTFont(TEST_FILE("cabin/Cabin-Regular.ttf"))
    assert_PASS(check(ttFont), "with a good font...")

    for i, entry in enumerate(ttFont["name"].names):
        good_string = ttFont["name"].names[i].toUnicode()
        bad_string = good_string + " "
        ttFont["name"].names[i].string = bad_string.encode(entry.getEncoding())
        assert_results_contain(
            check(ttFont),
            FAIL,
            "trailing-space",
            f'with a bad name table entry ({i}: "{bad_string}")...',
        )

        # restore good entry before moving to the next one:
        ttFont["name"].names[i].string = good_string.encode(entry.getEncoding())


def test_check_family_single_directory():
    """Fonts are all in the same directory."""
    check = CheckTester("com.google.fonts/check/family/single_directory")
    same_dir = [
        TEST_FILE("cabin/Cabin-Thin.ttf"),
        TEST_FILE("cabin/Cabin-ExtraLight.ttf"),
    ]
    multiple_dirs = [
        TEST_FILE("mada/Mada-Regular.ttf"),
        TEST_FILE("cabin/Cabin-ExtraLight.ttf"),
    ]

    assert_PASS(check(same_dir), f"with same dir: {same_dir}")

    assert_results_contain(
        check(multiple_dirs),
        FAIL,
        "single-directory",
        f"with multiple dirs: {multiple_dirs}",
    )


def test_check_ots():
    """Checking with ots-sanitize."""
    check = CheckTester("com.google.fonts/check/ots")

    fine_font = TEST_FILE("cabin/Cabin-Regular.ttf")
    assert_PASS(check(fine_font))

    warn_font = TEST_FILE("bad_fonts/ots/bad_post_version.otf")
    message = assert_results_contain(check(warn_font), WARN, "ots-sanitize-warn")
    assert (
        "WARNING: post: Only version supported for fonts with CFF table is"
        " 0x00030000 not 0x20000" in message
    )

    bad_font = TEST_FILE("bad_fonts/ots/no_glyph_data.ttf")
    message = assert_results_contain(check(bad_font), FAIL, "ots-sanitize-error")
    assert "ERROR: no supported glyph data table(s) present" in message
    assert "Failed to sanitize file!" in message


@pytest.mark.parametrize(
    "installed, latest, result",
    [
        # True when installed >= latest
        ("0.5.0", "0.5.0", True),
        ("0.5.1", "0.5.0", True),
        ("0.5.1", "0.5.0.post2", True),
        ("2.0.0", "1.5.1", True),
        ("0.8.10", "0.8.9", True),
        ("0.5.2.dev73+g8c9ebc0.d20181023", "0.5.1", True),
        ("0.8.10.dev1+g666b3425", "0.8.9", True),
        ("0.8.10.dev2+gfa9260bf", "0.8.9.post2", True),
        ("0.8.10a9", "0.8.9", True),
        ("0.8.10rc1.dev3+g494879af.d20220825", "0.8.9", True),
        # False when installed < latest
        ("0.4.1", "0.5.0", False),
        ("0.3.4", "0.3.5", False),
        ("1.0.0", "1.0.1", False),
        ("0.8.9", "0.8.10", False),
        ("0.5.0", "0.5.0.post2", False),
        ("0.8.9.dev1+g666b3425", "0.8.9.post2", False),
        ("0.5.2.dev73+g8c9ebc0.d20181023", "0.5.2", False),
        ("0.5.2.dev73+g8c9ebc0.d20181023", "0.5.3", False),
        ("0.8.10rc0", "0.8.10", False),
        ("0.8.10rc0", "0.8.10.post", False),
        ("0.8.10rc1.dev3+g494879af.d20220825", "0.8.10", False),
        ("0.8.10rc1.dev3+g494879af.d20220825", "0.8.10.post", False),
    ],
)
def test_is_up_to_date(installed, latest, result):
    assert is_up_to_date(installed, latest) is result


class MockDistribution:
    """Helper class to mock pip-api's Distribution class."""

    def __init__(self, version: str):
        self.name = "fontbakery"
        self.version = version

    def __repr__(self):
        return f"<Distribution(name='{self.name}', version='{self.version}')>"


# We don't want to make an actual GET request to PyPI.org, so we'll mock it.
# We'll also mock pip-api's 'installed_distributions' method.
@patch("pip_api.installed_distributions")
@patch("requests.get")
def test_check_fontbakery_version(mock_get, mock_installed):
    """Check if FontBakery is up-to-date"""
    check = CheckTester("com.google.fonts/check/fontbakery_version")

    # Any of the test fonts can be used here.
    # The check requires a 'font' argument but it doesn't do anything with it.
    font = TEST_FILE("nunito/Nunito-Regular.ttf")

    mock_response = MagicMock()
    mock_response.status_code = 200

    # Test the case of installed version being the same as PyPI's version.
    latest_ver = installed_ver = "0.1.0"
    mock_response.json.return_value = {"info": {"version": latest_ver}}
    mock_get.return_value = mock_response
    mock_installed.return_value = {"fontbakery": MockDistribution(installed_ver)}
    assert_PASS(check(font))

    # Test the case of installed version being newer than PyPI's version.
    installed_ver = "0.1.1"
    mock_installed.return_value = {"fontbakery": MockDistribution(installed_ver)}
    assert_PASS(check(font))

    # Test the case of installed version being older than PyPI's version.
    installed_ver = "0.0.1"
    mock_installed.return_value = {"fontbakery": MockDistribution(installed_ver)}
    msg = assert_results_contain(check(font), FAIL, "outdated-fontbakery")
    assert (
        f"Current FontBakery version is {installed_ver},"
        f" while a newer {latest_ver} is already available."
    ) in msg

    # Test the case of an unsuccessful response to the GET request.
    mock_response.status_code = 500
    mock_response.content = "500 Internal Server Error"
    msg = assert_results_contain(check(font), FAIL, "unsuccessful-request-500")
    assert "Request to PyPI.org was not successful" in msg

    # Test the case of the GET request failing due to a connection error.
    mock_get.side_effect = requests.exceptions.ConnectionError
    msg = assert_results_contain(check(font), FAIL, "connection-error")
    assert "Request to PyPI.org failed with this message" in msg


@pytest.mark.xfail(reason="Often happens until rebasing")
def test_check_fontbakery_version_live_apis():
    """Check if FontBakery is up-to-date. (No API-mocking edition)"""
    check = CheckTester("com.google.fonts/check/fontbakery_version")

    # Any of the test fonts can be used here.
    # The check requires a 'font' argument but it doesn't do anything with it.
    font = TEST_FILE("nunito/Nunito-Regular.ttf")

    # The check will make an actual request to PyPI.org,
    # and will query 'pip' to determine which version of 'fontbakery' is installed.
    # The check should PASS.
    assert_PASS(check(font))


def test_check_mandatory_glyphs():
    """Font contains the first few mandatory glyphs (.null or NULL, CR and space)?"""
    from fontTools import subset

    check = CheckTester("com.google.fonts/check/mandatory_glyphs")

    ttFont = TTFont(TEST_FILE("nunito/Nunito-Regular.ttf"))
    assert_PASS(check(ttFont))

    options = subset.Options()
    options.glyph_names = True  # Preserve glyph names
    # By default, the subsetter keeps the '.notdef' glyph but removes its outlines
    subsetter = subset.Subsetter(options)
    subsetter.populate(text="mn")  # Arbitrarily remove everything except 'm' and 'n'
    subsetter.subset(ttFont)
    message = assert_results_contain(check(ttFont), FAIL, "notdef-is-blank")
    assert message == "The '.notdef' glyph should contain a drawing, but it is blank."

    options.notdef_glyph = False  # Drop '.notdef' glyph
    subsetter = subset.Subsetter(options)
    subsetter.populate(text="mn")
    subsetter.subset(ttFont)
    message = assert_results_contain(check(ttFont), WARN, "notdef-not-found")
    assert message == "Font should contain the '.notdef' glyph."

    # Change the glyph name from 'n' to '.notdef'
    # (Must reload the font here since we already decompiled the glyf table)
    ttFont = TTFont(TEST_FILE("nunito/Nunito-Regular.ttf"))
    ttFont.glyphOrder = ["m", ".notdef"]
    for subtable in ttFont["cmap"].tables:
        if subtable.isUnicode():
            subtable.cmap[110] = ".notdef"
            if 0 in subtable.cmap:
                del subtable.cmap[0]
    results = check(ttFont)
    message = assert_results_contain([results[0]], WARN, "notdef-not-first")
    assert message == "The '.notdef' should be the font's first glyph."

    message = assert_results_contain([results[1]], WARN, "notdef-has-codepoint")
    assert message == (
        "The '.notdef' glyph should not have a Unicode codepoint value assigned,"
        " but has 0x006E."
    )


def _remove_cmap_entry(font, cp):
    """Helper method that removes a codepoint entry from all the tables in cmap."""
    for subtable in font["cmap"].tables:
        subtable.cmap.pop(cp, None)


def test_check_whitespace_glyphs():
    """Font contains glyphs for whitespace characters?"""
    check = CheckTester("com.google.fonts/check/whitespace_glyphs")

    # Our reference Mada Regular font is good here:
    ttFont = TTFont(TEST_FILE("mada/Mada-Regular.ttf"))
    assert_PASS(check(ttFont), "with a good font...")

    # We remove the nbsp char (0x00A0)
    _remove_cmap_entry(ttFont, 0x00A0)

    # And make sure the problem is detected:
    assert_results_contain(
        check(ttFont),
        FAIL,
        "missing-whitespace-glyph-0x00A0",
        "with a font lacking a nbsp (0x00A0)...",
    )

    # restore original Mada Regular font:
    ttFont = TTFont(TEST_FILE("mada/Mada-Regular.ttf"))

    # And finally do the same with the space character (0x0020):
    _remove_cmap_entry(ttFont, 0x0020)
    assert_results_contain(
        check(ttFont),
        FAIL,
        "missing-whitespace-glyph-0x0020",
        "with a font lacking a space (0x0020)...",
    )


def test_check_whitespace_glyphnames():
    """Font has **proper** whitespace glyph names?"""
    check = CheckTester("com.google.fonts/check/whitespace_glyphnames")

    def editCmap(font, cp, name):
        """Corrupt the cmap by changing the glyph name
        for a given code point.
        """
        for subtable in font["cmap"].tables:
            if subtable.isUnicode():
                # Copy the map
                subtable.cmap = subtable.cmap.copy()
                # edit it
                subtable.cmap[cp] = name

    # Our reference Mada Regular font is good here:
    ttFont = TTFont(TEST_FILE("mada/Mada-Regular.ttf"))
    assert_PASS(check(ttFont), "with a good font...")

    value = ttFont["post"].formatType
    ttFont["post"].formatType = 3.0
    assert_SKIP(check(ttFont), "with post.formatType == 3.0 ...")

    # restore good value:
    ttFont["post"].formatType = value

    _remove_cmap_entry(ttFont, 0x0020)
    msg = assert_results_contain(check(ttFont), SKIP, "unfulfilled-conditions")
    assert "Unfulfilled Conditions: not missing_whitespace_chars" in msg

    # restore the original font object in preparation for the next test-case:
    ttFont = TTFont(TEST_FILE("mada/Mada-Regular.ttf"))

    _remove_cmap_entry(ttFont, 0x00A0)
    msg = assert_results_contain(check(ttFont), SKIP, "unfulfilled-conditions")
    assert "Unfulfilled Conditions: not missing_whitespace_chars" in msg

    # restore the original font object in preparation for the next test-case:
    ttFont = TTFont(TEST_FILE("mada/Mada-Regular.ttf"))

    # See https://github.com/fonttools/fontbakery/issues/2624
    # nbsp is not Adobe Glyph List compliant.
    editCmap(ttFont, 0x00A0, "nbsp")
    assert_results_contain(
        check(ttFont),
        FAIL,
        "non-compliant-00a0",
        'with not AGL-compliant glyph name "nbsp" for char 0x00A0...',
    )

    editCmap(ttFont, 0x00A0, "nbspace")
    assert_results_contain(
        check(ttFont), WARN, "not-recommended-00a0", 'for naming 0x00A0 "nbspace"...'
    )

    editCmap(ttFont, 0x0020, "foo")
    assert_results_contain(
        check(ttFont),
        FAIL,
        "non-compliant-0020",
        'with not AGL-compliant glyph name "foo" for char 0x0020...',
    )

    editCmap(ttFont, 0x0020, "uni0020")
    assert_results_contain(
        check(ttFont), WARN, "not-recommended-0020", 'for naming 0x0020 "uni0020"...'
    )

    editCmap(ttFont, 0x0020, "space")
    editCmap(ttFont, 0x00A0, "uni00A0")
    assert_PASS(check(ttFont))


def test_check_whitespace_ink():
    """Whitespace glyphs have ink?"""
    check = CheckTester("com.google.fonts/check/whitespace_ink")

    test_font = TTFont(TEST_FILE("nunito/Nunito-Regular.ttf"))
    assert_PASS(check(test_font))

    test_font["cmap"].tables[0].cmap[0x1680] = "a"
    assert_PASS(check(test_font), "because Ogham space mark does have ink.")

    test_font["cmap"].tables[0].cmap[0x0020] = "uni1E17"
    assert_results_contain(
        check(test_font),
        FAIL,
        "has-ink",
        "for whitespace character having composites (with ink).",
    )

    test_font["cmap"].tables[0].cmap[0x0020] = "scedilla"
    assert_results_contain(
        check(test_font),
        FAIL,
        "has-ink",
        "for whitespace character having outlines (with ink).",
    )

    import fontTools.pens.ttGlyphPen

    pen = fontTools.pens.ttGlyphPen.TTGlyphPen(test_font.getGlyphSet())
    pen.addComponent("space", (1, 0, 0, 1, 0, 0))
    test_font["glyf"].glyphs["uni200B"] = pen.glyph()
    assert_results_contain(
        check(test_font),
        FAIL,
        "has-ink",  # should we give is a separate keyword? This looks wrong.
        "for whitespace character having composites (without ink).",
    )


def DISABLED_test_check_legacy_accents():
    """Check that legacy accents aren't used in composite glyphs."""
    check = CheckTester("com.google.fonts/check/legacy_accents")

    test_font = TTFont(TEST_FILE("montserrat/Montserrat-Regular.ttf"))
    assert_PASS(check(test_font))

    test_font = TTFont(TEST_FILE("mada/Mada-Regular.ttf"))
    assert_results_contain(
        check(test_font),
        FAIL,
        "legacy-accents-gdef",
        "for legacy accents being defined in GDEF as marks.",
    )

    test_font = TTFont(TEST_FILE("lugrasimo/Lugrasimo-Regular.ttf"))
    assert_results_contain(
        check(test_font),
        WARN,
        "legacy-accents-component",
        "for legacy accents being used in composites.",
    )
    assert_results_contain(
        check(test_font),
        FAIL,
        "legacy-accents-width",
        "for legacy accents having zero width.",
    )


def test_check_required_tables():
    """Font contains all required tables ?"""
    check = CheckTester("com.google.fonts/check/required_tables")

    REQUIRED_TABLES = ["cmap", "head", "hhea", "hmtx", "maxp", "name", "OS/2", "post"]

    OPTIONAL_TABLES = [
        "cvt ",
        "fpgm",
        "loca",
        "prep",
        "VORG",
        "EBDT",
        "EBLC",
        "EBSC",
        "BASE",
        "GPOS",
        "GSUB",
        "JSTF",
        "gasp",
        "hdmx",
        "LTSH",
        "PCLT",
        "VDMX",
        "vhea",
        "vmtx",
        "kern",
    ]

    # Valid reference fonts, one for each format.
    # TrueType: Mada Regular
    # OpenType-CFF: SourceSansPro-Black
    # OpenType-CFF2: SourceSansVariable-Italic
    ttFont = TTFont(TEST_FILE("mada/Mada-Regular.ttf"))
    cff_font = TTFont(TEST_FILE("source-sans-pro/OTF/SourceSansPro-Black.otf"))
    cff2_font = TTFont(TEST_FILE("source-sans-pro/VAR/SourceSansVariable-Italic.otf"))

    # The TrueType font contains all required tables, so it must PASS the check.
    assert_PASS(check(ttFont), "with a good font...")

    # Here we confirm that the check also yields INFO with
    # a list of table tags specific to the font.
    msg = assert_results_contain(check(ttFont), INFO, "optional-tables")
    for tag in ("loca", "GPOS", "GSUB"):
        assert tag in msg

    # The OpenType-CFF font contains all required tables, so it must PASS the check.
    assert_PASS(check(cff_font), "with a good font...")

    # Here we confirm that the check also yields INFO with
    # a list of table tags specific to the OpenType-CFF font.
    msg = assert_results_contain(check(cff_font), INFO, "optional-tables")
    for tag in ("BASE", "GPOS", "GSUB"):
        assert tag in msg

    # The font must also contain the table that holds the outlines, "CFF " in this case.
    del cff_font.reader.tables["CFF "]
    msg = assert_results_contain(check(cff_font), FAIL, "required-tables")
    assert "CFF " in msg

    # The OpenType-CFF2 font contains all required tables, so it must PASS the check.
    assert_PASS(check(cff2_font), "with a good font...")

    # Here we confirm that the check also yields INFO with
    # a list of table tags specific to the OpenType-CFF2 font.
    msg = assert_results_contain(check(cff2_font), INFO, "optional-tables")
    for tag in ("BASE", "GPOS", "GSUB"):
        assert tag in msg

    # The font must also contain the table that holds the outlines, "CFF2" in this case.
    del cff2_font.reader.tables["CFF2"]
    msg = assert_results_contain(check(cff2_font), FAIL, "required-tables")
    assert "CFF2" in msg

    # The OT-CFF2 font is variable, so a "STAT" table is also required.
    # Here we confirm that the check fails when the "STAT" table is removed.
    del cff2_font.reader.tables["STAT"]
    msg = assert_results_contain(check(cff2_font), FAIL, "required-tables")
    assert "STAT" in msg

    # Here we also remove the "fvar" table from the OT-CFF2 font.
    # Without an "fvar" table the font is validated as if it were a stactic font,
    # leading the check to FAIL with a message about the lack of a "CFF " table.
    del cff2_font.reader.tables["fvar"]
    msg = assert_results_contain(check(cff2_font), FAIL, "required-tables")
    assert "CFF " in msg

    # Now we test the special cases for variable fonts:
    #
    # Note: A TTF with an fvar table but no STAT table
    #       is probably a GX font. For now we're OK with
    #       rejecting those by emitting a FAIL in this case.
    #
    # TODO: Maybe we could someday emit a more explicit
    #       message to the users regarding that...
    ttFont.reader.tables["fvar"] = "foo"
    msg = assert_results_contain(
        check(ttFont), FAIL, "required-tables", "with fvar but no STAT..."
    )
    assert "STAT" in msg

    del ttFont.reader.tables["fvar"]
    ttFont.reader.tables["STAT"] = "foo"
    assert_PASS(check(ttFont), "with STAT on a non-variable font...")

    # and finally remove what we've just added:
    del ttFont.reader.tables["STAT"]

    # Now we remove required tables one-by-one to validate the FAIL code-path:
    # The font must also contain the table that holds the outlines, "glyf" in this case.
    for required in REQUIRED_TABLES + ["glyf"]:
        ttFont = TTFont(TEST_FILE("mada/Mada-Regular.ttf"))
        if required in ttFont.reader.tables:
            del ttFont.reader.tables[required]
        msg = assert_results_contain(
            check(ttFont),
            FAIL,
            "required-tables",
            f"with missing mandatory table {required} ...",
        )
        assert required in msg

    # Then, in preparation for the next step, we make sure
    # there's no optional table (by removing them all):
    for optional in OPTIONAL_TABLES:
        if optional in ttFont.reader.tables:
            del ttFont.reader.tables[optional]

    # Then re-insert them one by one to validate the INFO code-path:
    for optional in OPTIONAL_TABLES:
        ttFont.reader.tables[optional] = "foo"
        # and ensure that the second to last logged message is an
        # INFO status informing the user about it:
        msg = assert_results_contain(
            check(ttFont),
            INFO,
            "optional-tables",
            f"with optional table {required} ...",
        )
        assert optional in msg

        # remove the one we've just inserted before trying the next one:
        del ttFont.reader.tables[optional]


def test_check_unwanted_tables():
    """Are there unwanted tables ?"""
    check = CheckTester("com.google.fonts/check/unwanted_tables")

    unwanted_tables = [
        "FFTM",  # FontForge
        "TTFA",  # TTFAutohint
        "TSI0",  # TSI* = VTT
        "TSI1",
        "TSI2",
        "TSI3",
        "TSI5",
        "prop",  # FIXME: Why is this one unwanted?
    ]
    # Our reference Mada Regular font is good here:
    ttFont = TTFont(TEST_FILE("mada/Mada-Regular.ttf"))

    # So it must PASS the check:
    assert_PASS(check(ttFont), "with a good font...")

    # We now add unwanted tables one-by-one to validate the FAIL code-path:
    for unwanted in unwanted_tables:
        ttFont = TTFont(TEST_FILE("mada/Mada-Regular.ttf"))
        ttFont.reader.tables[unwanted] = "foo"
        assert_results_contain(
            check(ttFont),
            FAIL,
            "unwanted-tables",
            f"with unwanted table {unwanted} ...",
        )


def test_glyph_has_ink():
    print()  # so next line doesn't start with '.....'

    cff_test_font = TTFont(TEST_FILE("source-sans-pro/OTF/SourceSansPro-Regular.otf"))
    print("Test if CFF glyph with ink has ink")
    assert glyph_has_ink(cff_test_font, ".notdef") is True
    print("Test if CFF glyph without ink has ink")
    assert glyph_has_ink(cff_test_font, "space") is False

    ttf_test_font = TTFont(TEST_FILE("source-sans-pro/TTF/SourceSansPro-Regular.ttf"))
    print("Test if TTF glyph with ink has ink")
    assert glyph_has_ink(ttf_test_font, ".notdef") is True
    print("Test if TTF glyph without ink has ink")
    assert glyph_has_ink(ttf_test_font, "space") is False

    cff2_test_font = TTFont(
        TEST_FILE("source-sans-pro/VAR/SourceSansVariable-Roman.otf")
    )
    print("Test if CFF2 glyph with ink has ink")
    assert glyph_has_ink(cff2_test_font, ".notdef") is True
    print("Test if CFF2 glyph without ink has ink")
    assert glyph_has_ink(cff2_test_font, "space") is False


mada_fonts = [
    # ⚠️ 'test_check_family_win_ascent_and_descent' expects the Regular font to be first
    TEST_FILE("mada/Mada-Regular.ttf"),
    TEST_FILE("mada/Mada-Black.ttf"),
    TEST_FILE("mada/Mada-Bold.ttf"),
    TEST_FILE("mada/Mada-ExtraLight.ttf"),
    TEST_FILE("mada/Mada-Light.ttf"),
    TEST_FILE("mada/Mada-Medium.ttf"),
    TEST_FILE("mada/Mada-SemiBold.ttf"),
]


@pytest.fixture
def mada_ttFonts():
    return [TTFont(path) for path in mada_fonts]


def test_check_family_win_ascent_and_descent(mada_ttFonts):
    """Checking OS/2 usWinAscent & usWinDescent."""
    check = CheckTester("com.google.fonts/check/family/win_ascent_and_descent")

    # Mada Regular is know to be bad
    # single font input
    ttFont = TTFont(mada_fonts[0])
    message = assert_results_contain(check(ttFont), FAIL, "ascent")
    assert message == (
        "OS/2.usWinAscent value should be"
        " equal or greater than 880, but got 776 instead"
    )
    # multi font input
    check_results = check(mada_ttFonts)
    message = assert_results_contain([check_results[0]], FAIL, "ascent")
    assert message == (
        "OS/2.usWinAscent value should be"
        " equal or greater than 918, but got 776 instead"
    )
    message = assert_results_contain([check_results[1]], FAIL, "descent")
    assert message == (
        "OS/2.usWinDescent value should be"
        " equal or greater than 406, but got 322 instead"
    )

    # Fix usWinAscent
    ttFont["OS/2"].usWinAscent = 880
    assert_PASS(check(ttFont))

    # Make usWinAscent too large
    ttFont["OS/2"].usWinAscent = 880 * 2 + 1
    message = assert_results_contain(check(ttFont), FAIL, "ascent")
    assert message == (
        "OS/2.usWinAscent value 1761 is too large. "
        "It should be less than double the yMax. Current yMax value is 880"
    )

    # Make usWinDescent too large
    ttFont["OS/2"].usWinDescent = 292 * 2 + 1
    message = assert_results_contain(check(ttFont), FAIL, "descent")
    assert message == (
        "OS/2.usWinDescent value 585 is too large."
        " It should be less than double the yMin. Current absolute yMin value is 292"
    )

    # Delete OS/2 table
    del ttFont["OS/2"]
    message = assert_results_contain(check(ttFont), FAIL, "lacks-OS/2")
    assert message == "Font file lacks OS/2 table"


def test_check_os2_metrics_match_hhea():
    """Checking OS/2 Metrics match hhea Metrics."""
    check = CheckTester("com.google.fonts/check/os2_metrics_match_hhea")

    # Our reference Mada Regular is know to be faulty here.
    ttFont = TTFont(TEST_FILE("mada/Mada-Regular.ttf"))
    assert_results_contain(
        check(ttFont),
        FAIL,
        "lineGap",
        "OS/2 sTypoLineGap (100) and hhea lineGap (96) must be equal.",
    )

    # Our reference Mada Black is know to be good here.
    ttFont = TTFont(TEST_FILE("mada/Mada-Black.ttf"))

    assert_PASS(check(ttFont), "with a good font...")

    # Now we break it:
    correct = ttFont["hhea"].ascent
    ttFont["OS/2"].sTypoAscender = correct + 1
    assert_results_contain(
        check(ttFont), FAIL, "ascender", "with a bad OS/2.sTypoAscender font..."
    )

    # Restore good value:
    ttFont["OS/2"].sTypoAscender = correct

    # And break it again, now on sTypoDescender value:
    correct = ttFont["hhea"].descent
    ttFont["OS/2"].sTypoDescender = correct + 1
    assert_results_contain(
        check(ttFont), FAIL, "descender", "with a bad OS/2.sTypoDescender font..."
    )

    # Delete OS/2 table
    del ttFont["OS/2"]
    message = assert_results_contain(check(ttFont), FAIL, "lacks-OS/2")
    assert message == "Mada-Black.ttf lacks a 'OS/2' table."


def test_check_family_vertical_metrics(montserrat_ttFonts):
    check = CheckTester("com.google.fonts/check/family/vertical_metrics")

    assert_PASS(check(montserrat_ttFonts), "with multiple good fonts...")

    montserrat_ttFonts[0]["OS/2"].sTypoAscender = 3333
    montserrat_ttFonts[1]["OS/2"].usWinAscent = 4444
    results = check(montserrat_ttFonts)
    msg = assert_results_contain([results[0]], FAIL, "sTypoAscender-mismatch")
    assert "Montserrat Black: 3333" in msg
    msg = assert_results_contain([results[1]], FAIL, "usWinAscent-mismatch")
    assert "Montserrat Black Italic: 4444" in msg

    del montserrat_ttFonts[2]["OS/2"]
    del montserrat_ttFonts[3]["hhea"]
    results = check(montserrat_ttFonts)
    msg = assert_results_contain([results[0]], FAIL, "lacks-OS/2")
    assert msg == "Montserrat-Bold.ttf lacks an 'OS/2' table."
    msg = assert_results_contain([results[1]], FAIL, "lacks-hhea")
    assert msg == "Montserrat-BoldItalic.ttf lacks a 'hhea' table."


def test_check_superfamily_list():
    check = CheckTester("com.google.fonts/check/superfamily/list")

    msg = assert_results_contain(
        check(MockFont(superfamily=[cabin_fonts])), INFO, "family-path"
    )
    assert msg == os.path.normpath("data/test/cabin")


def test_check_superfamily_vertical_metrics(
    montserrat_ttFonts, cabin_ttFonts, cabin_condensed_ttFonts
):
    check = CheckTester("com.google.fonts/check/superfamily/vertical_metrics")

    msg = assert_SKIP(check(MockFont(superfamily_ttFonts=[cabin_ttFonts[0]])))
    assert msg == "Sibling families were not detected."

    assert_PASS(
        check(MockFont(superfamily_ttFonts=[cabin_ttFonts, cabin_condensed_ttFonts])),
        "with multiple good families...",
    )

    assert_results_contain(
        check(MockFont(superfamily_ttFonts=[cabin_ttFonts, montserrat_ttFonts])),
        WARN,
        "superfamily-vertical-metrics",
        "with families that diverge on vertical metric values...",
    )


def test_check_STAT_strings():
    check = CheckTester("com.google.fonts/check/STAT_strings")

    good = TTFont(TEST_FILE("ibmplexsans-vf/IBMPlexSansVar-Roman.ttf"))
    assert_PASS(check(good))

    bad = TTFont(TEST_FILE("ibmplexsans-vf/IBMPlexSansVar-Italic.ttf"))
    assert_results_contain(check(bad), FAIL, "bad-italic")


def test_check_rupee():
    """Ensure indic fonts have the Indian Rupee Sign glyph."""
    check = CheckTester("com.google.fonts/check/rupee")

    ttFont = TTFont(TEST_FILE("mada/Mada-Regular.ttf"))
    msg = assert_results_contain(check(ttFont), SKIP, "unfulfilled-conditions")
    assert "Unfulfilled Conditions: is_indic_font" in msg

    # This one is good:
    ttFont = TTFont(
        TEST_FILE("indic-font-with-rupee-sign/NotoSerifDevanagari-Regular.ttf")
    )
    assert_PASS(check(ttFont))

    # But this one lacks the glyph:
    ttFont = TTFont(
        TEST_FILE("indic-font-without-rupee-sign/NotoSansOlChiki-Regular.ttf")
    )
    msg = assert_results_contain(check(ttFont), FAIL, "missing-rupee")
    assert msg == "Please add a glyph for Indian Rupee Sign (₹) at codepoint U+20B9."


def test_check_unreachable_glyphs():
    """Check font contains no unreachable glyphs."""
    check = CheckTester("com.google.fonts/check/unreachable_glyphs")

    font = TEST_FILE("noto_sans_tamil_supplement/NotoSansTamilSupplement-Regular.ttf")
    assert_PASS(check(font))

    # Also ensure it works correctly with a color font in COLR v0 format:
    font = TEST_FILE("color_fonts/AmiriQuranColored.ttf")
    assert_PASS(check(font))

    # And also with a color font in COLR v1 format:
    font = TEST_FILE("color_fonts/noto-glyf_colr_1.ttf")
    assert_PASS(check(font))

    font = TEST_FILE("merriweather/Merriweather-Regular.ttf")
    message = assert_results_contain(check(font), WARN, "unreachable-glyphs")
    for glyph in [
        "Gtilde",
        "eight.dnom",
        "four.dnom",
        "three.dnom",
        "two.dnom",
        "i.dot",
        "five.numr",
        "seven.numr",
        "bullet.cap",
        "periodcentered.cap",
        "ampersand.sc",
        "I.uc",
    ]:
        assert glyph in message

    for glyph in [
        "caronvertical",
        "acute.cap",
        "breve.cap",
        "caron.cap",
        "circumflex.cap",
        "dotaccent.cap",
        "dieresis.cap",
        "grave.cap",
        "hungarumlaut.cap",
        "macron.cap",
        "ring.cap",
        "tilde.cap",
        "breve.r",
        "breve.rcap",
    ]:
        assert glyph not in message

    ttFont = TTFont(TEST_FILE("notosansmath/NotoSansMath-Regular.ttf"))
    # upWhiteMediumTriangle is used as a component in circledTriangle,
    # since CFF does not have composites it became unused.
    # So that is a build tooling issue.
    message = assert_results_contain(check(ttFont), WARN, "unreachable-glyphs")
    assert "upWhiteMediumTriangle" in message
    assert "upWhiteMediumTriangle" in ttFont.glyphOrder

    # Other than that problem, no other glyphs are unreachable:
    ttFont.glyphOrder.remove("upWhiteMediumTriangle")
    assert "upWhiteMediumTriangle" not in ttFont.glyphOrder
    assert_PASS(check(ttFont))


def test_check_soft_hyphen(montserrat_ttFonts):
    """Check glyphs contain the recommended contour count"""
    check = CheckTester("com.google.fonts/check/soft_hyphen")
    for ttFont in montserrat_ttFonts:
        # Montserrat has a softhyphen...
        assert_results_contain(check(ttFont), WARN, "softhyphen")

        _remove_cmap_entry(ttFont, 0x00AD)
        assert_PASS(check(ttFont))


def test_check_contour_count(montserrat_ttFonts):
    """Check glyphs contain the recommended contour count"""
    from fontTools import subset

    check = CheckTester("com.google.fonts/check/contour_count")

    ttFont = TTFont(TEST_FILE("rokkitt/Rokkitt-Regular.otf"))
    msg = assert_results_contain(check(ttFont), SKIP, "unfulfilled-conditions")
    assert "Unfulfilled Conditions: is_ttf" in msg

    ttFont = TTFont(TEST_FILE("mutatorsans-vf/MutatorSans-VF.ttf"))
    msg = assert_results_contain(check(ttFont), SKIP, "unfulfilled-conditions")
    assert "Unfulfilled Conditions: not is_variable_font" in msg

    ttFont = montserrat_ttFonts[0]

    # Lets swap the glyf 'a' (2 contours) with glyf 'c' (1 contour)
    ttFont["glyf"]["a"] = ttFont["glyf"]["c"]
    msg = assert_results_contain(check(ttFont), WARN, "contour-count")
    assert "Glyph name: a\tContours detected: 1\tExpected: 2" in msg

    # Lets swap the glyf 'a' (2 contours) with space (0 contour) to get a FAIL
    ttFont["glyf"]["a"] = ttFont["glyf"]["space"]
    msg = assert_results_contain(check(ttFont), FAIL, "no-contour")
    assert "Glyph name: a\tExpected: 2" in msg

    # Subset the font to just the 'c' glyph to get a PASS
    subsetter = subset.Subsetter()
    subsetter.populate(text="c")
    subsetter.subset(ttFont)
    assert_PASS(check(ttFont))

    # Now delete the 'cmap' table to trigger a FAIL
    del ttFont["cmap"]
    msg = assert_results_contain(check(ttFont), FAIL, "lacks-cmap")
    assert msg == "This font lacks cmap data."


def test_check_cjk_chws_feature():
    """Does the font contain chws and vchw features?"""
    check = CheckTester("com.google.fonts/check/cjk_chws_feature")

    cjk_font = TEST_FILE("cjk/SourceHanSans-Regular.otf")
    ttFont = TTFont(cjk_font)
    assert_results_contain(
        check(ttFont), WARN, "missing-chws-feature", "for Source Han Sans"
    )

    assert_results_contain(
        check(ttFont), WARN, "missing-vchw-feature", "for Source Han Sans"
    )

    # Insert them.
    from fontTools.ttLib.tables.otTables import FeatureRecord

    chws = FeatureRecord()
    chws.FeatureTag = "chws"
    vchw = FeatureRecord()
    vchw.FeatureTag = "vchw"
    ttFont["GPOS"].table.FeatureList.FeatureRecord.extend([chws, vchw])

    assert_PASS(check(ttFont))


def test_check_transformed_components():
    """Ensure component transforms do not perform scaling or rotation."""
    check = CheckTester("com.google.fonts/check/transformed_components")

    font = TEST_FILE("cabin/Cabin-Regular.ttf")
    assert_PASS(check(font), "with a good font...")

    # DM Sans v1.100 had some transformed components
    # and it's hinted
    font = TEST_FILE("dm-sans-v1.100/DMSans-Regular.ttf")
    assert_results_contain(check(font), FAIL, "transformed-components")

    # Amiri is unhinted, but it contains four transformed components
    # that result in reversed outline direction
    font = TEST_FILE("amiri/AmiriQuranColored.ttf")
    assert_results_contain(check(font), FAIL, "transformed-components")


def test_check_gpos7():
    """Check if font contains any GPOS 7 lookups
    which are not widely supported."""
    check = CheckTester("com.google.fonts/check/gpos7")

    font = TEST_FILE("mada/Mada-Regular.ttf")
    assert_PASS(check(font), "with a good font...")

    font = TEST_FILE("notosanskhudawadi/NotoSansKhudawadi-Regular.ttf")
    assert_results_contain(check(font), WARN, "has-gpos7")


def test_check_freetype_rasterizer():
    """Ensure that the font can be rasterized by FreeType."""
    check = CheckTester("com.adobe.fonts/check/freetype_rasterizer")

    font = TEST_FILE("cabin/Cabin-Regular.ttf")
    assert_PASS(check(font), "with a good font...")

    font = TEST_FILE("ancho/AnchoGX.ttf")
    msg = assert_results_contain(check(font), FAIL, "freetype-crash")
    assert "FT_Exception:  (too many function definitions)" in msg

    font = TEST_FILE("rubik/Rubik-Italic.ttf")
    msg = assert_results_contain(check(font), FAIL, "freetype-crash")
    assert "FT_Exception:  (stack overflow)" in msg

    # Example that segfaults with 'freetype-py' version 2.4.0
    font = TEST_FILE("source-sans-pro/VAR/SourceSansVariable-Italic.ttf")
    assert_PASS(check(font), "with a good font...")


def test_check_sfnt_version():
    """Ensure that the font has the proper sfntVersion value."""
    check = CheckTester("com.adobe.fonts/check/sfnt_version")

    # Valid TrueType font; the check must PASS.
    ttFont = TTFont(TEST_FILE("cabinvf/Cabin[wdth,wght].ttf"))
    assert_PASS(check(ttFont))

    # Change the sfntVersion to an improper value for TrueType fonts.
    # The check should FAIL.
    ttFont.sfntVersion = "OTTO"
    msg = assert_results_contain(check(ttFont), FAIL, "wrong-sfnt-version-ttf")
    assert msg == "Font with TrueType outlines has incorrect sfntVersion value: 'OTTO'"

    # Valid CFF font; the check must PASS.
    ttFont = TTFont(TEST_FILE("source-sans-pro/OTF/SourceSansPro-Bold.otf"))
    assert_PASS(check(ttFont))

    # Change the sfntVersion to an improper value for CFF fonts. The check should FAIL.
    ttFont.sfntVersion = "\x00\x01\x00\x00"
    msg = assert_results_contain(check(ttFont), FAIL, "wrong-sfnt-version-cff")
    assert msg == (
        "Font with CFF data has incorrect sfntVersion value: '\x00\x01\x00\x00'"
    )

    # Valid CFF2 font; the check must PASS.
    ttFont = TTFont(TEST_FILE("source-sans-pro/VAR/SourceSansVariable-Roman.otf"))
    assert_PASS(check(ttFont))

    # Change the sfntVersion to an improper value for CFF fonts. The check should FAIL.
    ttFont.sfntVersion = "\x00\x01\x00\x00"
    msg = assert_results_contain(check(ttFont), FAIL, "wrong-sfnt-version-cff")
    assert msg == (
        "Font with CFF data has incorrect sfntVersion value: '\x00\x01\x00\x00'"
    )


def test_check_whitespace_widths():
    """Whitespace glyphs have coherent widths?"""
    check = CheckTester("com.google.fonts/check/whitespace_widths")

    ttFont = TTFont(TEST_FILE("nunito/Nunito-Regular.ttf"))
    assert_PASS(check(ttFont))

    ttFont["hmtx"].metrics["space"] = (0, 1)
    assert_results_contain(check(ttFont), FAIL, "different-widths")


def test_check_interpolation_issues():
    """Detect any interpolation issues in the font."""
    check = CheckTester("com.google.fonts/check/interpolation_issues")
    # With a good font
    ttFont = TTFont(TEST_FILE("cabinvf/Cabin[wdth,wght].ttf"))
    assert_PASS(check(ttFont))

    ttFont = TTFont(TEST_FILE("notosansbamum/NotoSansBamum[wght].ttf"))
    msg = assert_results_contain(check(ttFont), WARN, "interpolation-issues")
    assert "becomes underweight" in msg
    assert "has a kink" in msg

    ttFont = TTFont(TEST_FILE("mada/Mada-Regular.ttf"))
    msg = assert_results_contain(check(ttFont), SKIP, "unfulfilled-conditions")
    assert "Unfulfilled Conditions: is_variable_font" in msg

    ttFont = TTFont(TEST_FILE("source-sans-pro/VAR/SourceSansVariable-Italic.otf"))
    msg = assert_results_contain(check(ttFont), SKIP, "unfulfilled-conditions")
    assert "Unfulfilled Conditions: is_ttf" in msg


def test_check_math_signs_width():
    """Check font math signs have the same width."""
    check = CheckTester("com.google.fonts/check/math_signs_width")

    # The STIXTwo family was the reference font project
    # that we used to come up with the initial list of math glyphs
    # that should ideally have the same width.
    font = TEST_FILE("stixtwomath/STIXTwoMath-Regular.ttf")
    assert_PASS(check(font))

    # In our reference Montserrat Regular, the logicalnot
    # (also known as negation sign) '¬' has a width of 555 while
    # all other 12 math glyphs have width = 494.
    font = TEST_FILE("montserrat/Montserrat-Regular.ttf")
    assert_results_contain(check(font), WARN, "width-outliers")


def test_check_math_tabular_kerning():
    """Check tabular widths don't have kerning."""
    check = CheckTester("com.google.fonts/check/tabular_kerning")

    font = TEST_FILE("montserrat/Montserrat-Regular.ttf")
    assert_PASS(check(font))

    font = TEST_FILE("hinting/Roboto-VF.ttf")
    assert_results_contain(check(font), FAIL, "has-tabular-kerning")

<<<<<<< HEAD
    font = TEST_FILE("amiri/AmiriQuranColored.ttf")
    assert_results_contain(check(font), FAIL, "has-tabular-kerning")

=======
>>>>>>> 5884d800
    # Ubuntu Sans has digraphs (like DZ) that get decomposed in ccmp
    # and then have kerning between the individual D and Z, which
    # used to throw off the check
    font = TEST_FILE("ubuntusans/UbuntuSans[wdth,wght].ttf")
    assert_PASS(check(font))
<<<<<<< HEAD
=======
    # This currently shows false positives:
    # TODO: Fix this and turn this into an assert_PASS
    font = TEST_FILE("ubuntusans/UbuntuSans-Italic[wdth,wght].ttf")
    assert_results_contain(check(font), FAIL, "has-tabular-kerning")
>>>>>>> 5884d800


def test_check_linegaps():
    """Checking Vertical Metric Linegaps."""
    check = CheckTester("com.google.fonts/check/linegaps")

    # Our reference Mada Regular is know to be bad here.
    ttFont = TTFont(TEST_FILE("mada/Mada-Regular.ttf"))

    # But just to be sure, we first explicitely set
    # the values we're checking for:
    ttFont["hhea"].lineGap = 1
    ttFont["OS/2"].sTypoLineGap = 0
    assert_results_contain(check(ttFont), WARN, "hhea", "with non-zero hhea.lineGap...")

    # Then we run the check with a non-zero OS/2.sTypoLineGap:
    ttFont["hhea"].lineGap = 0
    ttFont["OS/2"].sTypoLineGap = 1
    assert_results_contain(
        check(ttFont), WARN, "OS/2", "with non-zero OS/2.sTypoLineGap..."
    )

    # And finaly we fix it by making both values equal to zero:
    ttFont["hhea"].lineGap = 0
    ttFont["OS/2"].sTypoLineGap = 0
    assert_PASS(check(ttFont))

    # Confirm the check yields FAIL if the font doesn't have a required table
    del ttFont["OS/2"]
    assert_results_contain(check(ttFont), FAIL, "lacks-table")


def test_check_STAT_in_statics():
    """Checking STAT table on static fonts."""
    check = CheckTester("com.google.fonts/check/STAT_in_statics")

    ttFont = TTFont(TEST_FILE("cabin/Cabin-Regular.ttf"))
    msg = assert_results_contain(check(ttFont), SKIP, "unfulfilled-conditions")
    assert "Unfulfilled Conditions: has_STAT_table" in msg

    ttFont = TTFont(TEST_FILE("varfont/RobotoSerif[GRAD,opsz,wdth,wght].ttf"))
    msg = assert_results_contain(check(ttFont), SKIP, "unfulfilled-conditions")
    assert "Unfulfilled Conditions: not is_variable_font" in msg

    # Remove fvar table to make FontBakery think it is dealing with a static font
    del ttFont["fvar"]

    # We know that our reference RobotoSerif varfont (which the check is induced
    # here to think it is a static font) has multiple records per design axis in its
    # STAT table:
    msg = assert_results_contain(check(ttFont), FAIL, "multiple-STAT-entries")
    assert "The STAT table has more than a single entry for the 'opsz' axis (5)" in msg

    # Remove all entries except the very first one:
    stat = ttFont["STAT"].table
    stat.AxisValueArray.AxisCount = 1
    stat.AxisValueArray.AxisValue = [stat.AxisValueArray.AxisValue[0]]

    # It should PASS now
    assert_PASS(check(ttFont))


def test_check_alt_caron():
    """Check accent of Lcaron, dcaron, lcaron, tcaron"""
    check = CheckTester("com.google.fonts/check/alt_caron")

    ttFont = TTFont(TEST_FILE("annie/AnnieUseYourTelescope-Regular.ttf"))
    assert_results_contain(check(ttFont), WARN, "bad-mark")
    assert_results_contain(check(ttFont), FAIL, "wrong-mark")

    ttFont = TTFont(TEST_FILE("cousine/Cousine-Bold.ttf"))
    assert_results_contain(check(ttFont), WARN, "decomposed-outline")

    ttFont = TTFont(TEST_FILE("merriweather/Merriweather-Regular.ttf"))
    assert_PASS(check(ttFont))


def DISABLED_test_check_caps_vertically_centered():
    """Check if uppercase glyphs are vertically centered."""

    check = CheckTester("com.google.fonts/check/caps_vertically_centered")

    ttFont = TTFont(TEST_FILE("shantell/ShantellSans[BNCE,INFM,SPAC,wght].ttf"))
    assert_PASS(check(ttFont))

    ttFont = TTFont(TEST_FILE("cjk/SourceHanSans-Regular.otf"))
    assert_SKIP(check(ttFont))

    ttFont = TTFont(TEST_FILE("cairo/CairoPlay-Italic.leftslanted.ttf"))
    assert_results_contain(check(ttFont), WARN, "vertical-metrics-not-centered")


def test_check_case_mapping():
    """Ensure the font supports case swapping for all its glyphs."""
    check = CheckTester("com.google.fonts/check/case_mapping")

    ttFont = TTFont(TEST_FILE("merriweather/Merriweather-Regular.ttf"))
    # Glyph present in the font                  Missing case-swapping counterpart
    # ━━━━━━━━━━━━━━━━━━━━━━━━━━━━━━━━━━━━━━━━━━━━━━━━━━━━━━━━━━━━━━━━━━━━━━━━━━━━━━━━━━
    # U+01D3: LATIN CAPITAL LETTER U WITH CARON  U+01D4: LATIN SMALL LETTER U WITH CARON
    # U+01E6: LATIN CAPITAL LETTER G WITH CARON  U+01E7: LATIN SMALL LETTER G WITH CARON
    # U+01F4: LATIN CAPITAL LETTER G WITH ACUTE  U+01F5: LATIN SMALL LETTER G WITH ACUTE
    assert_results_contain(check(ttFont), FAIL, "missing-case-counterparts")

    # While we'd expect designers to draw the missing counterparts,
    # for testing purposes we can simply delete the glyphs that lack a counterpart
    # to make the check PASS:
    _remove_cmap_entry(ttFont, 0x01D3)
    _remove_cmap_entry(ttFont, 0x01E6)
    _remove_cmap_entry(ttFont, 0x01F4)
    assert_PASS(check(ttFont))<|MERGE_RESOLUTION|>--- conflicted
+++ resolved
@@ -1293,25 +1293,15 @@
     font = TEST_FILE("hinting/Roboto-VF.ttf")
     assert_results_contain(check(font), FAIL, "has-tabular-kerning")
 
-<<<<<<< HEAD
     font = TEST_FILE("amiri/AmiriQuranColored.ttf")
     assert_results_contain(check(font), FAIL, "has-tabular-kerning")
 
-=======
->>>>>>> 5884d800
     # Ubuntu Sans has digraphs (like DZ) that get decomposed in ccmp
     # and then have kerning between the individual D and Z, which
     # used to throw off the check
     font = TEST_FILE("ubuntusans/UbuntuSans[wdth,wght].ttf")
     assert_PASS(check(font))
-<<<<<<< HEAD
-=======
-    # This currently shows false positives:
-    # TODO: Fix this and turn this into an assert_PASS
-    font = TEST_FILE("ubuntusans/UbuntuSans-Italic[wdth,wght].ttf")
-    assert_results_contain(check(font), FAIL, "has-tabular-kerning")
->>>>>>> 5884d800
-
+    
 
 def test_check_linegaps():
     """Checking Vertical Metric Linegaps."""
