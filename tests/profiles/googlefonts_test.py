import pytest
import os
from fontTools.ttLib import TTFont

from fontbakery.checkrunner import (DEBUG, INFO, WARN, ERROR,
                                    SKIP, PASS, FAIL, ENDCHECK)
from fontbakery.codetesting import (assert_results_contain,
                                    assert_PASS,
                                    portable_path,
                                    TEST_FILE,
                                    TestingContext)
from fontbakery.constants import (NameID,
                                  PlatformID,
                                  WindowsEncodingID,
                                  WindowsLanguageID,
                                  MacintoshEncodingID,
                                  MacintoshLanguageID)
from fontbakery.profiles import googlefonts as googlefonts_profile

check_statuses = (ERROR, FAIL, SKIP, PASS, WARN, INFO, DEBUG)

mada_fonts = [
    TEST_FILE("mada/Mada-Black.ttf"),
    TEST_FILE("mada/Mada-ExtraLight.ttf"),
    TEST_FILE("mada/Mada-Medium.ttf"),
    TEST_FILE("mada/Mada-SemiBold.ttf"),
    TEST_FILE("mada/Mada-Bold.ttf"),
    TEST_FILE("mada/Mada-Light.ttf"),
    TEST_FILE("mada/Mada-Regular.ttf"),
]

@pytest.fixture
def mada_ttFonts():
    return [TTFont(path) for path in mada_fonts]

cabin_fonts = [
    TEST_FILE("cabin/Cabin-BoldItalic.ttf"),
    TEST_FILE("cabin/Cabin-Bold.ttf"),
    TEST_FILE("cabin/Cabin-Italic.ttf"),
    TEST_FILE("cabin/Cabin-MediumItalic.ttf"),
    TEST_FILE("cabin/Cabin-Medium.ttf"),
    TEST_FILE("cabin/Cabin-Regular.ttf"),
    TEST_FILE("cabin/Cabin-SemiBoldItalic.ttf"),
    TEST_FILE("cabin/Cabin-SemiBold.ttf")
]

cabin_condensed_fonts = [
    TEST_FILE("cabin/CabinCondensed-Regular.ttf"),
    TEST_FILE("cabin/CabinCondensed-Medium.ttf"),
    TEST_FILE("cabin/CabinCondensed-Bold.ttf"),
    TEST_FILE("cabin/CabinCondensed-SemiBold.ttf")
]

montserrat_fonts = [
    TEST_FILE("montserrat/Montserrat-Black.ttf"),
    TEST_FILE("montserrat/Montserrat-BlackItalic.ttf"),
    TEST_FILE("montserrat/Montserrat-Bold.ttf"),
    TEST_FILE("montserrat/Montserrat-BoldItalic.ttf"),
    TEST_FILE("montserrat/Montserrat-ExtraBold.ttf"),
    TEST_FILE("montserrat/Montserrat-ExtraBoldItalic.ttf"),
    TEST_FILE("montserrat/Montserrat-ExtraLight.ttf"),
    TEST_FILE("montserrat/Montserrat-ExtraLightItalic.ttf"),
    TEST_FILE("montserrat/Montserrat-Italic.ttf"),
    TEST_FILE("montserrat/Montserrat-Light.ttf"),
    TEST_FILE("montserrat/Montserrat-LightItalic.ttf"),
    TEST_FILE("montserrat/Montserrat-Medium.ttf"),
    TEST_FILE("montserrat/Montserrat-MediumItalic.ttf"),
    TEST_FILE("montserrat/Montserrat-Regular.ttf"),
    TEST_FILE("montserrat/Montserrat-SemiBold.ttf"),
    TEST_FILE("montserrat/Montserrat-SemiBoldItalic.ttf"),
    TEST_FILE("montserrat/Montserrat-Thin.ttf"),
    TEST_FILE("montserrat/Montserrat-ThinItalic.ttf")
]

cjk_font = TEST_FILE("cjk/SourceHanSans-Regular.otf")


@pytest.fixture
def montserrat_ttFonts():
    return [TTFont(path) for path in montserrat_fonts]

@pytest.fixture
def cabin_ttFonts():
    return [TTFont(path) for path in cabin_fonts]

@pytest.fixture
def vf_ttFont():
    path = TEST_FILE("varfont/Oswald-VF.ttf")
    return TTFont(path)


def change_name_table_id(ttFont, nameID, newEntryString, platEncID=0):
    for i, nameRecord in enumerate(ttFont['name'].names):
        if nameRecord.nameID == nameID and nameRecord.platEncID == platEncID:
            ttFont['name'].names[i].string = newEntryString

def delete_name_table_id(ttFont, nameID):
    delete = []
    for i, nameRecord in enumerate(ttFont['name'].names):
        if nameRecord.nameID == nameID:
            delete.append(i)
    for i in sorted(delete, reverse=True):
        del(ttFont['name'].names[i])

@pytest.fixture
def cabin_regular_path():
    return portable_path('data/test/cabin/Cabin-Regular.ttf')


def test_example_checkrunner_based(cabin_regular_path):
    """ This is just an example test. We'll probably need something like
        this setup in a checkrunner_test.py testsuite.
        Leave it here for the moment until we implemented a real case.

        This test is run via the checkRunner and demonstrate how to get
        (mutable) objects from the conditions cache and change them.

        NOTE: the actual fontbakery checks of conditions should never
        change a condition object.
    """
    from fontbakery.checkrunner import CheckRunner
    from fontbakery.profiles.googlefonts import profile
    values = dict(fonts=[cabin_regular_path])
    runner = CheckRunner(profile, values, explicit_checks=['com.google.fonts/check/vendor_id'])

    # we could also reuse the `iterargs` that was assigned in the previous
    # for loop, but this here is more explicit
    iterargs = (('font', 0),)
    ttFont = runner.get('ttFont', iterargs)

    print('Test PASS ...')
    # prepare
    ttFont['OS/2'].achVendID = "APPL"
    # run
    for status, message, _ in runner.run():
        if status in check_statuses:
            last_check_message = message
        if status == ENDCHECK:
            assert message == PASS
            break

    print('Test WARN ...')
    # prepare
    ttFont['OS/2'].achVendID = "????"
    # run
    for status, message, _ in runner.run():
        if status in check_statuses:
            last_check_message = message
        if status == ENDCHECK:
            assert message == WARN and last_check_message.code == 'unknown'
            break


def test_check_canonical_filename():
    """ Files are named canonically. """
    check = TestingContext(googlefonts_profile,
                           "com.google.fonts/check/canonical_filename")

    static_canonical_names = [
        TEST_FILE("montserrat/Montserrat-Thin.ttf"),
        TEST_FILE("montserrat/Montserrat-ExtraLight.ttf"),
        TEST_FILE("montserrat/Montserrat-Light.ttf"),
        TEST_FILE("montserrat/Montserrat-Regular.ttf"),
        TEST_FILE("montserrat/Montserrat-Medium.ttf"),
        TEST_FILE("montserrat/Montserrat-SemiBold.ttf"),
        TEST_FILE("montserrat/Montserrat-Bold.ttf"),
        TEST_FILE("montserrat/Montserrat-ExtraBold.ttf"),
        TEST_FILE("montserrat/Montserrat-Black.ttf"),
        TEST_FILE("montserrat/Montserrat-ThinItalic.ttf"),
        TEST_FILE("montserrat/Montserrat-ExtraLightItalic.ttf"),
        TEST_FILE("montserrat/Montserrat-LightItalic.ttf"),
        TEST_FILE("montserrat/Montserrat-Italic.ttf"),
        TEST_FILE("montserrat/Montserrat-MediumItalic.ttf"),
        TEST_FILE("montserrat/Montserrat-SemiBoldItalic.ttf"),
        TEST_FILE("montserrat/Montserrat-BoldItalic.ttf"),
        TEST_FILE("montserrat/Montserrat-ExtraBoldItalic.ttf"),
        TEST_FILE("montserrat/Montserrat-BlackItalic.ttf"),
    ]

    varfont_canonical_names = [
        TEST_FILE("cabinvfbeta/CabinVFBeta-Italic[wght].ttf"),
        TEST_FILE("cabinvfbeta/CabinVFBeta[wdth,wght].ttf"), # axis tags are sorted
    ]

    non_canonical_names = [
        TEST_FILE("cabinvfbeta/CabinVFBeta.ttf"),
        TEST_FILE("cabinvfbeta/Cabin-Italic.ttf"),
        TEST_FILE("cabinvfbeta/Cabin-Roman.ttf"),
        TEST_FILE("cabinvfbeta/Cabin-Italic-VF.ttf"),
        TEST_FILE("cabinvfbeta/Cabin-Roman-VF.ttf"),
        TEST_FILE("cabinvfbeta/Cabin-VF.ttf"),
        TEST_FILE("cabinvfbeta/CabinVFBeta[wght,wdth].ttf"), # axis tags are NOT sorted here
    ]

    for canonical in static_canonical_names + varfont_canonical_names:
        assert_PASS(check(canonical),
                    f'with "{canonical}" ...')

    for non_canonical in non_canonical_names:
        assert_results_contain(check(non_canonical),
                               FAIL, 'bad-varfont-filename',
                               f'with "{non_canonical}" ...')

    assert_results_contain(check(TEST_FILE("Bad_Name.ttf")),
                           FAIL, 'invalid-char',
                           'with filename containing an underscore...')

    # TODO: FAIL, 'bad-static-filename'
    # TODO: FAIL, 'varfont-with-static-filename'


def test_check_description_broken_links():
    """ Does DESCRIPTION file contain broken links ? """
    check = TestingContext(googlefonts_profile,
                           "com.google.fonts/check/description/broken_links")

    font = TEST_FILE("cabin/Cabin-Regular.ttf")
    assert_PASS(check(font),
                'with description file that has no links...')

    good_desc = check['description']
    good_desc += ("<a href='http://example.com'>Good Link</a>"
                  "<a href='http://fonts.google.com'>Another Good One</a>")
    assert_PASS(check(font, {"description": good_desc}),
                'with description file that has good links...')

    good_desc += "<a href='mailto:juca@members.fsf.org'>An example mailto link</a>"
    assert_results_contain(check(font, {"description": good_desc}),
                           INFO, "email",
                           'with a description file containing "mailto" links...')

    assert_PASS(check(font, {"description": good_desc}),
                      'with a description file containing "mailto" links...')

    bad_desc = good_desc + "<a href='http://thisisanexampleofabrokenurl.com/'>This is a Bad Link</a>"
    assert_results_contain(check(font, {"description": bad_desc}),
                           FAIL, 'broken-links',
                           'with a description file containing a known-bad URL...')

    #TODO: WARN, 'timeout'


def test_check_description_git_url():
    """ Does DESCRIPTION file contain an upstream Git repo URL? """
    check = TestingContext(googlefonts_profile,
                           "com.google.fonts/check/description/git_url")

    # TODO: test INFO 'url-found'

    font = TEST_FILE("cabin/Cabin-Regular.ttf")
    assert_results_contain(check(font),
                           FAIL, 'lacks-git-url',
                           'with description file that has no git repo URLs...')

    good_desc = ("<a href='https://github.com/uswds/public-sans'>Good URL</a>"
                 "<a href='https://gitlab.com/smc/fonts/uroob'>Another Good One</a>")
    assert_PASS(check(font, {"description": good_desc}),
                'with description file that has good links...')

    bad_desc = "<a href='https://v2.designsystem.digital.gov'>Bad URL</a>"
    assert_results_contain(check(font, {"description": bad_desc}),
                           FAIL, 'lacks-git-url',
                           'with description file that has false git in URL...')


def test_check_description_valid_html():
    """ DESCRIPTION file is a propper HTML snippet ? """
    check = TestingContext(googlefonts_profile,
                           "com.google.fonts/check/description/valid_html")

    font = TEST_FILE("nunito/Nunito-Regular.ttf")
    assert_PASS(check(font),
                'with description file that contains a good HTML snippet...')

    bad_desc = open(TEST_FILE("cabin/FONTLOG.txt"), "r").read() # :-)
    assert_results_contain(check(font, {"description": bad_desc}),
                           FAIL, 'lacks-paragraph',
                           'with a known-bad file (without HTML paragraph tags)...')

    bad_desc = "<html>foo</html>"
    assert_results_contain(check(font, {"description": bad_desc}),
                           FAIL, 'html-tag',
                           'with description file that contains the <html> tag...')

    bad_desc = ("<p>This example has the & caracter,"
                " but does not escape it with an HTML entity code."
                " It should use &amp; instead."
                "</p>")
    assert_results_contain(check(font, {"description": bad_desc}),
                           FAIL, 'malformed-snippet',
                           'with a known-bad file (not using HTML entity syntax)...')


def test_check_description_min_length():
    """ DESCRIPTION.en_us.html must have more than 200 bytes. """
    check = TestingContext(googlefonts_profile,
                           "com.google.fonts/check/description/min_length")

    font = TEST_FILE("nunito/Nunito-Regular.ttf")

    bad_length = 'a' * 199
    assert_results_contain(check(font, {"description": bad_length}),
                           FAIL, 'too-short',
                           'with 199-byte buffer...')

    bad_length = 'a' * 200
    assert_results_contain(check(font, {"description": bad_length}),
                           FAIL, 'too-short',
                           'with 200-byte buffer...')

    good_length = 'a' * 201
    assert_PASS(check(font, {"description": good_length}),
                'with 201-byte buffer...')


def test_check_description_max_length():
    """ DESCRIPTION.en_us.html must have less than 1000 bytes. """
    check = TestingContext(googlefonts_profile,
                           "com.google.fonts/check/description/max_length")

    font = TEST_FILE("nunito/Nunito-Regular.ttf")

    bad_length = 'a' * 1001
    assert_results_contain(check(font, {"description": bad_length}),
                           FAIL, "too-long",
                           'with 1001-byte buffer...')

    bad_length = 'a' * 1000
    assert_results_contain(check(font, {"description": bad_length}),
                           FAIL, "too-long",
                           'with 1000-byte buffer...')

    good_length = 'a' * 999
    assert_PASS(check(font, {"description": good_length}),
                'with 999-byte buffer...')


def test_check_description_eof_linebreak():
    """ DESCRIPTION.en_us.html should end in a linebreak. """
    check = TestingContext(googlefonts_profile,
                           "com.google.fonts/check/description/eof_linebreak")

    font = TEST_FILE("nunito/Nunito-Regular.ttf")

    bad = ("We want to avoid description files\n"
           "without an end-of-file linebreak\n"
           "like this one.")
    assert_results_contain(check(font, {"description": bad}),
                           WARN, "missing-eof-linebreak",
                           'when we lack an end-of-file linebreak...')

    good = ("On the other hand, this one\n"
            "is good enough.\n")
    assert_PASS(check(font, {"description": good}),
                'when we add one...')


def test_check_name_family_and_style_max_length(): 
    """ Combined length of family and style must not exceed 27 characters. """
    check = TestingContext(googlefonts_profile,
                           "com.google.fonts/check/name/family_and_style_max_length")

    # Our reference Cabin Regular is known to be good 
    ttFont = TTFont(TEST_FILE("cabin/Cabin-Regular.ttf")) 

    # So it must PASS the check:
    assert_PASS(check(ttFont),
                'with a good font...')

    # Then we emit a WARNing with long family/style names 
    # Originaly these were based on the example on the glyphs tutorial
    # (at https://glyphsapp.com/tutorials/multiple-masters-part-3-setting-up-instances)
    # but later we increased a bit the max allowed length.

    # First we expect a WARN with a bad FAMILY NAME
    for index, name in enumerate(ttFont["name"].names): 
        if name.nameID == NameID.FONT_FAMILY_NAME:
            # This has 28 chars, while the max currently allowed is 27.
            bad = "AnAbsurdlyLongFamilyNameFont"
            assert len(bad) == 28
            ttFont["name"].names[index].string = bad.encode(name.getEncoding()) 
            break
    assert_results_contain(check(ttFont),
                           WARN, 'too-long',
                           'with a bad font...')

    # Now let's restore the good Cabin Regular...
    ttFont = TTFont(TEST_FILE("cabin/Cabin-Regular.ttf")) 

    # ...and break the check again with a bad SUBFAMILY NAME:
    for index, name in enumerate(ttFont["name"].names): 
        if name.nameID == NameID.FONT_SUBFAMILY_NAME:
            bad = "WithAVeryLongAndBadStyleName"
            assert len(bad) == 28
            ttFont["name"].names[index].string = bad.encode(name.getEncoding()) 
            break
    assert_results_contain(check(ttFont),
                           WARN, 'too-long',
                           'with a bad font...')


def test_check_name_line_breaks():
    """ Name table entries should not contain line-breaks. """
    check = TestingContext(googlefonts_profile,
                           "com.google.fonts/check/name/line_breaks")

    # Our reference Mada Regular font is good here:
    ttFont = TTFont(TEST_FILE("mada/Mada-Regular.ttf"))

    # So it must PASS the check:
    assert_PASS(check(ttFont),
                'with a good font...')

    num_entries = len(ttFont["name"].names)
    for i in range(num_entries):
        ttFont = TTFont(TEST_FILE("mada/Mada-Regular.ttf"))
        encoding = ttFont["name"].names[i].getEncoding()
        ttFont["name"].names[i].string = "bad\nstring".encode(encoding)
        assert_results_contain(check(ttFont),
                               FAIL, 'line-break',
                               f'with name entries containing a linebreak ({i}/{num_entries})...')


def test_check_name_rfn():
    """ Name table strings must not contain 'Reserved Font Name'. """
    check = TestingContext(googlefonts_profile,
                           "com.google.fonts/check/name/rfn")

    ttFont = TTFont(TEST_FILE("nunito/Nunito-Regular.ttf"))
    assert_PASS(check(ttFont))

    ttFont["name"].setName("Bla Reserved Font Name", 5, 3, 1, 0x409)
    assert_results_contain(check(ttFont),
                           FAIL, 'rfn',
                           'with "Reserved Font Name" on a name table entry...')


def test_check_metadata_parses():
    """ Check METADATA.pb parse correctly. """
    check = TestingContext(googlefonts_profile,
                           "com.google.fonts/check/metadata/parses")

    good = TEST_FILE("merriweather/Merriweather-Regular.ttf")
    assert_PASS(check(good),
                'with a good METADATA.pb file...')

    skip = TEST_FILE("slabo/Slabo-Regular.ttf")
    assert_results_contain(check(skip),
                           SKIP, 'file-not-found',
                           'with a missing METADATA.pb file...')

    bad = TEST_FILE("broken_metadata/foo.ttf")
    assert_results_contain(check(bad),
                           FAIL, 'parsing-error',
                           'with a bad METADATA.pb file...')


def test_check_metadata_unknown_designer():
    """ Font designer field in METADATA.pb must not be 'unknown'. """
    check = TestingContext(googlefonts_profile,
                           "com.google.fonts/check/metadata/unknown_designer")

    font = TEST_FILE("merriweather/Merriweather.ttf")
    assert_PASS(check(font),
                'with a good METADATA.pb file...')

    md = check["family_metadata"]
    md.designer = "unknown"
    assert_results_contain(check(font, {"family_metadata": md}),
                           FAIL, 'unknown-designer',
                           'with a bad METADATA.pb file...')


def test_check_metadata_designer_values():
    """ Multiple values in font designer field in
        METADATA.pb must be separated by commas. """
    check = TestingContext(googlefonts_profile,
                           "com.google.fonts/check/metadata/designer_values")
    
    font = TEST_FILE("merriweather/Merriweather.ttf")
    assert_PASS(check(font),
                'with a good METADATA.pb file...')

    md = check["family_metadata"]
    md.designer = "Pentagram, MCKL"
    assert_PASS(check(font, {"family_metadata": md}),
                'with a good multiple-designers string...')

    md.designer = "Pentagram / MCKL" # This actually happened on an
                                     # early version of the Red Hat Text family
    assert_results_contain(check(font, {"family_metadata": md}),
                           FAIL, 'slash',
                           'with a bad multiple-designers string'
                           ' (names separated by a slash char)...')


def test_check_metadata_broken_links():
    """ Does DESCRIPTION file contain broken links? """
    #check = TestingContext(googlefonts_profile,
    #                       "com.google.fonts/check/metadata/broken_links")
    # TODO: Implement-me!
    # INFO, "email"
    # WARN, "timeout"
    # FAIL, "broken-links"


def test_check_metadata_undeclared_fonts():
    """ Ensure METADATA.pb lists all font binaries. """
    check = TestingContext(googlefonts_profile,
                           "com.google.fonts/check/metadata/undeclared_fonts")

    # Our reference Nunito family is know to be good here.
    font = TEST_FILE("nunito/Nunito-Regular.ttf")
    assert_PASS(check(font))

    # Our reference Cabin family has files that are not declared in its METADATA.pb:
    # - CabinCondensed-Medium.ttf
    # - CabinCondensed-SemiBold.ttf
    # - CabinCondensed-Regular.ttf
    # - CabinCondensed-Bold.ttf
    font = TEST_FILE("cabin/Cabin-Regular.ttf")
    assert_results_contain(check(font),
                           FAIL, 'file-not-declared')

    # We placed an additional file on a subdirectory of our reference
    # OverpassMono family with the name "another_directory/ThisShouldNotBeHere.otf"
    font = TEST_FILE("overpassmono/OverpassMono-Regular.ttf")
    assert_results_contain(check(font),
                           WARN, 'font-on-subdir')

    # We do accept statics folder though!
    # Jura is an example:
    font = TEST_FILE("varfont/jura/Jura.ttf")
    assert_PASS(check(font))


# TODO: re-enable after addressing issue #1998
def DISABLED_test_check_family_equal_numbers_of_glyphs(mada_ttFonts, cabin_ttFonts):
    """ Fonts have equal numbers of glyphs? """
    check = TestingContext(googlefonts_profile,
                           "com.google.fonts/check/family/equal_numbers_of_glyphs")

    # our reference Cabin family is know to be good here.
    assert_PASS(check(cabin_ttFonts),
                'with a good family.')

    # our reference Mada family is bad here with 407 glyphs on most font files
    # except the Black and the Medium, that both have 408 glyphs.
    assert_results_contain(check(mada_ttFonts),
                           FAIL, 'glyph-count-diverges',
                           'with fonts that diverge on number of glyphs.')


# TODO: re-enable after addressing issue #1998
def DISABLED_test_check_family_equal_glyph_names(mada_ttFonts, cabin_ttFonts):
    """ Fonts have equal glyph names? """
    check = TestingContext(googlefonts_profile,
                           "com.google.fonts/check/family/equal_glyph_names")

    # our reference Cabin family is know to be good here.
    assert_PASS(check(cabin_ttFonts),
                'with a good family.')

    # our reference Mada family is bad here with 407 glyphs on most font files
    # except the Black and the Medium, that both have 408 glyphs (that extra glyph
    # causes the check to fail).
    assert_results_contain(check(mada_ttFonts),
                           FAIL, 'missing-glyph',
                           'with fonts that diverge on number of glyphs.')

def test_check_fstype():
    """ Checking OS/2 fsType """
    check = TestingContext(googlefonts_profile,
                           "com.google.fonts/check/fstype")

    # our reference Cabin family is know to be good here.
    ttFont = TTFont(TEST_FILE("cabin/Cabin-Regular.ttf"))
    assert_PASS(check(ttFont),
                'with a good font without DRM.')

    # modify the OS/2 fsType value to something different than zero:
    ttFont['OS/2'].fsType = 1

    assert_results_contain(check(ttFont),
                           FAIL, 'drm',
                           'with fonts that enable DRM restrictions via non-zero fsType bits.')


def test_condition__registered_vendor_ids():
    """ Get a list of vendor IDs from Microsoft's website. """
    from fontbakery.profiles.googlefonts import registered_vendor_ids
    registered_ids = registered_vendor_ids()

    print('As of July 2018, "MLAG": "Michael LaGattuta" must show up in the list...')
    assert "MLAG" in registered_ids # Michael LaGattuta

    print('"CFA ": "Computer Fonts Australia" is a good vendor id, lacking a URL')
    assert "CFA " in registered_ids # Computer Fonts Australia

    print('"GNU ": "Free Software Foundation, Inc." is a good vendor id with 3 letters and a space.')
    assert "GNU " in registered_ids # Free Software Foundation, Inc. / http://www.gnu.org/

    print('"GNU" without the right-padding space must not be on the list!')
    assert "GNU" not in registered_ids # All vendor ids must be 4 chars long!

    print('"ADBE": "Adobe" is a good 4-letter vendor id.')
    assert "ADBE" in registered_ids # Adobe

    print('"B&H ": "Bigelow & Holmes" is a valid vendor id that contains an ampersand.')
    assert "B&H " in registered_ids # Bigelow & Holmes

    print('"MS  ": "Microsoft Corp." is a good vendor id with 2 letters and padded with spaces.')
    assert "MS  " in registered_ids # Microsoft Corp.

    print('"TT\0\0": we also accept vendor-IDs containing NULL-padding.')
    assert "TT\0\0" in registered_ids # constains NULL bytes

    print('All vendor ids must be 4 chars long!')
    assert "GNU" not in registered_ids # 3 chars long is bad
    assert "MS" not in registered_ids # 2 chars long is bad
    assert "H" not in registered_ids # 1 char long is bad

    print('"H   ": "Hurme Design" is a good vendor id with a single letter padded with spaces.')
    assert "H   " in registered_ids # Hurme Design

    print('"   H": But not padded on the left, please!')
    assert "   H" not in registered_ids # a bad vendor id (presumably for "Hurme Design"
                                        # but with a vendor id parsing bug)

    print('"????" is an unknown vendor id.')
    assert "????" not in registered_ids


def test_check_vendor_id():
    """ Checking OS/2 achVendID """
    check = TestingContext(googlefonts_profile,
                           "com.google.fonts/check/vendor_id")

    # Let's start with our reference Merriweather Regular
    ttFont = TTFont(TEST_FILE("merriweather/Merriweather-Regular.ttf"))

    bad_vids = ['UKWN', 'ukwn', 'PfEd']
    for bad_vid in bad_vids:
        ttFont['OS/2'].achVendID = bad_vid
        assert_results_contain(check(ttFont),
                               WARN, 'bad',
                               f'with bad vid "{bad_vid}".')

    ttFont['OS/2'].achVendID = None
    assert_results_contain(check(ttFont),
                           WARN, 'not-set',
                           'with font missing vendor id info.')

    ttFont['OS/2'].achVendID = "????"
    assert_results_contain(check(ttFont),
                           WARN, 'unknown',
                           'with unknwon vendor id.')

    # we now change the fields into a known good vendor id:
    ttFont['OS/2'].achVendID = "APPL"
    assert_PASS(check(ttFont),
                'with a good font.')


def NOT_IMPLEMENTED__test_check_glyph_coverage():
    """ Check glyph coverage. """
    #check = TestingContext(googlefonts_profile,
    #                       "com.google.fonts/check/glyph_coverage")
    #TODO: Implement-me!

    ## Our reference Mada Regular is know to be bad here.
    #ttFont = TTFont(TEST_FILE("mada/Mada-Regular.ttf"))
    #assert_results_contain(check(ttFont),
    #                       FAIL, 'missing-codepoints',
    #                       'with a bad font...')

    ## Our reference Cabin Regular is know to be good here.
    #ttFont = TTFont(TEST_FILE("cabin/Cabin-Regular.ttf"))
    #assert_PASS(check(ttFont),
    #            'with a good font...')


def test_check_name_unwanted_chars():
    """ Substitute copyright, registered and trademark
        symbols in name table entries. """
    check = TestingContext(googlefonts_profile,
                           "com.google.fonts/check/name/unwanted_chars")

    # Our reference Mada Regular is know to be bad here.
    font = TEST_FILE("mada/Mada-Regular.ttf")
    assert_results_contain(check(font),
                           FAIL, 'unwanted-chars',
                           'with a bad font...')

    # Our reference Cabin Regular is know to be good here.
    font = TEST_FILE("cabin/Cabin-Regular.ttf")
    assert_PASS(check(font),
                'with a good font...')


def test_check_usweightclass():
    """ Checking OS/2 usWeightClass. """
    check = TestingContext(googlefonts_profile,
                           "com.google.fonts/check/usweightclass")

    # Our reference Mada Regular is know to be bad here.
    font = TEST_FILE("mada/Mada-Regular.ttf")
    ttFont = TTFont(font)
    assert_results_contain(check(ttFont),
                           FAIL, 'bad-value',
                           f'with bad font "{font}" ...')

    # All fonts in our reference Cabin family are know to be good here.
    for font in cabin_fonts:
        ttFont = TTFont(font)
        assert_PASS(check(ttFont),
                    f'with good font "{font}"...')

    # Check otf Thin == 250 and ExtraLight == 275
    font = TEST_FILE("rokkitt/Rokkitt-Thin.otf")
    ttFont = TTFont(font)
    assert_results_contain(check(ttFont),
                           FAIL, None, #FIXME! We need a message keyword here
                           f'with bad font "{font}"...')

    ttFont['OS/2'].usWeightClass = 250
    assert_PASS(check(ttFont),
                f'with good font "{font}" (usWeightClass = 250) ...')

    font = TEST_FILE("rokkitt/Rokkitt-ExtraLight.otf")
    ttFont = TTFont(font)
    assert_results_contain(check(ttFont),
                           FAIL, None, #FIXME! We need a message keyword here
                           f'with bad font "{font}" ...')

    ttFont['OS/2'].usWeightClass = 275
    assert_PASS(check(ttFont),
                f'with good font "{font}" (usWeightClass = 275) ...')

    # TODO: test italic variants to ensure we do not get regressions of
    #       this bug: https://github.com/googlefonts/fontbakery/issues/2650


def test_family_directory_condition():
    from fontbakery.profiles.shared_conditions import family_directory
    assert family_directory("some_directory/Foo.ttf") == "some_directory"
    assert family_directory("some_directory/subdir/Foo.ttf") == "some_directory/subdir"
    assert family_directory("Foo.ttf") == "." # This is meant to ensure license files
                                              # are correctly detected on the current
                                              # working directory.

def test_check_family_has_license():
    """ Check font project has a license. """
    from fontbakery.profiles.googlefonts import (com_google_fonts_check_family_has_license as check,
                                                 licenses)

    # The lines maked with 'hack' below are meant to
    # not let fontbakery's own license to mess up
    # this code test.
    detected_licenses = licenses(portable_path("data/test/028/multiple"))
    detected_licenses.pop(-1) # hack
    assert_results_contain(check(detected_licenses),
                           FAIL, 'multiple',
                           'with multiple licenses...')

    detected_licenses = licenses(portable_path("data/test/028/none"))
    detected_licenses.pop(-1) # hack
    assert_results_contain(check(detected_licenses),
                           FAIL, 'no-license',
                           'with no license...')

    detected_licenses = licenses(portable_path("data/test/028/pass_ofl"))
    detected_licenses.pop(-1) # hack
    assert_PASS(check(detected_licenses),
                'with a single OFL license...')

    detected_licenses = licenses(portable_path("data/test/028/pass_apache"))
    detected_licenses.pop(-1) # hack
    assert_PASS(check(detected_licenses),
                'with a single Apache license...')


def test_check_name_license(mada_ttFonts):
    """ Check copyright namerecords match license file. """
    from fontbakery.profiles.googlefonts import com_google_fonts_check_name_license as check

    # Our reference Mada family has its copyright name records properly set
    # identifying it as being licensed under the Open Font License
    license = 'OFL.txt'
    wrong_license = 'LICENSE.txt' # Apache

    for ttFont in mada_ttFonts:
        assert_PASS(check(ttFont, license),
                    'with good fonts ...')

    for ttFont in mada_ttFonts:
        assert_results_contain(check(ttFont, wrong_license),
                               FAIL, 'wrong',
                               'with wrong entry values ...')

    for ttFont in mada_ttFonts:
        delete_name_table_id(ttFont, NameID.LICENSE_DESCRIPTION)
        assert_results_contain(check(ttFont, wrong_license),
                               FAIL, 'missing',
                               'with missing copyright namerecords ...')

    # TODO:
    # WARN, "http" / "http-in-description"


def NOT_IMPLEMENTED_test_check_name_license_url():
    """ License URL matches License text on name table? """
    # check = TestingContext(googlefonts_profile,
    #                       "com.google.fonts/check/name/license_url")
    # TODO: Implement-me!
    #
    # code-paths:
    # - FAIL, code="ufl"
    # - FAIL, code="licensing-inconsistency"
    # - FAIL, code="no-license-found"
    # - FAIL, code="bad-entries"
    # - WARN, code="http-in-description"
    # - WARN, code="http"
    # - PASS


def test_check_name_description_max_length():
    """ Description strings in the name table
        must not exceed 200 characters.
    """
    check = TestingContext(googlefonts_profile,
                           "com.google.fonts/check/name/description_max_length")

    # Our reference Mada Regular is know to be good here.
    ttFont = TTFont(TEST_FILE("mada/Mada-Regular.ttf"))
    assert_PASS(check(ttFont),
                'with a good font...')  

    # Here we add strings to NameID.DESCRIPTION with exactly 100 chars,
    # so it should still PASS:
    for i, name in enumerate(ttFont['name'].names):
        if name.nameID == NameID.DESCRIPTION:
            ttFont['name'].names[i].string = ('a' * 200).encode(name.getEncoding())
    assert_PASS(check(ttFont),
                'with a 200 char string...')

    # And here we make the strings longer than 200 chars
    # in order to make the check emit a WARN:
    for i, name in enumerate(ttFont['name'].names):
        if name.nameID == NameID.DESCRIPTION:
            ttFont['name'].names[i].string = ('a' * 201).encode(name.getEncoding())
    assert_results_contain(check(ttFont),
                           WARN, 'too-long',
                           'with a too long description string...')


def test_check_hinting_impact():
    """ Show hinting filesize impact. """
    check = TestingContext(googlefonts_profile,
                           "com.google.fonts/check/hinting_impact")

    font = TEST_FILE("mada/Mada-Regular.ttf")
    assert_results_contain(check(font),
                           INFO, 'size-impact',
                           'this check always emits an INFO result...')
    # TODO: test the CFF code-path


def test_check_name_version_format():
    """ Version format is correct in 'name' table ? """
    check = TestingContext(googlefonts_profile,
                           "com.google.fonts/check/name/version_format")

    # Our reference Mada Regular font is good here:
    ttFont = TTFont(TEST_FILE("mada/Mada-Regular.ttf"))

    # So it must PASS the check:
    assert_PASS(check(ttFont),
                'with a good font...')

    # then we introduce bad strings in all version-string entries:
    for i, name in enumerate(ttFont["name"].names):
        if name.nameID == NameID.VERSION_STRING:
            invalid = "invalid-version-string".encode(name.getEncoding())
            ttFont["name"].names[i].string = invalid
    assert_results_contain(check(ttFont),
                           FAIL, 'bad-version-strings',
                           'with bad version format in name table...')

    # and finally we remove all version-string entries:
    for i, name in enumerate(ttFont["name"].names):
        if name.nameID == NameID.VERSION_STRING:
            del ttFont["name"].names[i]
    assert_results_contain(check(ttFont),
                           FAIL, 'no-version-string',
                           'with font lacking version string entries in name table...')


def NOT_IMPLEMENTED_test_check_old_ttfautohint():
    """ Font has old ttfautohint applied? """
    # check = TestingContext(googlefonts_profile,
    #                        'com.google.fonts/check/old_ttfautohint')
    # TODO: Implement-me!
    #
    # code-paths:
    # - FAIL, code="lacks-version-strings"
    # - INFO, code="version-not-detected"  "Could not detect which version of ttfautohint
    #                                       was used in this font."
    # - WARN, code="old-ttfa"  "detected an old ttfa version"
    # - PASS
    # - FAIL, code="parse-error"


@pytest.mark.parametrize("expected_status,expected_keyword,reason,font",[
    (FAIL, "lacks-ttfa-params",
     'with a font lacking ttfautohint params on its version strings on the name table.',
     TEST_FILE("coveredbyyourgrace/CoveredByYourGrace.ttf")),

    (SKIP, "not-hinted",
     'with a font which appears to our heuristic as not hinted using ttfautohint.',
     TEST_FILE("mada/Mada-Regular.ttf")),

    (PASS, "ok",
     'with a font that has ttfautohint params'
     ' (-l 6 -r 36 -G 0 -x 10 -H 350 -D latn -f cyrl -w "" -X "")',
     TEST_FILE("merriweather/Merriweather-Regular.ttf"))
])
def test_check_has_ttfautohint_params(expected_status, expected_keyword, reason, font):
    """ Font has ttfautohint params? """
    check = TestingContext(googlefonts_profile,
                           "com.google.fonts/check/has_ttfautohint_params")

    assert_results_contain(check(font),
                           expected_status, expected_keyword,
                           reason)


def test_check_epar():
    """ EPAR table present in font? """
    check = TestingContext(googlefonts_profile,
                           "com.google.fonts/check/epar")

    # Our reference Mada Regular lacks an EPAR table:
    ttFont = TTFont(TEST_FILE("mada/Mada-Regular.ttf"))

    # So it must emit an INFO message inviting the designers
    # to learn more about it:
    assert_results_contain(check(ttFont),
                           INFO, 'lacks-EPAR',
                           'with a font lacking an EPAR table...')

    # add a fake EPAR table to validate the PASS code-path:
    ttFont["EPAR"] = "foo"
    assert_PASS(check(ttFont),
                'with a good font...')


def NOT_IMPLEMENTED_test_check_gasp():
    """ Is GASP table correctly set? """
    # check = TestingContext(googlefonts_profile,
    #                        "com.google.fonts/check/gasp")
    # TODO: Implement-me!
    #
    # code-paths:
    # - FAIL, "lacks-gasp"        "Font is missing the gasp table."
    # - FAIL, "empty"             "The gasp table has no values."
    # - FAIL, "lacks-ffff-range"  "The gasp table does not have a 0xFFFF gasp range."
    # - INFO, "ranges"            "These are the ppm ranges declared on the gasp table:"
    # - WARN, "non-ffff-range"    "The gasp table has a range that may be unneccessary."
    # - WARN, "unset-flags"       "All flags in gasp range 0xFFFF (i.e. all font sizes) must be set to 1"
    # - PASS                      "The gasp table is correctly set."


def test_check_name_familyname_first_char():
    """ Make sure family name does not begin with a digit. """
    check = TestingContext(googlefonts_profile,
                           "com.google.fonts/check/name/familyname_first_char")

    # Our reference Mada Regular is known to be good
    ttFont = TTFont(TEST_FILE("mada/Mada-Regular.ttf"))

    # So it must PASS the check:
    assert_PASS(check(ttFont),
                'with a good font...')

    # alter the family-name prepending a digit:
    for i, name in enumerate(ttFont["name"].names):
        if name.nameID == NameID.FONT_FAMILY_NAME:
            ttFont["name"].names[i].string = "1badname".encode(name.getEncoding())

    # and make sure the check FAILs:
    assert_results_contain(check(ttFont),
                           FAIL, 'begins-with-digit',
                           'with a font in which the family name begins with a digit...')


def test_check_name_ascii_only_entries():
    """ Are there non-ASCII characters in ASCII-only NAME table entries? """
    check = TestingContext(googlefonts_profile,
                           "com.google.fonts/check/name/ascii_only_entries")

    # Our reference Merriweather Regular is known to be good
    ttFont = TTFont(TEST_FILE("merriweather/Merriweather-Regular.ttf"))

    # So it must PASS the check:
    assert_PASS(check(ttFont),
                'with a good font...')

    #  The OpenType spec requires ASCII for the POSTSCRIPT_NAME (nameID 6).
    #  For COPYRIGHT_NOTICE (nameID 0) ASCII is required because that
    #  string should be the same in CFF fonts which also have this
    #  requirement in the OpenType spec.

    # Let's check detection of both. First nameId 6:
    for i, name in enumerate(ttFont['name'].names):
        if name.nameID == NameID.POSTSCRIPT_NAME:
            ttFont['name'].names[i].string = "Infração".encode(encoding="utf-8")

    assert_results_contain(check(ttFont),
                           FAIL, 'bad-string',
                           'with non-ascii on nameID 6 entry (Postscript name)...')

    assert_results_contain(check(ttFont),
                           FAIL, 'non-ascii-strings',
                           'with non-ascii on nameID 6 entry (Postscript name)...')

    # Then reload the good font
    ttFont = TTFont(TEST_FILE("merriweather/Merriweather-Regular.ttf"))

    # And check detection of a problem on nameId 0:
    for i, name in enumerate(ttFont['name'].names):
        if name.nameID == NameID.COPYRIGHT_NOTICE:
            ttFont['name'].names[i].string = "Infração".encode(encoding="utf-8")

    assert_results_contain(check(ttFont),
                           FAIL, 'bad-string',
                           'with non-ascii on nameID 0 entry (Copyright notice)...')

    assert_results_contain(check(ttFont),
                           FAIL, 'non-ascii-strings',
                           'with non-ascii on nameID 0 entry (Copyright notice)...')

    # Reload the good font once more:
    ttFont = TTFont(TEST_FILE("merriweather/Merriweather-Regular.ttf"))

    #  Note:
    #  A common place where we find non-ASCII strings is on name table
    #  entries with NameID > 18, which are expressly for localising
    #  the ASCII-only IDs into Hindi / Arabic / etc.

    # Let's check a good case of a non-ascii on the name table then!
    # Choose an arbitrary name entry to mess up with:
    index = 5

    ttFont['name'].names[index].nameID = 19
    ttFont['name'].names[index].string = "Fantástico!".encode(encoding="utf-8")
    assert_PASS(check(ttFont),
                'with non-ascii on entries with nameId > 18...')


def test_split_camel_case_condition():
    from fontbakery.utils import split_camel_case
    assert split_camel_case("Lobster") == "Lobster"
    assert split_camel_case("LibreCaslonText") == "Libre Caslon Text"


def test_check_metadata_listed_on_gfonts():
    """ METADATA.pb: Fontfamily is listed on Google Fonts API? """
    check = TestingContext(googlefonts_profile,
                           "com.google.fonts/check/metadata/listed_on_gfonts")
    
    font = TEST_FILE("familysans/FamilySans-Regular.ttf")
    # Our reference FamilySans family is a just a generic example
    # and thus is not really hosted (nor will ever be hosted) at Google Fonts servers:
    assert_results_contain(check(font),
                           WARN, 'not-found',
                           f'with "{font}", from a family that\'s'
                           f' not listed on GFonts...')

    font = TEST_FILE("merriweather/Merriweather-Regular.ttf")
    # Our reference Merriweather family is available on the Google Fonts collection:
    assert_PASS(check(font),
                f'with "{font}", from a family that is'
                f' listed on Google Fonts API...')

    font = TEST_FILE("abeezee/ABeeZee-Regular.ttf")
    # This is to ensure the code handles well camel-cased familynames.
    assert_PASS(check(font),
                f'with "{font}", listed and with a camel-cased name...')

    font = TEST_FILE("librecaslontext/LibreCaslonText[wght].ttf")
    # And the check should also properly handle space-separated multi-word familynames.
    assert_PASS(check(font),
                f'with "{font}", available and with a space-separated family name...')


# FIXME: This check is currently disabled:
# - Review and re-enable.
# - Implement the test.
def NOT_IMPLEMENTED_test_check_metadata_profiles_csv():
    """ METADATA.pb: Designer exists in Google Fonts profiles.csv? """
    # check = TestingContext(googlefonts_profile,
    #                        'com.google.fonts/check/metadata/profiles_csv')
    # TODO: Implement-me!
    #
    # code-paths:
    # FAIL, "empty"
    # SKIP, "multiple"
    # WARN, "not-listed"
    # WARN, "csv-not-fetched"


def test_check_metadata_unique_full_name_values():
    """ METADATA.pb: check if fonts field only has unique "full_name" values. """
    check = TestingContext(googlefonts_profile,
                           'com.google.fonts/check/metadata/unique_full_name_values')

    # Our reference FamilySans family is good:
    font = TEST_FILE("familysans/FamilySans-Regular.ttf")
    assert_PASS(check(font),
                'with a good family...')

    # then duplicate a full_name entry to make it FAIL:
    md = check["family_metadata"]
    md.fonts[0].full_name = md.fonts[1].full_name
    assert_results_contain(check(font, {"family_metadata": md}),
                           FAIL, 'duplicated',
                           'with a duplicated full_name entry.')


def test_check_metadata_unique_weight_style_pairs():
    """ METADATA.pb: check if fonts field only contains unique style:weight pairs. """
    check = TestingContext(googlefonts_profile,
                           'com.google.fonts/check/metadata/unique_weight_style_pairs')

    # Our reference FamilySans family is good:
    font = TEST_FILE("familysans/FamilySans-Regular.ttf")
    assert_PASS(check(font),
                'with a good family...')

    # then duplicate a pair of style & weight entries to make it FAIL:
    md = check["family_metadata"]
    md.fonts[0].style = md.fonts[1].style
    md.fonts[0].weight = md.fonts[1].weight
    assert_results_contain(check(font, {"family_metadata": md}),
                           FAIL, 'duplicated',
                           'with a duplicated pair of style & weight entries')


def test_check_metadata_license():
    """ METADATA.pb license is "APACHE2", "UFL" or "OFL"? """
    check = TestingContext(googlefonts_profile,
                           'com.google.fonts/check/metadata/license')

    # Let's start with our reference FamilySans family:
    font = TEST_FILE("familysans/FamilySans-Regular.ttf")

    good_licenses = ["APACHE2", "UFL", "OFL"]
    some_bad_values = ["APACHE", "Apache", "Ufl", "Ofl", "Open Font License"]

    check(font)
    md = check["family_metadata"]
    for good in good_licenses:
        md.license = good
        assert_PASS(check(font, {"family_metadata": md}),
                    f': {good}')

    for bad in some_bad_values:
        md.license = bad
        assert_results_contain(check(font, {"family_metadata": md}),
                               FAIL, 'bad-license',
                               f': {bad}')


def test_check_metadata_menu_and_latin():
    """ METADATA.pb should contain at least "menu" and "latin" subsets. """
    check = TestingContext(googlefonts_profile,
                           'com.google.fonts/check/metadata/menu_and_latin')

    # Let's start with our reference FamilySans family:
    fonts = TEST_FILE("familysans/FamilySans-Regular.ttf")

    good_cases = [
        ["menu", "latin"],
        ["menu", "cyrillic", "latin"],
    ]

    bad_cases = [
        ["menu"],
        ["latin"],
        [""],
        ["latin", "cyrillyc"],
        ["khmer"]
    ]

    check(fonts)
    md = check["family_metadata"]
    for good in good_cases:
        del md.subsets[:]
        md.subsets.extend(good)
        assert_PASS(check(fonts, {"family_metadata": md}),
                    f'with subsets = {good}')

    for bad in bad_cases:
        del md.subsets[:]
        md.subsets.extend(bad)
        assert_results_contain(check(fonts, {"family_metadata": md}),
                               FAIL, 'missing',
                               f'with subsets = {bad}')


def test_check_metadata_subsets_order():
    """ METADATA.pb subsets should be alphabetically ordered. """
    check = TestingContext(googlefonts_profile,
                           'com.google.fonts/check/metadata/subsets_order')

    # Let's start with our reference FamilySans family:
    fonts = TEST_FILE("familysans/FamilySans-Regular.ttf")

    good_cases = [
        ["latin", "menu"],
        ["cyrillic", "latin", "menu"],
        ["cyrillic", "khmer", "latin", "menu"],
    ]

    bad_cases = [
        ["menu", "latin"],
        ["latin", "cyrillic", "menu"],
        ["cyrillic", "menu", "khmer", "latin"],
    ]

    check(fonts)
    md = check["family_metadata"]
    for good in good_cases:
        del md.subsets[:]
        md.subsets.extend(good)
        assert_PASS(check(fonts, {"family_metadata": md}),
                    f'with subsets = {good}')

    md = check["family_metadata"]
    for bad in bad_cases:
        del md.subsets[:]
        md.subsets.extend(bad)
        assert_results_contain(check(fonts, {"family_metadata": md}),
                               FAIL, 'not-sorted',
                               f'with subsets = {bad}')


def test_check_metadata_includes_production_subsets():
    """Check METADATA.pb has production subsets."""
    check = TestingContext(googlefonts_profile,
                           'com.google.fonts/check/metadata/includes_production_subsets')

    # We need to use a family that is already in production
    # Our reference Cabin is known to be good
    fonts = cabin_fonts

    # So it must PASS the check:
    assert_PASS(check(fonts),
                "with a good METADATA.pb for this family...")

    # Then we induce the problem by removing a subset:
    md = check["family_metadata"]
    md.subsets.pop()
    assert_results_contain(check(fonts, {"family_metadata": md}),
                           FAIL, 'missing-subsets',
                           'with a bad METADATA.pb (last subset has been removed)...')


def test_check_metadata_copyright():
    """ METADATA.pb: Copyright notice is the same in all fonts? """
    check = TestingContext(googlefonts_profile,
                           'com.google.fonts/check/metadata/copyright')

    # Let's start with our reference FamilySans family:
    font = TEST_FILE("familysans/FamilySans-Regular.ttf")

    # We know its copyright notices are consistent:
    assert_PASS(check(font),
                'with consistent copyright notices on FamilySans...')

    # Now we make them diverge:
    md = check["family_metadata"]
    md.fonts[1].copyright = md.fonts[0].copyright + " arbitrary suffix!" # to make it different

    # To ensure the problem is detected:
    assert_results_contain(check(font, {"family_metadata": md}),
                           FAIL, 'inconsistency',
                           'with diverging copyright notice strings...')


def test_check_metadata_familyname():
    """ Check that METADATA.pb family values are all the same. """
    check = TestingContext(googlefonts_profile,
                           'com.google.fonts/check/metadata/familyname')

    # Let's start with our reference FamilySans family:
    font = TEST_FILE("familysans/FamilySans-Regular.ttf")

    # We know its family name entries on METADATA.pb are consistent:
    assert_PASS(check(font),
                'with consistent family name...')

    # Now we make them diverge:
    md = check["family_metadata"]
    md.fonts[1].name = md.fonts[0].name + " arbitrary suffix!" # to make it different

    # To ensure the problem is detected:
    assert_results_contain(check(font, {"family_metadata": md}),
                           FAIL, 'inconsistency',
                           'With diverging Family name metadata entries...')


def test_check_metadata_has_regular():
    """ METADATA.pb: According Google Fonts standards, families should have a Regular style. """
    check = TestingContext(googlefonts_profile,
                           'com.google.fonts/check/metadata/has_regular')

    # Let's start with our reference FamilySans family:
    font = TEST_FILE("familysans/FamilySans-Regular.ttf")

    # We know that Family Sans has got a regular declares in its METADATA.pb file:
    assert_PASS(check(font),
                'with Family Sans, a family with a regular style...')

    # We remove the regular:
    md = check["family_metadata"]
    for i in range(len(md.fonts)):
        if md.fonts[i].filename == "FamilySans-Regular.ttf":
            del md.fonts[i]
            break

    # and make sure the check now FAILs:
    assert_results_contain(check(font, {"family_metadata": md}),
                           FAIL, 'lacks-regular',
                           'with a METADATA.pb file without a regular...')


def test_check_metadata_regular_is_400():
    """ METADATA.pb: Regular should be 400. """
    check = TestingContext(googlefonts_profile,
                           'com.google.fonts/check/metadata/regular_is_400')

    # Let's start with the METADATA.pb file from our reference FamilySans family:
    font = TEST_FILE("familysans/FamilySans-Regular.ttf")

    # We know that Family Sans' Regular has a weight value equal to 400, so the check should PASS:
    assert_PASS(check(font),
                'with Family Sans, a family with regular=400...')

    md = check["family_metadata"]
    # The we change the value for its regular:
    for i in range(len(md.fonts)):
        if md.fonts[i].filename == "FamilySans-Regular.ttf":
            md.fonts[i].weight = 500

    # and make sure the check now FAILs:
    assert_results_contain(check(font, {"family_metadata": md}),
                           FAIL, 'not-400',
                           'with METADATA.pb with regular=500...')


def test_check_metadata_nameid_family_name():
    """ Checks METADATA.pb font.name field matches
        family name declared on the name table. """
    check = TestingContext(googlefonts_profile,
                           'com.google.fonts/check/metadata/nameid/family_name')

    # Let's start with the METADATA.pb file from our reference FamilySans family:
    font = TEST_FILE("familysans/FamilySans-Regular.ttf")

    # We know that Family Sans Regular is good here:
    assert_PASS(check(font))

    # Then cause it to fail:
    md = check["font_metadata"]
    md.name = "Foo"
    assert_results_contain(check(font, {"font_metadata": md}),
                           FAIL, "mismatch")

    # TODO: the failure-mode below seems more generic than the scope
    #       of this individual check. This could become a check by itself!
    #
    # code-paths:
    # - FAIL code="missing", "Font lacks a FONT_FAMILY_NAME entry"


def test_check_metadata_nameid_post_script_name():
    """ Checks METADATA.pb font.post_script_name matches
        postscript name declared on the name table. """
    check = TestingContext(googlefonts_profile,
                           'com.google.fonts/check/metadata/nameid/post_script_name')

    # Let's start with the METADATA.pb file from our reference FamilySans family:
    font = TEST_FILE("familysans/FamilySans-Regular.ttf")

    # We know that Family Sans Regular is good here:
    assert_PASS(check(font))

    # Then cause it to fail:
    md = check["font_metadata"]
    md.post_script_name = "Foo"
    assert_results_contain(check(font, {'font_metadata': md}),
                           FAIL, 'mismatch')

    # TODO: the failure-mode below seems more generic than the scope
    #       of this individual check. This could become a check by itself!
    #
    # code-paths:
    # - FAIL code="missing", "Font lacks a POSTSCRIPT_NAME"


def test_check_metadata_nameid_full_name():
    """ METADATA.pb font.fullname value matches fullname declared on the name table ? """
    check = TestingContext(googlefonts_profile,
                           'com.google.fonts/check/metadata/nameid/full_name')
    
    font = TEST_FILE("merriweather/Merriweather-Regular.ttf")

    assert_PASS(check(font),
                'with a good font...')

    # here we change the font.fullname on the METADATA.pb
    # to introduce a "mismatch" error condition:
    font_metadata = check['font_metadata']
    good = font_metadata.full_name
    font_metadata.full_name = good + "bad-suffix"

    assert_results_contain(check(font, {"font_metadata": font_metadata}),
                           FAIL, 'mismatch',
                           'with mismatching fullname values...')

    # and restore the good value prior to the next test case:
    font_metadata.full_name = good

    # And here we remove all FULL_FONT_NAME entries
    # in order to get a "lacks-entry" error condition:
    ttFont = check['ttFont']
    for i, name in enumerate(ttFont["name"].names):
        if name.nameID == NameID.FULL_FONT_NAME:
            del ttFont["name"].names[i]
    assert_results_contain(check(ttFont),
                           FAIL, 'lacks-entry',
                           'when a font lacks FULL_FONT_NAME entries in its name table...')


def test_check_metadata_nameid_font_name():
    """ METADATA.pb font.name value should be same as the family name declared on the name table. """
    check = TestingContext(googlefonts_profile,
                           "com.google.fonts/check/metadata/nameid/font_name")

    # Our reference Merriweather-Regular is know to have good fullname metadata
    font = TEST_FILE("merriweather/Merriweather-Regular.ttf")
    ttFont = TTFont(font)
    assert_PASS(check(ttFont),
                'with a good font...')

    for i, name in enumerate(ttFont["name"].names):
        if name.nameID == NameID.FONT_FAMILY_NAME:
            good = name.string.decode(name.getEncoding()) # keep a copy of the good value
            ttFont["name"].names[i].string = (good + "bad-suffix").encode(name.getEncoding())
            assert_results_contain(check(ttFont),
                                   FAIL, 'mismatch',
                                   f'with a bad FULL_FONT_NAME entry ({i})...')
            ttFont["name"].names[i].string = good # restore good value

    # TODO:
    # FAIL, "lacks-entry"


def test_check_metadata_match_fullname_postscript():
    """ METADATA.pb family.full_name and family.post_script_name
        fields have equivalent values ? """
    check = TestingContext(googlefonts_profile,
                           "com.google.fonts/check/metadata/match_fullname_postscript")

    regular_font = TEST_FILE("merriweather/Merriweather-Regular.ttf")
    lightitalic_font = TEST_FILE("merriweather/Merriweather-LightItalic.ttf")

    assert_PASS(check(lightitalic_font),
                'with good entries (Merriweather-LightItalic)...')
    #            post_script_name: "Merriweather-LightItalic"
    #            full_name:        "Merriweather Light Italic"

    # TODO: Verify why/whether "Regular" cannot be omited on font.full_name
    #       There's some relevant info at:
    #       https://github.com/googlefonts/fontbakery/issues/1517
    #
    # FIXME: com.google.fonts/check/metadata/nameid/full_name
    #        ties the full_name values from the METADATA.pb file and the
    #        internal name table entry (FULL_FONT_NAME)
    #        to be strictly identical. So it seems that the test below is
    #        actually wrong (as well as the current implementation):
    #
    assert_results_contain(check(regular_font),
                           FAIL, 'mismatch',
                           'with bad entries (Merriweather-Regular)...')
    #                       post_script_name: "Merriweather-Regular"
    #                       full_name:        "Merriweather"

    # fix the regular metadata:
    md = check['font_metadata']
    md.full_name = "Merriweather Regular"

    assert_PASS(check(regular_font, {"font_metadata": md}),
                'with good entries (Merriweather-Regular after full_name fix)...')
    #            post_script_name: "Merriweather-Regular"
    #            full_name:        "Merriweather Regular"


    # introduce an error in the metadata:
    md.full_name = "MistakenFont Regular"

    assert_results_contain(check(regular_font, {"font_metadata": md}),
                           FAIL, 'mismatch',
                           'with a mismatch...')
    #                       post_script_name: "Merriweather-Regular"
    #                       full_name:        "MistakenFont Regular"


def NOT_IMPLEMENTED_test_check_match_filename_postscript():
    """ METADATA.pb family.filename and family.post_script_name
        fields have equivalent values? """
    # check = TestingContext(googlefonts_profile,
    #                        "com.google.fonts/check/match_filename_postscript")
    # TODO: Implement-me!
    #
    # code-paths:
    # - FAIL, "mismatch"		"METADATA.pb filename does not match post_script_name"
    # - PASS


MONTSERRAT_RIBBI = [
    TEST_FILE("montserrat/Montserrat-Regular.ttf"),
    TEST_FILE("montserrat/Montserrat-Italic.ttf"),
    TEST_FILE("montserrat/Montserrat-Bold.ttf"),
    TEST_FILE("montserrat/Montserrat-BoldItalic.ttf")
]
MONTSERRAT_NON_RIBBI = [
    TEST_FILE("montserrat/Montserrat-BlackItalic.ttf"),
    TEST_FILE("montserrat/Montserrat-Black.ttf"),
    TEST_FILE("montserrat/Montserrat-ExtraBoldItalic.ttf"),
    TEST_FILE("montserrat/Montserrat-ExtraBold.ttf"),
    TEST_FILE("montserrat/Montserrat-ExtraLightItalic.ttf"),
    TEST_FILE("montserrat/Montserrat-ExtraLight.ttf"),
    TEST_FILE("montserrat/Montserrat-LightItalic.ttf"),
    TEST_FILE("montserrat/Montserrat-Light.ttf"),
    TEST_FILE("montserrat/Montserrat-MediumItalic.ttf"),
    TEST_FILE("montserrat/Montserrat-Medium.ttf"),
    TEST_FILE("montserrat/Montserrat-SemiBoldItalic.ttf"),
    TEST_FILE("montserrat/Montserrat-SemiBold.ttf"),
    TEST_FILE("montserrat/Montserrat-ThinItalic.ttf"),
    TEST_FILE("montserrat/Montserrat-Thin.ttf")
]

def test_check_metadata_valid_name_values():
    """ METADATA.pb font.name field contains font name in right format? """
    check = TestingContext(googlefonts_profile,
                           "com.google.fonts/check/metadata/valid_name_values")

    # Our reference Montserrat family is a good 18-styles family:
    for font in MONTSERRAT_RIBBI:
        # So it must PASS the check:
        assert_PASS(check(font),
                    f'with a good RIBBI font ({font})...')

        # And fail if it finds a bad font_familyname:
        assert_results_contain(check(font, {"font_familynames": ["WrongFamilyName"]}),
                               FAIL, 'mismatch',
                               f'with a bad RIBBI font ({font})...')

    # We do the same for NON-RIBBI styles:
    for font in MONTSERRAT_NON_RIBBI:

        # So it must PASS the check:
        assert_PASS(check(font),
                    'with a good NON-RIBBI font ({fontfile})...')

        # And fail if it finds a bad font_familyname:
        assert_results_contain(check(font, {"typographic_familynames": ["WrongFamilyName"]}),
                               FAIL, 'mismatch',
                               f'with a bad NON-RIBBI font ({font})...')


def test_check_metadata_valid_full_name_values():
    """ METADATA.pb font.full_name field contains font name in right format? """
    check = TestingContext(googlefonts_profile,
                           "com.google.fonts/check/metadata/valid_full_name_values")

    # Our reference Montserrat family is a good 18-styles family:
    # properly described in its METADATA.pb file:
    for font in MONTSERRAT_RIBBI:

        # So it must PASS the check:
        assert_PASS(check(font),
                    'with a good RIBBI font ({fontfile})...')

        # And fail if the full familyname in METADATA.pb diverges
        # from the name inferred from the name table:
        assert_results_contain(check(font, {"font_familynames": ["WrongFamilyName"]}),
                               FAIL, 'mismatch',
                               f'with a bad RIBBI font ({font})...')

    # We do the same for NON-RIBBI styles:
    for font in MONTSERRAT_NON_RIBBI:

        # So it must PASS the check:
        assert_PASS(check(font),
                    f'with a good NON-RIBBI font ({font})...')

        # Unless when not matching typographic familyname from the name table:
        assert_results_contain(check(font, {"typographic_familynames": ["WrongFamilyName"]}),
                               FAIL, 'mismatch',
                               f'with a bad NON-RIBBI font ({font})...')


def test_check_metadata_valid_filename_values():
    """ METADATA.pb font.filename field contains font name in right format? """
    from fontbakery.profiles.googlefonts \
        import (com_google_fonts_check_metadata_valid_filename_values as check,
                family_metadata)

    # Our reference Montserrat family is a good 18-styles family:
    for fontfile in MONTSERRAT_RIBBI + MONTSERRAT_NON_RIBBI:
        family_directory = os.path.dirname(fontfile)
        meta = family_metadata(family_directory)

        # So it must PASS the check:
        assert_PASS(check(fontfile, meta),
                    f"with a good font ({fontfile})...")

        # And fail if it finds a bad filename:
        for font in meta.fonts:
            font.filename = "WrongFileName"
        assert_results_contain(check(fontfile, meta),
                               FAIL, 'bad-field',
                               f'with a bad font ({fontfile})...')


def test_check_metadata_valid_post_script_name_values():
    """ METADATA.pb font.post_script_name field contains font name in right format? """
    from fontbakery.profiles.googlefonts \
        import (com_google_fonts_check_metadata_valid_post_script_name_values as check,
                family_metadata,
                font_metadata,
                font_familynames)

    # Our reference Montserrat family is a good 18-styles family:
    for fontfile in MONTSERRAT_RIBBI + MONTSERRAT_NON_RIBBI:
        family_directory = os.path.dirname(fontfile)
        family_meta = family_metadata(family_directory)
        font_meta = font_metadata(family_meta, fontfile)
        ttFont = TTFont(fontfile)
        font_fnames = font_familynames(ttFont)

        # So it must PASS the check:
        assert_PASS(check(font_meta, font_fnames),
                    f"with a good font ({fontfile})...")

        # And fail if it finds a bad filename:
        font_meta.post_script_name = "WrongPSName"
        assert_results_contain(check(font_meta, font_fnames),
                               FAIL, 'mismatch',
                               f'with a bad font ({fontfile})...')


def test_check_metadata_valid_copyright():
    """ Copyright notice on METADATA.pb matches canonical pattern ? """
    from fontbakery.profiles.googlefonts \
        import (com_google_fonts_check_metadata_valid_copyright as check,
                family_metadata,
                font_metadata)

    # Our reference Cabin Regular is known to be bad
    # Since it provides an email instead of a git URL:
    fontfile = TEST_FILE("cabin/Cabin-Regular.ttf")
    family_directory = os.path.dirname(fontfile)
    family_meta = family_metadata(family_directory)
    font_meta = font_metadata(family_meta, fontfile)

    # So it must FAIL the check:
    assert_results_contain(check(font_meta),
                           FAIL, 'bad-notice-format',
                           'with a bad copyright notice string...')

    # Then we change it into a good string (example extracted from Archivo Black):
    # note: the check does not actually verify that the project name is correct.
    #       It only focuses on the string format.
    good_string = ("Copyright 2017 The Archivo Black Project Authors"
                   " (https://github.com/Omnibus-Type/ArchivoBlack)")
    font_meta.copyright = good_string
    assert_PASS(check(font_meta),
                'with a good copyright notice string...')

    # We also ignore case, so these should also PASS:
    font_meta.copyright = good_string.upper()
    assert_PASS(check(font_meta),
                'with all uppercase...')

    font_meta.copyright = good_string.lower()
    assert_PASS(check(font_meta),
                'with all lowercase...')


def test_check_font_copyright():
    """Copyright notices match canonical pattern in fonts"""
    from fontbakery.profiles.googlefonts import com_google_fonts_check_font_copyright as check
    # Our reference Cabin Regular is known to be bad
    # Since it provides an email instead of a git URL:
    fontfile = TEST_FILE("cabin/Cabin-Regular.ttf")
    ttFont = TTFont(fontfile)

    # So it must FAIL the check:
    assert_results_contain(check(ttFont),
                           FAIL, 'bad-notice-format',
                           'with a bad copyright notice string...')

    # Then we change it into a good string (example extracted from Archivo Black):
    # note: the check does not actually verify that the project name is correct.
    #       It only focuses on the string format.
    good_string = ("Copyright 2017 The Archivo Black Project Authors"
                   " (https://github.com/Omnibus-Type/ArchivoBlack)")
    for i, entry in enumerate(ttFont['name'].names):
        if entry.nameID == NameID.COPYRIGHT_NOTICE:
            ttFont['name'].names[i].string = good_string.encode(entry.getEncoding())
    assert_PASS(check(ttFont),
                'with good strings...')


def test_check_metadata_reserved_font_name():
    """ Copyright notice on METADATA.pb should not contain Reserved Font Name. """
    from fontbakery.profiles.googlefonts \
        import (com_google_fonts_check_metadata_reserved_font_name as check,
                family_metadata,
                font_metadata)

    fontfile = TEST_FILE("cabin/Cabin-Regular.ttf")
    family_directory = os.path.dirname(fontfile)
    family_meta = family_metadata(family_directory)
    font_meta = font_metadata(family_meta, fontfile)

    assert_PASS(check(font_meta),
                'with a good copyright notice string...')

    # Then we make it bad:
    font_meta.copyright += "Reserved Font Name"

    assert_results_contain(check(font_meta),
                           WARN, 'rfn',
                           'with a notice containing "Reserved Font Name"...')


def test_check_metadata_copyright_max_length():
    """ METADATA.pb: Copyright notice shouldn't exceed 500 chars. """
    from fontbakery.profiles.googlefonts \
        import (com_google_fonts_check_metadata_copyright_max_length as check,
                family_metadata,
                font_metadata)

    fontfile = TEST_FILE("cabin/Cabin-Regular.ttf")
    family_directory = os.path.dirname(fontfile)
    family_meta = family_metadata(family_directory)
    font_meta = font_metadata(family_meta, fontfile)

    font_meta.copyright = 500 * "x"
    assert_PASS(check(font_meta),
                'with a 500-char copyright notice string...')

    font_meta.copyright = 501 * "x"
    assert_results_contain(check(font_meta),
                           FAIL, 'max-length',
                           'with a 501-char copyright notice string...')


def test_check_metadata_filenames():
    """ METADATA.pb: Font filenames match font.filename entries? """
    from fontbakery.profiles.googlefonts import (com_google_fonts_check_metadata_filenames as check,
                                                 family_metadata)
    family_dir = portable_path('data/test/montserrat/')
    family_meta = family_metadata(family_dir)

    # test PASS:
    fonts = montserrat_fonts
    assert_PASS(check(fonts, family_dir, family_meta),
                'with matching list of font files...')

    # make sure missing files are detected by the check:
    fonts = montserrat_fonts
    original_name = fonts[0]
    os.rename(original_name, "font.tmp") # rename one font file in order to trigger the FAIL
    assert_results_contain(check(fonts, family_dir, family_meta),
                           FAIL, 'file-not-found',
                           'with missing font files...')
    os.rename("font.tmp", original_name) # restore filename


    family_dir = portable_path('data/test/cabin/')
    family_meta = family_metadata(family_dir)

    # From all TTFs in Cabin's directory, the condensed ones are not
    # listed on METADATA.pb, so the check must FAIL, even if we do not
    # explicitely include them in the set of files to be checked:
    assert_results_contain(check(cabin_fonts,
                                 family_dir,
                                 family_meta),
                           FAIL, 'file-not-declared',
                           'with some font files not declared...')


def test_check_metadata_italic_style():
    """ METADATA.pb font.style "italic" matches font internals ? """
    from fontbakery.constants import MacStyle
    from fontbakery.profiles.googlefonts import (com_google_fonts_check_metadata_italic_style as check,
                                                 family_metadata,
                                                 font_metadata)
    # Our reference Merriweather Italic is known to good
    fontfile = TEST_FILE("merriweather/Merriweather-Italic.ttf")
    ttFont = TTFont(fontfile)
    family_directory = os.path.dirname(fontfile)
    family_meta = family_metadata(family_directory)
    font_meta = font_metadata(family_meta, fontfile)

    # So it must PASS:
    assert_PASS(check(ttFont, font_meta),
                'with a good font...')

    # now let's introduce issues on the FULL_FONT_NAME entries
    # to test the "bad-fullfont-name" codepath:
    for i, name in enumerate(ttFont['name'].names):
        if name.nameID == NameID.FULL_FONT_NAME:
            backup = name.string
            ttFont['name'].names[i].string = "BAD VALUE".encode(name.getEncoding())
            assert_results_contain(check(ttFont, font_meta),
                                   FAIL, 'bad-fullfont-name',
                                   'with a bad NameID.FULL_FONT_NAME entry...')
            # and restore the good value:
            ttFont['name'].names[i].string = backup

    # And, finally, let's flip off that italic bit
    # and get a "bad-macstyle" FAIL (so much fun!):
    ttFont['head'].macStyle &= ~MacStyle.ITALIC
    assert_results_contain(check(ttFont, font_meta),
                           FAIL, 'bad-macstyle',
                           'with bad macstyle bit value...')


def test_check_metadata_normal_style():
    """ METADATA.pb font.style "normal" matches font internals ? """
    from fontbakery.constants import MacStyle
    from fontbakery.profiles.googlefonts import (com_google_fonts_check_metadata_normal_style as check,
                                                 family_metadata,
                                                 font_metadata)
    # This one is pretty similar to check/metadata/italic_style
    # You may want to take a quick look above...

    # Our reference Merriweather Regular is known to be good here.
    fontfile = TEST_FILE("merriweather/Merriweather-Regular.ttf")
    ttFont = TTFont(fontfile)
    family_directory = os.path.dirname(fontfile)
    family_meta = family_metadata(family_directory)
    font_meta = font_metadata(family_meta, fontfile)

    # So it must PASS the check:
    assert_PASS(check(ttFont, font_meta),
                'with a good font...')

    # now we sadically insert brokenness into
    # each occurrence of the FONT_FAMILY_NAME nameid:
    for i, name in enumerate(ttFont['name'].names):
        if name.nameID == NameID.FONT_FAMILY_NAME:
            backup = name.string
            ttFont['name'].names[i].string = "Merriweather-Italic".encode(name.getEncoding())
            assert_results_contain(check(ttFont, font_meta),
                                   FAIL, 'familyname-italic',
                                   'with a non-italic font that has a "-Italic" in FONT_FAMILY_NAME...')
            # and restore the good value:
            ttFont['name'].names[i].string = backup

    # now let's do the same with
    # occurrences of the FULL_FONT_NAME nameid:
    for i, name in enumerate(ttFont['name'].names):
        if name.nameID == NameID.FULL_FONT_NAME:
            backup = name.string
            ttFont['name'].names[i].string = "Merriweather-Italic".encode(name.getEncoding())
            assert_results_contain(check(ttFont, font_meta),
                                   FAIL, 'fullfont-italic',
                                   'with a non-italic font that has a "-Italic" in FULL_FONT_NAME...')
            # and restore the good value:
            ttFont['name'].names[i].string = backup

    # And, finally, again, we flip a bit and...
    #
    # Note: This time the boolean logic is the quite opposite in comparison
    # to the test for com.google.fonts/check/metadata/italic_style above.
    # Here we have to set the bit back to 1 to get a wrongful "this font is an italic" setting:
    ttFont['head'].macStyle |= MacStyle.ITALIC
    assert_results_contain(check(ttFont, font_meta),
                           FAIL, 'bad-macstyle',
                           'with bad macstyle bit value...')


def test_check_metadata_nameid_family_and_full_names():
    """ METADATA.pb font.name and font.full_name fields match the values declared on the name table? """
    from fontbakery.profiles.googlefonts \
        import (com_google_fonts_check_metadata_nameid_family_and_full_names as check,
                family_metadata,
                font_metadata)

    # Our reference Merriweather Regular is known to be good here.
    fontfile = TEST_FILE("merriweather/Merriweather-Regular.ttf")
    ttFont = TTFont(fontfile)
    family_directory = os.path.dirname(fontfile)
    family_meta = family_metadata(family_directory)
    font_meta = font_metadata(family_meta, fontfile)

    # So it must PASS the check:
    assert_PASS(check(ttFont, font_meta),
                'with a good font...')

    # There we go again:
    # breaking FULL_FONT_NAME entries
    # one by one:
    for i, name in enumerate(ttFont['name'].names):
        if name.nameID == NameID.FULL_FONT_NAME:
            backup = name.string
            ttFont['name'].names[i].string = "This is utterly wrong!".encode(name.getEncoding())
            assert_results_contain(check(ttFont, font_meta),
                                   FAIL, 'fullname-mismatch',
                                   'with a METADATA.pb / FULL_FONT_NAME mismatch...')
            # and restore the good value:
            ttFont['name'].names[i].string = backup

    # And then we do the same with FONT_FAMILY_NAME entries:
    for i, name in enumerate(ttFont['name'].names):
        if name.nameID == NameID.FONT_FAMILY_NAME:
            backup = name.string
            ttFont['name'].names[i].string = ("I'm listening to"
                                              " Wes Montgomery live 1965").encode(name.getEncoding())
            assert_results_contain(check(ttFont, font_meta),
                                   FAIL, 'familyname-mismatch',
                                   'with a METADATA.pb / FONT_FAMILY_NAME mismatch...')
            # and restore the good value:
            ttFont['name'].names[i].string = backup


def test_check_metadata_fontname_not_camel_cased():
    """ METADATA.pb: Check if fontname is not camel cased. """
    from fontbakery.profiles.googlefonts \
        import (com_google_fonts_check_metadata_fontname_not_camel_cased as check,
                family_metadata,
                font_metadata)

    # Our reference Cabin Regular is known to be good
    fontfile = TEST_FILE("cabin/Cabin-Regular.ttf")
    family_directory = os.path.dirname(fontfile)
    family_meta = family_metadata(family_directory)
    font_meta = font_metadata(family_meta, fontfile)

    # So it must PASS the check:
    assert_PASS(check(font_meta),
                'with a good font...')

    # Then we FAIL with a CamelCased name:
    font_meta.name = "GollyGhost"
    assert_results_contain(check(font_meta),
                           FAIL, 'camelcase',
                           'with a bad font (CamelCased font name)...')

    # And we also make sure the check PASSes with a few known good names:
    good_names = ["VT323", "PT Sans", "Amatic SC"]
    for good_name in good_names:
        font_meta.name = good_name
        assert_PASS(check(font_meta),
                    f'with a good font name "{good_name}"...')


def test_check_metadata_match_name_familyname():
    """ METADATA.pb: Check font name is the same as family name. """
    from fontbakery.profiles.googlefonts \
        import (com_google_fonts_check_metadata_match_name_familyname as check,
                family_metadata,
                font_metadata)

    # Our reference Cabin Regular is known to be good
    fontfile = TEST_FILE("cabin/Cabin-Regular.ttf")
    family_directory = os.path.dirname(fontfile)
    family_meta = family_metadata(family_directory)
    font_meta = font_metadata(family_meta, fontfile)

    # So it must PASS the check:
    assert_PASS(check(family_meta, font_meta),
                'with a good font...')

    # Then we FAIL with mismatching names:
    family_meta.name = "Some Fontname"
    font_meta.name = "Something Else"
    assert_results_contain(check(family_meta, font_meta),
                           FAIL, 'mismatch',
                           'with a bad font...')


def test_check_check_metadata_canonical_weight_value():
    """ METADATA.pb: Check that font weight has a canonical value. """
    from fontbakery.profiles.googlefonts \
        import (com_google_fonts_check_metadata_canonical_weight_value as check,
                family_metadata,
                font_metadata)

    fontfile = TEST_FILE("cabin/Cabin-Regular.ttf")
    family_directory = os.path.dirname(fontfile)
    family_meta = family_metadata(family_directory)
    font_meta = font_metadata(family_meta, fontfile)

    for w in [100, 200, 300, 400, 500, 600, 700, 800, 900]:
        font_meta.weight = w
        assert_PASS(check(font_meta),
                    f'with a good weight value ({w})...')

    for w in [150, 250, 350, 450, 550, 650, 750, 850]:
        font_meta.weight = w
        assert_results_contain(check(font_meta),
                               FAIL, 'bad-weight',
                               'with a bad weight value ({w})...')


def test_check_metadata_os2_weightclass():
    """ Checking OS/2 usWeightClass matches weight specified at METADATA.pb """
    from fontbakery.profiles.googlefonts \
        import (com_google_fonts_check_metadata_os2_weightclass as check,
                family_metadata,
                font_metadata)

    # VF
    # Our reference Jura is known to be good
    fontfile = portable_path("data/test/varfont/jura/Jura[wght].ttf")
    ttFont = TTFont(fontfile)
    family_directory = os.path.dirname(fontfile)
    family_meta = family_metadata(family_directory)
    font_meta = font_metadata(family_meta, fontfile)

    # So it must PASS the check:
    assert_PASS(check(ttFont, font_meta),
                f'with a good font ({fontfile})...')

    # And fail if it finds a bad weight value:
    good_value = font_meta.weight
    bad_value = good_value + 100
    font_meta.weight = bad_value
    assert_results_contain(check(ttFont, font_meta),
                           FAIL, 'mismatch',
                           f'with a bad font ({fontfile})...')

    # Static
    # Our reference Montserrat family is a good 18-styles family:
    for fontfile in MONTSERRAT_RIBBI + MONTSERRAT_NON_RIBBI:
        ttFont = TTFont(fontfile)
        family_directory = os.path.dirname(fontfile)
        family_meta = family_metadata(family_directory)
        font_meta = font_metadata(family_meta, fontfile)

        # So it must PASS the check:
        assert_PASS(check(ttFont, font_meta),
                    f'with a good font ({fontfile})...')

        # And fail if it finds a bad weight value:
        good_value = font_meta.weight
        bad_value = good_value + 50
        font_meta.weight = bad_value
        assert_results_contain(check(ttFont, font_meta),
                               FAIL, 'mismatch',
                               f'with a bad font ({fontfile})...')

        # If font is Thin or ExtraLight, ensure that this check can
        # accept both 100, 250 for Thin and 200, 275 for ExtraLight
        font_meta.weight = good_value
        font_meta = font_metadata(family_meta, fontfile)
        if "Thin" in fontfile:
            ttFont["OS/2"].usWeightClass = 100
            assert_PASS(check(ttFont, font_meta),
                        f'with a good font ({fontfile})...')

            ttFont["OS/2"].usWeightClass = 250
            assert_PASS(check(ttFont, font_meta),
                        f'with a good font ({fontfile})...')

        if "ExtraLight" in fontfile:
            ttFont["OS/2"].usWeightClass = 200
            assert_PASS(check(ttFont, font_meta),
                        f'with a good font ({fontfile})...')

            ttFont["OS/2"].usWeightClass = 275
            assert_PASS(check(ttFont, font_meta),
                        f'with a good font ({fontfile})...')


def NOT_IMPLEMENTED_test_check_metadata_match_weight_postscript():
    """ METADATA.pb: Metadata weight matches postScriptName. """
    # check = TestingContext(googlefonts_profile,
    #                        "com.google.fonts/check/metadata/match_weight_postscript")
    # TODO: Implement-me!
    #
    # code-paths:
    # - FAIL, "METADATA.pb: Font weight value is invalid."
    # - FAIL, "METADATA.pb: Mismatch between postScriptName and weight value."
    # - PASS


def NOT_IMPLEMENTED_test_check_metadata_canonical_style_names():
    """ METADATA.pb: Font styles are named canonically? """
    # check = TestingContext(googlefonts_profile,
    #                        "com.google.fonts/check/metadata/canonical_style_names")
    # TODO: Implement-me!
    #
    # code-paths:
    # - SKIP		"Applicable only to font styles declared as 'italic' or 'normal' on METADATA.pb."
    # - FAIL, "italic"	"Font style should be italic."
    # - FAIL, "normal"	"Font style should be normal."
    # - PASS		"Font styles are named canonically."


def test_check_unitsperem_strict():
    """ Stricter unitsPerEm criteria for Google Fonts. """
    from fontbakery.profiles.googlefonts import com_google_fonts_check_unitsperem_strict as check

    fontfile = TEST_FILE("cabin/Cabin-Regular.ttf")
    ttFont = TTFont(fontfile)

    PASS_VALUES = [16, 32, 64, 128, 256, 512, 1024] # Good for better performance on legacy renderers
    PASS_VALUES.extend([500, 1000]) # or common typical values
    PASS_VALUES.extend([2000, 2048]) # not so common, but still ok

    WARN_LARGE_VALUES = [2500, 4000, 4096] # uncommon and large,
                                           # but we've seen legitimate cases such as the
                                           # Big Shoulders Family which uses 4000 since it needs more details.

    # and finally the bad ones, including:
    FAIL_VALUES = [0, 1, 2, 4, 8, 15, 16385] # simply invalid
    FAIL_VALUES.extend([100, 1500, 5000]) # suboptimal (uncommon and not power of two)
    FAIL_VALUES.extend([8192, 16384]) # and valid ones suggested by the opentype spec,
                                      # but too large, causing undesireable filesize bloat.


    for pass_value in PASS_VALUES:
        ttFont["head"].unitsPerEm = pass_value
        assert_PASS(check(ttFont),
                    f'with unitsPerEm = {pass_value}...')


    for warn_value in WARN_LARGE_VALUES:
        ttFont["head"].unitsPerEm = warn_value
        assert_results_contain(check(ttFont),
                               WARN, 'large-value',
                               f'with unitsPerEm = {warn_value}...')

    for fail_value in FAIL_VALUES:
        ttFont["head"].unitsPerEm = fail_value
        assert_results_contain(check(ttFont),
                               FAIL, 'bad-value',
                               f'with unitsPerEm = {fail_value}...')


def NOT_IMPLEMENTED_test_check_version_bump():
    """ Version number has increased since previous release on Google Fonts? """
    # check = TestingContext(googlefonts_profile,
    #                        "com.google.fonts/check/version_bump")
    # TODO: Implement-me!
    #
    # code-paths:
    # - FAIL, "Version number is equal to version on Google Fonts."
    # - FAIL, "Version number is less than version on Google Fonts."
    # - FAIL, "Version number is equal to version on Google Fonts GitHub repo."
    # - FAIL, "Version number is less than version on Google Fonts GitHub repo."
    # - PASS


def NOT_IMPLEMENTED_test_check_production_glyphs_similarity():
    """ Glyphs are similiar to Google Fonts version? """
    # check = TestingContext(googlefonts_profile,
    #                        "com.google.fonts/check/production_glyphs_similarity")
    # TODO: Implement-me!
    #
    # code-paths:
    # - WARN, "Following glyphs differ greatly from Google Fonts version"
    # - PASS, "Glyphs are similar"


def NOT_IMPLEMENTED_test_check_fsselection():
    """ Checking OS/2 fsSelection value. """
    # check = TestingContext(googlefonts_profile,
    #                        "com.google.fonts/check/fsselection")
    # TODO: Implement-me!
    #
    # code-paths:
    # ...


def test_check_italic_angle():
    """ Checking post.italicAngle value. """
    from fontbakery.profiles.googlefonts import com_google_fonts_check_italic_angle as check

    fontfile = TEST_FILE("cabin/Cabin-Regular.ttf")
    ttFont = TTFont(fontfile)

    # italic-angle, style, fail_message
    test_cases = [
        [1, "Italic", FAIL, "positive"],
        [0, "Regular", PASS, None], # This must PASS as it is a non-italic
        [-21, "ThinItalic", WARN, "over-minus20-degrees"],
        [-30, "ThinItalic", WARN, "over-minus20-degrees"],
        [-31, "ThinItalic", FAIL, "over-minus30-degrees"],
        [0, "Italic", FAIL, "zero-italic"],
        [-1,"ExtraBold", FAIL, "non-zero-normal"]
    ]

    for value, style, expected_result, expected_msg in test_cases:
        ttFont["post"].italicAngle = value

        if expected_result != PASS:
            assert_results_contain(check(ttFont, style),
                                   expected_result,
                                   expected_msg,
                                   f"with italic-angle:{value} style:{style}...")
        else:
            assert_PASS(check(ttFont, style),
                        f'with italic-angle:{value} style:{style}...')


def test_check_mac_style():
    """ Checking head.macStyle value. """
    from fontbakery.profiles.googlefonts import com_google_fonts_check_mac_style as check
    from fontbakery.constants import MacStyle

    fontfile = TEST_FILE("cabin/Cabin-Regular.ttf")
    ttFont = TTFont(fontfile)

    # macStyle-value, style, expected
    test_cases = [
        [0, "Thin", PASS],
        [0, "Bold", "bad-BOLD"],
        [0, "Italic", "bad-ITALIC"],
        [MacStyle.ITALIC, "Italic", PASS],
        [MacStyle.ITALIC, "Thin", "bad-ITALIC"],
        [MacStyle.BOLD, "Bold", PASS],
        [MacStyle.BOLD, "Thin", "bad-BOLD"],
        [MacStyle.BOLD | MacStyle.ITALIC, "BoldItalic", PASS]
    ]

    for macStyle_value, style, expected in test_cases:
        ttFont["head"].macStyle = macStyle_value
        results = check(ttFont, style)

        if expected == PASS:
            assert_PASS(results,
                        'with macStyle:{macStyle_value} style:{style}...')
        else:
            assert_results_contain(results,
                                   FAIL, expected,
                                   f"with macStyle:{macStyle_value} style:{style}...")


def test_check_contour_count(montserrat_ttFonts):
    """Check glyphs contain the recommended contour count"""
    from fontbakery.profiles.googlefonts import com_google_fonts_check_contour_count as check

    # TODO: FAIL, "lacks-cmap"


    for ttFont in montserrat_ttFonts:
        assert_PASS(check(ttFont),
                    'Montserrat which was used to assemble the glyph data...')

    # Lets swap the glyf 'a' (2 contours) with glyf 'c' (1 contour)
    for ttFont in montserrat_ttFonts:
        ttFont['glyf']['a'] = ttFont['glyf']['c']
        assert_results_contain(check(ttFont),
                               WARN, 'contour-count')

# FIXME!
# Temporarily disabled since GFonts hosted Cabin files seem to have changed in ways
# that break some of the assumptions in the code-test below.
# More info at https://github.com/googlefonts/fontbakery/issues/2581
def DISABLED_test_check_production_encoded_glyphs(cabin_ttFonts):
    """Check glyphs are not missing when compared to version on fonts.google.com"""
    from fontbakery.profiles.shared_conditions import family_directory
    from fontbakery.profiles.googlefonts \
        import (com_google_fonts_check_production_encoded_glyphs as check,
                api_gfonts_ttFont,
                style,
                remote_styles,
                family_metadata)

    family_meta = family_metadata(family_directory(cabin_fonts[0]))
    remote = remote_styles(family_meta.name)
    if remote:
        for font in cabin_fonts:
            ttFont = TTFont(font)
            gfont = api_gfonts_ttFont(style(font), remote)

            # Cabin font hosted on fonts.google.com contains
            # all the glyphs for the font in data/test/cabin
            assert_PASS(check(ttFont, gfont),
                        f"with '{font}'")

            # Take A glyph out of font
            ttFont['cmap'].getcmap(3, 1).cmap.pop(ord('A'))
            ttFont['glyf'].glyphs.pop('A')
            assert_results_contain(check(ttFont, gfont),
                                   FAIL, 'lost-glyphs')
    else:
        print (f"Warning: Seems to have failed to download remote font files: {cabin_ttFonts}.")


def test_check_metadata_nameid_copyright():
    """ Copyright field for this font on METADATA.pb matches
        all copyright notice entries on the name table? """
    from fontbakery.utils import get_name_entry_strings
    from fontbakery.profiles.googlefonts \
        import (com_google_fonts_check_metadata_nameid_copyright as check,
                family_metadata,
                font_metadata)

    # Our reference Cabin Regular is known to be good
    fontfile = TEST_FILE("cabin/Cabin-Regular.ttf")
    ttFont = TTFont(fontfile)
    family_directory = os.path.dirname(fontfile)
    family_meta = family_metadata(family_directory)
    font_meta = font_metadata(family_meta, fontfile)

    # So it must PASS the check:
    assert_PASS(check(ttFont, font_meta),
                "with a good METADATA.pb for this font...")

    # Then we FAIL with mismatching names:
    good_value = get_name_entry_strings(ttFont, NameID.COPYRIGHT_NOTICE)[0]
    font_meta.copyright = good_value + "something bad"
    assert_results_contain(check(ttFont, font_meta),
                           FAIL, 'mismatch',
                           'with a bad METADATA.pb (with a copyright string not matching this font)...')


def test_check_metadata_category():
    """ Category field for this font on METADATA.pb is valid? """
    from fontbakery.profiles.googlefonts import (com_google_fonts_check_metadata_category as check,
                                                 family_metadata)
    # Our reference Cabin family...
    fontfile = TEST_FILE("cabin/Cabin-Regular.ttf")
    family_directory = os.path.dirname(fontfile)
    metadata = family_metadata(family_directory)
    assert metadata.category == "SANS_SERIF" # ...is known to be good ;-)

    # So it must PASS the check:
    assert_PASS(check(metadata),
                "with a good METADATA.pb...")

    # Then we report a problem with this sample of bad values:
    for bad_value in ["SAN_SERIF",
                      "MONO_SPACE",
                      "sans_serif",
                      "monospace"]:
        metadata.category = bad_value
        assert_results_contain(check(metadata),
                               FAIL, 'bad-value',
                               f'with a bad category "{bad_value}"...')

    # And we accept the good ones:
    for good_value in ["MONOSPACE",
                       "SANS_SERIF",
                       "SERIF",
                       "DISPLAY",
                       "HANDWRITING"]:
        metadata.category = good_value
        assert_PASS(check(metadata),
                    f'with "{good_value}"...')


def test_check_name_mandatory_entries():
    """ Font has all mandatory 'name' table entries ? """
    from fontbakery.profiles.googlefonts import com_google_fonts_check_name_mandatory_entries as check

    # We'll check both RIBBI and non-RIBBI fonts
    # so that we cover both cases for FAIL/PASS scenarios

    #First with a RIBBI font:
    # Our reference Cabin Regular is known to be good
    ttFont = TTFont(TEST_FILE("cabin/Cabin-Regular.ttf"))
    style = "Regular"

    # So it must PASS the check:
    assert_PASS(check(ttFont, style),
                "with a good RIBBI font...")

    mandatory_entries = [NameID.FONT_FAMILY_NAME,
                         NameID.FONT_SUBFAMILY_NAME,
                         NameID.FULL_FONT_NAME,
                         NameID.POSTSCRIPT_NAME]

    # then we "remove" each mandatory entry one by one:
    for mandatory in mandatory_entries:
        ttFont = TTFont(TEST_FILE("cabin/Cabin-Regular.ttf"))
        for i, name in enumerate(ttFont['name'].names):
            if name.nameID == mandatory:
                ttFont['name'].names[i].nameID = 0 # not really removing it, but replacing it
                                                   # by something else completely irrelevant
                                                   # for the purposes of this specific check
        assert_results_contain(check(ttFont, style),
                               FAIL, 'missing-entry',
                               f'with a missing madatory (RIBBI) name entry (id={mandatory})...')

    #And now a non-RIBBI font:
    # Our reference Merriweather Black is known to be good
    ttFont = TTFont(TEST_FILE("merriweather/Merriweather-Black.ttf"))
    style = "Black"

    # So it must PASS the check:
    assert_PASS(check(ttFont, style),
                "with a good non-RIBBI font...")

    mandatory_entries = [NameID.FONT_FAMILY_NAME,
                         NameID.FONT_SUBFAMILY_NAME,
                         NameID.FULL_FONT_NAME,
                         NameID.POSTSCRIPT_NAME,
                         NameID.TYPOGRAPHIC_FAMILY_NAME,
                         NameID.TYPOGRAPHIC_SUBFAMILY_NAME]

    # then we (again) "remove" each mandatory entry one by one:
    for mandatory in mandatory_entries:
        ttFont = TTFont(TEST_FILE("merriweather/Merriweather-Black.ttf"))
        for i, name in enumerate(ttFont['name'].names):
            if name.nameID in mandatory_entries:
                ttFont['name'].names[i].nameID = 0 # not really removing it, but replacing it
                                                   # by something else completely irrelevant
                                                   # for the purposes of this specific check
        assert_results_contain(check(ttFont, style),
                               FAIL, 'missing-entry',
                               'with a missing madatory (non-RIBBI) name entry (id={mandatory})...')


def test_condition_familyname_with_spaces():
    from fontbakery.profiles.googlefonts_conditions import familyname_with_spaces
    assert familyname_with_spaces("OverpassMono") == "Overpass Mono"
    assert familyname_with_spaces("BodoniModa11") == "Bodoni Moda 11"


def test_check_name_familyname():
    """ Check name table: FONT_FAMILY_NAME entries. """
    from fontbakery.profiles.googlefonts import (com_google_fonts_check_name_familyname as check,
                                                 familyname,
                                                 familyname_with_spaces,
                                                 style)
    # TODO: FAIL, "lacks-name"

    test_cases = [
        #expect                      filename                                      mac_value        win_value
        (PASS, "ok",       TEST_FILE("cabin/Cabin-Regular.ttf"),                   "Cabin",         "Cabin"),
        (FAIL, "mismatch", TEST_FILE("cabin/Cabin-Regular.ttf"),                   "Wrong",         "Cabin"),
        (PASS, "ok",       TEST_FILE("overpassmono/OverpassMono-Regular.ttf"),     "Overpass Mono", "Overpass Mono"),
        (PASS, "ok",       TEST_FILE("overpassmono/OverpassMono-Bold.ttf"),        "Overpass Mono", "Overpass Mono"),
        (FAIL, "mismatch", TEST_FILE("overpassmono/OverpassMono-Regular.ttf"),     "Overpass Mono", "Foo"),
        (PASS, "ok",       TEST_FILE("merriweather/Merriweather-Black.ttf"),       "Merriweather",  "Merriweather Black"),
        (PASS, "ok",       TEST_FILE("merriweather/Merriweather-LightItalic.ttf"), "Merriweather",  "Merriweather Light"),
        (FAIL, "mismatch", TEST_FILE("merriweather/Merriweather-LightItalic.ttf"), "Merriweather",  "Merriweather Light Italic")
    ]

    for expected, keyword, filename, mac_value, win_value in test_cases:
        ttFont = TTFont(filename)
        for i, name in enumerate(ttFont['name'].names):
            if name.platformID == PlatformID.MACINTOSH:
                value = mac_value
            if name.platformID == PlatformID.WINDOWS:
                value = win_value
            assert value

            if name.nameID == NameID.FONT_FAMILY_NAME:
                ttFont['name'].names[i].string = value.encode(name.getEncoding())
        assert_results_contain(check(ttFont,
                                     style(filename),
                                     familyname_with_spaces(familyname(filename))),
                                     expected, keyword,
                                     f'with filename="{filename}",'
                                     f' value="{value}", style="{style(filename)}"...')


def test_check_name_subfamilyname():
    """ Check name table: FONT_SUBFAMILY_NAME entries. """
    from fontbakery.profiles.googlefonts import com_google_fonts_check_name_subfamilyname as check
    from fontbakery.profiles.googlefonts_conditions import expected_style

    PASS_test_cases = [
        #          filename                                       mac_value             win_value
        (TEST_FILE("overpassmono/OverpassMono-Regular.ttf"),      "Regular",            "Regular"),
        (TEST_FILE("overpassmono/OverpassMono-Bold.ttf"),         "Bold",               "Bold"),
        (TEST_FILE("merriweather/Merriweather-Black.ttf"),        "Black",              "Regular"),
        (TEST_FILE("merriweather/Merriweather-LightItalic.ttf"),  "Light Italic",       "Italic"),
        (TEST_FILE("montserrat/Montserrat-BlackItalic.ttf"),      "Black Italic",       "Italic"),
        (TEST_FILE("montserrat/Montserrat-Black.ttf"),            "Black",              "Regular"),
        (TEST_FILE("montserrat/Montserrat-BoldItalic.ttf"),       "Bold Italic",        "Bold Italic"),
        (TEST_FILE("montserrat/Montserrat-Bold.ttf"),             "Bold",               "Bold"),
        (TEST_FILE("montserrat/Montserrat-ExtraBoldItalic.ttf"),  "ExtraBold Italic",   "Italic"),
        (TEST_FILE("montserrat/Montserrat-ExtraBold.ttf"),        "ExtraBold",          "Regular"),
        (TEST_FILE("montserrat/Montserrat-ExtraLightItalic.ttf"), "ExtraLight Italic",  "Italic"),
        (TEST_FILE("montserrat/Montserrat-ExtraLight.ttf"),       "ExtraLight",         "Regular"),
        (TEST_FILE("montserrat/Montserrat-Italic.ttf"),           "Italic",             "Italic"),
        (TEST_FILE("montserrat/Montserrat-LightItalic.ttf"),      "Light Italic",       "Italic"),
        (TEST_FILE("montserrat/Montserrat-Light.ttf"),            "Light",              "Regular"),
        (TEST_FILE("montserrat/Montserrat-MediumItalic.ttf"),     "Medium Italic",      "Italic"),
        (TEST_FILE("montserrat/Montserrat-Medium.ttf"),           "Medium",             "Regular"),
        (TEST_FILE("montserrat/Montserrat-Regular.ttf"),          "Regular",            "Regular"),
        (TEST_FILE("montserrat/Montserrat-SemiBoldItalic.ttf"),   "SemiBold Italic",    "Italic"),
        (TEST_FILE("montserrat/Montserrat-SemiBold.ttf"),         "SemiBold",           "Regular"),
        (TEST_FILE("montserrat/Montserrat-ThinItalic.ttf"),       "Thin Italic",        "Italic"),
        (TEST_FILE("montserrat/Montserrat-Thin.ttf"),             "Thin",               "Regular")
    ]

    for filename, mac_value, win_value in PASS_test_cases:
        ttFont = TTFont(filename)
        for i, name in enumerate(ttFont['name'].names):
            if name.platformID == PlatformID.MACINTOSH:
                value = mac_value
            if name.platformID == PlatformID.WINDOWS:
                value = win_value
            assert value

            if name.nameID == NameID.FONT_SUBFAMILY_NAME:
                ttFont['name'].names[i].string = value.encode(name.getEncoding())

        style = expected_style(ttFont)
        assert_PASS(check(ttFont, expected_style(ttFont)),
                    f"with filename='{filename}', value='{value}', "
                    f"style_win='{style.win_style_name}', "
                    f"style_mac='{style.mac_style_name}'...")

    # - FAIL, "bad-familyname" - "Bad familyname value on a FONT_SUBFAMILY_NAME entry."
    filename = TEST_FILE("montserrat/Montserrat-ThinItalic.ttf")
    ttFont = TTFont(filename)
    # We setup a bad entry:
    ttFont["name"].setName("Not a proper style",
                           NameID.FONT_SUBFAMILY_NAME,
                           PlatformID.MACINTOSH,
                           MacintoshEncodingID.ROMAN,
                           MacintoshLanguageID.ENGLISH)

    # And this should now FAIL:
    assert_results_contain(check(ttFont,
                                 expected_style(ttFont)),
                           FAIL, 'bad-familyname')

    # Repeat this for a Win subfamily name
    ttFont = TTFont(filename)
    ttFont["name"].setName("Not a proper style",
                           NameID.FONT_SUBFAMILY_NAME,
                           PlatformID.WINDOWS,
                           WindowsEncodingID.UNICODE_BMP,
                           WindowsLanguageID.ENGLISH_USA)
    assert_results_contain(check(ttFont,
                                 expected_style(ttFont)),
                           FAIL, 'bad-familyname')


def test_check_name_fullfontname():
    """ Check name table: FULL_FONT_NAME entries. """
    from fontbakery.profiles.googlefonts import com_google_fonts_check_name_fullfontname as check

    # Our reference Cabin Regular is known to be good
    ttFont = TTFont(TEST_FILE("cabin/Cabin-Regular.ttf"))

    # So it must PASS the check:
    assert_PASS(check(ttFont, "Regular", "Cabin"),
                "with a good Regular font...")

    # Let's now test the Regular exception
    # ('Regular' can be optionally ommited on the FULL_FONT_NAME entry):
    for index, name in enumerate(ttFont["name"].names):
        if name.nameID == NameID.FULL_FONT_NAME:
            backup = name.string
            ttFont["name"].names[index].string = "Cabin".encode(name.getEncoding())
            assert_results_contain(check(ttFont, "Regular", "Cabin"),
                                   WARN, 'lacks-regular',
                                   'with a good Regular font that omits "Regular" on FULL_FONT_NAME...')
            # restore it:
            ttFont["name"].names[index].string = backup

    # Let's also make sure our good reference Cabin BoldItalic PASSes the check.
    # This also tests the splitting of filename infered style with a space char
    ttFont = TTFont(TEST_FILE("cabin/Cabin-BoldItalic.ttf"))

    # So it must PASS the check:
    assert_PASS(check(ttFont, "Bold Italic", "Cabin"),
                "with a good Bold Italic font...")

    # And here we test the FAIL codepath:
    for index, name in enumerate(ttFont["name"].names):
        if name.nameID == NameID.FULL_FONT_NAME:
            backup = name.string
            ttFont["name"].names[index].string = "MAKE IT FAIL".encode(name.getEncoding())
            assert_results_contain(check(ttFont, "Bold Italic", "Cabin"),
                                   FAIL, 'bad-entry',
                                   'with a bad FULL_FONT_NAME entry...')
            # restore it:
            ttFont["name"].names[index].string = backup


def NOT_IMPLEMENTED_test_check_name_postscriptname():
    """ Check name table: POSTSCRIPT_NAME entries. """
    # check = TestingContext(googlefonts_profile,
    #                        "com.google.fonts/check/name/postscriptname")
    # TODO: Implement-me!
    #
    # code-paths:
    # - FAIL, "bad-entry"
    # - PASS


def test_check_name_typographicfamilyname():
    """ Check name table: TYPOGRAPHIC_FAMILY_NAME entries. """
    from fontbakery.profiles.googlefonts \
        import (com_google_fonts_check_name_typographicfamilyname as check,
                style,
                familyname,
                familyname_with_spaces)

    # RIBBI fonts must not have a TYPOGRAPHIC_FAMILY_NAME entry
    font = TEST_FILE("montserrat/Montserrat-BoldItalic.ttf")
    ttFont = TTFont(font)
    assert_PASS(check(ttFont,
                      style(font),
                      familyname_with_spaces(familyname(font))),
                f"with a RIBBI without nameid={NameID.TYPOGRAPHIC_FAMILY_NAME} entry...")

    # so we add one and make sure is emits a FAIL:
    ttFont['name'].names[5].nameID = NameID.TYPOGRAPHIC_FAMILY_NAME # 5 is arbitrary here
    assert_results_contain(check(ttFont,
                                 style(font),
                                 familyname_with_spaces(familyname(font))),
                           FAIL, 'ribbi',
                           f'with a RIBBI that has got a nameid={NameID.TYPOGRAPHIC_FAMILY_NAME} entry...')

    # non-RIBBI fonts must have a TYPOGRAPHIC_FAMILY_NAME entry
    font = TEST_FILE("montserrat/Montserrat-ExtraLight.ttf")
    ttFont = TTFont(font)
    assert_PASS(check(ttFont,
                style(font),
                familyname_with_spaces(familyname(font))),
                f"with a non-RIBBI containing a nameid={NameID.TYPOGRAPHIC_FAMILY_NAME} entry...")

    # set bad values on all TYPOGRAPHIC_FAMILY_NAME entries:
    for i, name in enumerate(ttFont['name'].names):
        if name.nameID == NameID.TYPOGRAPHIC_FAMILY_NAME:
            ttFont['name'].names[i].string = "foo".encode(name.getEncoding())

    assert_results_contain(check(ttFont,
                                 style(font),
                                 familyname_with_spaces(familyname(font))),
                           FAIL, 'non-ribbi-bad-value',
                           'with a non-RIBBI with bad nameid={NameID.TYPOGRAPHIC_FAMILY_NAME} entries...')

    # remove all TYPOGRAPHIC_FAMILY_NAME entries
    # by changing their nameid to something else:
    for i, name in enumerate(ttFont['name'].names):
        if name.nameID == NameID.TYPOGRAPHIC_FAMILY_NAME:
            ttFont['name'].names[i].nameID = 255 # blah! :-)

    assert_results_contain(check(ttFont,
                                 style(font),
                                 familyname_with_spaces(familyname(font))),
                           FAIL, 'non-ribbi-lacks-entry',
                           f'with a non-RIBBI lacking a nameid={NameID.TYPOGRAPHIC_FAMILY_NAME} entry...')


def test_check_name_typographicsubfamilyname():
    """ Check name table: TYPOGRAPHIC_SUBFAMILY_NAME entries. """
    from fontbakery.profiles.googlefonts_conditions import expected_style
    from fontbakery.profiles.googlefonts \
        import com_google_fonts_check_name_typographicsubfamilyname as check

    RIBBI = "montserrat/Montserrat-BoldItalic.ttf"
    NON_RIBBI = "montserrat/Montserrat-ExtraLight.ttf"

    # Add incorrect TYPOGRAPHIC_SUBFAMILY_NAME entries to a RIBBI font
    ttFont = TTFont(TEST_FILE(RIBBI))
    ttFont['name'].setName("FOO",
                           NameID.TYPOGRAPHIC_SUBFAMILY_NAME,
                           PlatformID.WINDOWS,
                           WindowsEncodingID.UNICODE_BMP,
                           WindowsLanguageID.ENGLISH_USA)
    ttFont['name'].setName("BAR",
                           NameID.TYPOGRAPHIC_SUBFAMILY_NAME,
                           PlatformID.MACINTOSH,
                           MacintoshEncodingID.ROMAN,
                           MacintoshLanguageID.ENGLISH)
    assert_results_contain(check(ttFont,
                                 expected_style(ttFont)),
                           FAIL, 'mismatch',
                           f'with a RIBBI that has got incorrect'
                           f' nameid={NameID.TYPOGRAPHIC_SUBFAMILY_NAME} entries...')
    assert_results_contain(check(ttFont,
                                 expected_style(ttFont)),
                           FAIL, 'bad-win-name')
    assert_results_contain(check(ttFont,
                                 expected_style(ttFont)),
                           FAIL, 'bad-mac-name')

    # non-RIBBI fonts must have a TYPOGRAPHIC_SUBFAMILY_NAME entry
    ttFont = TTFont(TEST_FILE(NON_RIBBI))
    assert_PASS(check(ttFont,
                      expected_style(ttFont)),
                f'with a non-RIBBI containing a nameid={NameID.TYPOGRAPHIC_SUBFAMILY_NAME} entry...')

    # set bad values on the win TYPOGRAPHIC_SUBFAMILY_NAME entry:
    ttFont = TTFont(TEST_FILE(NON_RIBBI))
    ttFont['name'].setName("Generic subfamily name",
                           NameID.TYPOGRAPHIC_SUBFAMILY_NAME,
                           PlatformID.WINDOWS,
                           WindowsEncodingID.UNICODE_BMP,
                           WindowsLanguageID.ENGLISH_USA)
    assert_results_contain(check(ttFont,
                                 expected_style(ttFont)),
                           FAIL, 'bad-typo-win',
                           f'with a non-RIBBI with bad nameid={NameID.TYPOGRAPHIC_SUBFAMILY_NAME} entries...')

    # set bad values on the mac TYPOGRAPHIC_SUBFAMILY_NAME entry:
    ttFont = TTFont(TEST_FILE(NON_RIBBI))
    ttFont['name'].setName("Generic subfamily name",
                           NameID.TYPOGRAPHIC_SUBFAMILY_NAME,
                           PlatformID.MACINTOSH,
                           MacintoshEncodingID.ROMAN,
                           MacintoshLanguageID.ENGLISH)
    assert_results_contain(check(ttFont,
                                 expected_style(ttFont)),
                           FAIL, 'bad-typo-mac',
                           f'with a non-RIBBI with bad nameid={NameID.TYPOGRAPHIC_SUBFAMILY_NAME} entries...')


    # remove all TYPOGRAPHIC_SUBFAMILY_NAME entries
    ttFont = TTFont(TEST_FILE(NON_RIBBI))
    win_name = ttFont['name'].getName(NameID.TYPOGRAPHIC_SUBFAMILY_NAME,
                                      PlatformID.WINDOWS,
                                      WindowsEncodingID.UNICODE_BMP,
                                      WindowsLanguageID.ENGLISH_USA)
    mac_name = ttFont['name'].getName(NameID.TYPOGRAPHIC_SUBFAMILY_NAME,
                                      PlatformID.MACINTOSH,
                                      MacintoshEncodingID.ROMAN,
                                      MacintoshLanguageID.ENGLISH)
    win_name.nameID = 254
    if mac_name:
        mac_name.nameID = 255
    assert_results_contain(check(ttFont,
                                 expected_style(ttFont)),
                           FAIL, 'missing-typo-win',
                           f'with a non-RIBBI lacking a nameid={NameID.TYPOGRAPHIC_SUBFAMILY_NAME} entry...')
                           # note: the check must not complain
                           #       about the lack of a mac entry!


def test_check_name_copyright_length():
    """ Length of copyright notice must not exceed 500 characters. """
    from fontbakery.profiles.googlefonts import com_google_fonts_check_name_copyright_length as check

    ttFont = TTFont(TEST_FILE("cabin/Cabin-Regular.ttf"))

    good_entry = 'a' * 499
    for i, entry in enumerate(ttFont['name'].names):
        if entry.nameID == NameID.COPYRIGHT_NOTICE:
            ttFont['name'].names[i].string = good_entry.encode(entry.getEncoding())
    assert_PASS(check(ttFont),
                'with 499-byte copyright notice string...')

    good_entry = 'a' * 500
    for i, entry in enumerate(ttFont['name'].names):
        if entry.nameID == NameID.COPYRIGHT_NOTICE:
            ttFont['name'].names[i].string = good_entry.encode(entry.getEncoding())
    assert_PASS(check(ttFont),
                'with 500-byte copyright notice string...')

    bad_entry = 'a' * 501
    for i, entry in enumerate(ttFont['name'].names):
        if entry.nameID == NameID.COPYRIGHT_NOTICE:
            ttFont['name'].names[i].string = bad_entry.encode(entry.getEncoding())
    assert_results_contain(check(ttFont),
                           FAIL, 'too-long',
                           'with 501-byte copyright notice string...')


def test_check_fontdata_namecheck():
    """ Familyname is unique according to namecheck.fontdata.com """
    from fontbakery.profiles.googlefonts import (com_google_fonts_check_fontdata_namecheck as check,
                                                 familyname)

    # We dont FAIL because this is meant as a merely informative check
    # There may be frequent cases when fonts are being updated and thus
    # already have a public family name registered on the
    # namecheck.fontdata.com database.
    font = TEST_FILE("cabin/Cabin-Regular.ttf")
    ttFont = TTFont(font)
    assert_results_contain(check(ttFont, familyname(font)),
                           INFO, 'name-collision',
                           'with an already used name...')

    # Here we know that FamilySans has not been (and will not be)
    # registered as a real family.
    font = TEST_FILE("familysans/FamilySans-Regular.ttf")
    ttFont = TTFont(font)
    assert_PASS(check(ttFont, familyname(font)),
                'with a unique family name...')


def test_check_fontv():
    """ Check for font-v versioning """
    from fontbakery.profiles.googlefonts import com_google_fonts_check_fontv as check
    from fontv.libfv import FontVersion

    ttFont = TTFont(TEST_FILE("cabin/Cabin-Regular.ttf"))
    assert_results_contain(check(ttFont),
                           INFO, 'bad-format',
                           'with a font that does not follow'
                           ' the suggested font-v versioning scheme ...')

    fv = FontVersion(ttFont)
    fv.set_state_git_commit_sha1(development=True)
    version_string = fv.get_name_id5_version_string()
    for record in ttFont['name'].names:
        if record.nameID == NameID.VERSION_STRING:
            record.string = version_string
    assert_PASS(check(ttFont),
                'with one that follows the suggested scheme ...')


# Temporarily disabling this code-test since check/negative_advance_width itself
# is disabled waiting for an implementation targetting the
# actual root cause of the issue.
#
# See also comments at googlefons.py as well as at
# https://github.com/googlefonts/fontbakery/issues/1727
def disabled_test_check_negative_advance_width():
    """ Check that advance widths cannot be inferred as negative. """
    from fontbakery.profiles.googlefonts import com_google_fonts_check_negative_advance_width as check

    # Our reference Cabin Regular is good
    ttFont = TTFont(TEST_FILE("cabin/Cabin-Regular.ttf"))

    # So it must PASS
    assert_PASS(check(ttFont),
                'with a good font...')

    # We then change values in an arbitrary glyph
    # in the glyf table in order to cause the problem:
    glyphName = "J"
    coords = ttFont["glyf"].glyphs[glyphName].coordinates

# FIXME:
# Note: I thought this was the proper way to induce the
# issue, but now I think I'll need to look more
# carefully at sample files providedby MarcFoley
# to see what's really at play here and how the relevant
# data is encoded into the affected OpenType files.
    rightSideX = coords[-3][0]
    # leftSideX: (make right minus left a negative number)
    coords[-4][0] = rightSideX + 1

    ttFont["glyf"].glyphs[glyphName].coordinates = coords

    # and now this should FAIL:
    assert_results_contain(check(ttFont),
                           FAIL, 'bad-coordinates',
                           'with bad coordinates on the glyf table...')


def test_check_varfont_generate_static():
    """ Check a static ttf can be generated from a variable font. """
    from fontbakery.profiles.googlefonts import com_google_fonts_check_varfont_generate_static as check

    ttFont = TTFont(TEST_FILE("cabinvfbeta/CabinVFBeta.ttf"))
    assert_PASS(check(ttFont))

    # Removing a table to deliberately break variable font
    del ttFont['fvar']
    assert_results_contain(check(ttFont),
                           FAIL, 'varlib-mutator')


def test_check_varfont_has_HVAR():
    """ Check that variable fonts have an HVAR table. """
    from fontbakery.profiles.googlefonts import com_google_fonts_check_varfont_has_HVAR as check

    # Our reference Cabin Variable Font contains an HVAR table.
    ttFont = TTFont(TEST_FILE("cabinvfbeta/CabinVFBeta.ttf"))

    # So the check must PASS.
    assert_PASS(check(ttFont))

    # Introduce the problem by removing the HVAR table:
    del ttFont['HVAR']
    assert_results_contain(check(ttFont),
                           FAIL, 'lacks-HVAR')


# temporarily disabled.
# See: https://github.com/googlefonts/fontbakery/issues/2118#issuecomment-432283698
def DISABLED_test_check_varfont_has_MVAR():
    """ Check that variable fonts have an MVAR table. """
    from fontbakery.profiles.googlefonts import com_google_fonts_check_varfont_has_MVAR as check

    # Our reference Cabin Variable Font contains an MVAR table.
    ttFont = TTFont(TEST_FILE("cabinvfbeta/CabinVFBeta.ttf"))

    # So the check must PASS.
    assert_PASS(check(ttFont))

    # Introduce the problem by removing the MVAR table:
    del ttFont['MVAR']
    assert_results_contain(check(ttFont),
                           FAIL, 'lacks-MVAR')


def test_check_smart_dropout():
    """ Font enables smart dropout control in "prep" table instructions? """
    from fontbakery.profiles.googlefonts import com_google_fonts_check_smart_dropout as check

    test_font_path = TEST_FILE("nunito/Nunito-Regular.ttf")

    # - PASS, "Program at 'prep' table contains instructions enabling smart dropout control."
    test_font = TTFont(test_font_path)
    assert_PASS(check(test_font))

    # - FAIL, "Font does not contain TrueType instructions enabling
    #          smart dropout control in the 'prep' table program."
    import array
    test_font["prep"].program.bytecode = array.array('B', [0])
    assert_results_contain(check(test_font),
                           FAIL, 'lacks-smart-dropout')


def test_check_vtt_clean():
    """ There must not be VTT Talk sources in the font. """
    from fontbakery.profiles.googlefonts import com_google_fonts_check_vtt_clean as check
    from fontbakery.profiles.shared_conditions import vtt_talk_sources

    good_font = TTFont(TEST_FILE("mada/Mada-Regular.ttf"))
    assert_PASS(check(good_font, vtt_talk_sources(good_font)))

    bad_font = TTFont(TEST_FILE("hinting/Roboto-VF.ttf"))
    assert_results_contain(check(bad_font, vtt_talk_sources(bad_font)),
                           FAIL, 'has-vtt-sources')


def test_check_aat():
    """ Are there unwanted Apple tables ? """
    from fontbakery.profiles.googlefonts import com_google_fonts_check_aat as check

    unwanted_tables = [
        'EBSC', 'Zaph', 'acnt', 'ankr', 'bdat', 'bhed', 'bloc',
        'bmap', 'bsln', 'fdsc', 'feat', 'fond', 'gcid', 'just',
        'kerx', 'lcar', 'ltag', 'mort', 'morx', 'opbd', 'prop',
        'trak', 'xref'
    ]
    # Our reference Mada Regular font is good here:
    ttFont = TTFont(TEST_FILE("mada/Mada-Regular.ttf"))

    # So it must PASS the check:
    assert_PASS(check(ttFont),
                'with a good font...')

    # We now add unwanted tables one-by-one to validate the FAIL code-path:
    for unwanted in unwanted_tables:
        ttFont = TTFont(TEST_FILE("mada/Mada-Regular.ttf"))
        ttFont.reader.tables[unwanted] = "foo"
        assert_results_contain(check(ttFont),
                               FAIL, 'has-unwanted-tables',
                               f'with unwanted table {unwanted} ...')


def test_check_fvar_name_entries():
    """ All name entries referenced by fvar instances exist on the name table? """
    from fontbakery.profiles.googlefonts import com_google_fonts_check_fvar_name_entries as check

    # This broken version of the Expletus variable font, was where this kind of problem was first observed:
    ttFont = TTFont(TEST_FILE("broken_expletus_vf/ExpletusSansBeta-VF.ttf"))

    # So it must FAIL the check:
    assert_results_contain(check(ttFont),
                           FAIL, 'missing-name',
                           'with a bad font...')

    # If we add the name entry with id=265 (which was the one missing)
    # then the check must now PASS:
    from fontTools.ttLib.tables._n_a_m_e import makeName
    ttFont["name"].names.append(makeName("Foo", 265, 1, 0, 0))

    assert_PASS(check(ttFont),
                'with a good font...')


def test_check_varfont_has_instances():
    """ A variable font must have named instances. """
    from fontbakery.profiles.googlefonts import com_google_fonts_check_varfont_has_instances as check

    # ExpletusVF does have instances.
    # Note: The "broken" in the path name refers to something else.
    #       (See test_check_fvar_name_entries)
    ttFont = TTFont(TEST_FILE("broken_expletus_vf/ExpletusSansBeta-VF.ttf"))

    # So it must PASS the check:
    assert_PASS(check(ttFont),
                'with a good font...')

    # If we delete all instances, then it must FAIL:
    while len(ttFont["fvar"].instances):
        del ttFont["fvar"].instances[0]

    assert_results_contain(check(ttFont),
                           FAIL, 'lacks-named-instances',
                           'with a bad font...')


def test_check_varfont_weight_instances():
    """ Variable font weight coordinates must be multiples of 100. """
    from fontbakery.profiles.googlefonts import com_google_fonts_check_varfont_weight_instances as check

    # This copy of Markazi Text has an instance with
    # a 491 'wght' coordinate instead of 500.
    ttFont = TTFont(TEST_FILE("broken_markazitext/MarkaziText-VF.ttf"))

    # So it must FAIL the check:
    assert_results_contain(check(ttFont),
                           FAIL, 'bad-coordinate',
                           'with a bad font...')

    # Let's then change the weight coordinates to make it PASS the check:
    for i, instance in enumerate(ttFont["fvar"].instances):
        ttFont["fvar"].instances[i].coordinates['wght'] -= instance.coordinates['wght'] % 100

    assert_PASS(check(ttFont),
                'with a good font...')


def NOT_IMPLEMENTED_test_check_family_tnum_horizontal_metrics():
    """ All tabular figures must have the same width across the RIBBI-family. """
    # check = TestingContext(googlefonts_profile,
    #                        "com.google.fonts/check/family/tnum_horizontal_metrics")
    # TODO: Implement-me!
    #
    # code-paths:
    # - FAIL, "inconsistent-widths"
    # - PASS


def test_check_integer_ppem_if_hinted():
    """ PPEM must be an integer on hinted fonts. """
    from fontbakery.profiles.googlefonts import com_google_fonts_check_integer_ppem_if_hinted as check

    # Our reference Merriweather Regular is hinted, but does not set
    # the "rounded PPEM" flag (bit 3 on the head table flags) as
    # described at https://docs.microsoft.com/en-us/typography/opentype/spec/head
    ttFont = TTFont(TEST_FILE("merriweather/Merriweather-Regular.ttf"))

    # So it must FAIL the check:
    assert_results_contain(check(ttFont),
                           FAIL, 'bad-flags',
                           'with a bad font...')

    # hotfixing it should make it PASS:
    ttFont["head"].flags |= (1 << 3)

    assert_PASS(check(ttFont),
                'with a good font...')


def test_check_ligature_carets():
    """ Is there a caret position declared for every ligature? """
    from fontbakery.profiles.googlefonts import com_google_fonts_check_ligature_carets as check
    from fontbakery.profiles.shared_conditions import ligatures

    # Our reference Mada Medium is known to be bad
    ttFont = TTFont(TEST_FILE("mada/Mada-Medium.ttf"))
    lig = ligatures(ttFont)

    # So it must emit a WARN:
    assert_results_contain(check(ttFont, lig),
                           WARN, 'lacks-caret-pos',
                           'with a bad font...')

    # And FamilySans Regular is known to be bad
    ttFont = TTFont("data/test/familysans/FamilySans-Regular.ttf")
    lig = ligatures(ttFont)

    # So it must emit a WARN:
    assert_results_contain(check(ttFont, lig),
                           WARN, 'GDEF-missing',
                           'with a bad font...')

    # TODO: test the following code-paths:
    # - WARN "incomplete-caret-pos-data"
    # - FAIL "malformed"
    # - PASS (We currently lack a reference family that PASSes this check!)


def test_check_kerning_for_non_ligated_sequences():
    """ Is there kerning info for non-ligated sequences ? """
    from fontbakery.profiles.googlefonts \
        import com_google_fonts_check_kerning_for_non_ligated_sequences as check
    from fontbakery.profiles.gpos import has_kerning_info
    from fontbakery.profiles.shared_conditions import ligatures

    # Our reference Mada Medium is known to be good
    ttFont = TTFont(TEST_FILE("mada/Mada-Medium.ttf"))
    lig = ligatures(ttFont)
    has_kinfo = has_kerning_info(ttFont)

    # So it must PASS the check:
    assert_PASS(check(ttFont, lig, has_kinfo),
                'with a good font...')

    # And Merriweather Regular is known to be bad
    ttFont = TTFont(TEST_FILE("merriweather/Merriweather-Regular.ttf"))
    lig = ligatures(ttFont)
    has_kinfo = has_kerning_info(ttFont)

    # So the check must emit a WARN in this testcase:
    assert_results_contain(check(ttFont, lig, has_kinfo),
                           WARN, 'lacks-kern-info',
                           'with a bad font...')


def test_check_family_control_chars():
    """Are any unacceptable control characters present in font files?"""
    from fontbakery.profiles.googlefonts import com_google_fonts_check_family_control_chars as check

    passing_file = TEST_FILE("bad_character_set/control_chars/"
                             "FontbakeryTesterCCGood-Regular.ttf")
    error_onebad_cc_file = TEST_FILE("bad_character_set/control_chars/"
                                     "FontbakeryTesterCCOneBad-Regular.ttf")
    error_multibad_cc_file = TEST_FILE("bad_character_set/control_chars/"
                                       "FontbakeryTesterCCMultiBad-Regular.ttf")

    # No unacceptable control characters should pass with one file
    tt = TTFont(passing_file)
    assert_PASS(check([tt]),
                'with one good font...')

    # No unacceptable control characters should pass with multiple good files
    tt = TTFont(passing_file)
    assert_PASS(check([tt, tt]),
                'with multiple good fonts...')

    # Unacceptable control chars should fail with one file x one bad char in font
    tt = TTFont(error_onebad_cc_file)
    assert_results_contain(check([tt]),
                           FAIL, 'unacceptable',
                           'with one bad font that has one bad char...')

    # Unacceptable control chars should fail with one file x multiple bad char in font
    tt = TTFont(error_multibad_cc_file)
    assert_results_contain(check([tt]),
                           FAIL, 'unacceptable',
                           'with one bad font that has multiple bad char...')

    # Unacceptable control chars should fail with multiple files x multiple bad chars in fonts
    tt1 = TTFont(error_onebad_cc_file)
    tt2 = TTFont(error_multibad_cc_file)
    assert_results_contain(check([tt1, tt2]),
                           FAIL, 'unacceptable',
                           'with multiple bad fonts that have multiple bad chars...')


def NOT_IMPLEMENTED__test_com_google_fonts_check_repo_dirname_match_nameid_1():
    """Are any unacceptable control characters present in font files?"""
    # check = TestingContext(googlefonts_profile,
    #                        "com.google.fonts/check/repo_dirname_match_nameid_1")
    # TODO: Implement-me!
    #
    # PASS
    # FAIL, "lacks-regular"
    # FAIL, "mismatch"
    #
    #  passing_file = TEST_FILE(".../.ttf")
    #  ttFont = TTFont(passing_file)
    #  assert_PASS(check([ttFont]),
    #              'with one good font...')


def test_check_repo_vf_has_static_fonts():
    """Check VF family dirs in google/fonts contain static fonts"""
    from fontbakery.profiles.googlefonts import com_google_fonts_check_repo_vf_has_static_fonts as check
    import tempfile
    import shutil
    # in order for this check to work, we need to mimmic the folder structure of
    # the Google Fonts repository
    with tempfile.TemporaryDirectory() as tmp_gf_dir:
        family_dir = portable_path(tmp_gf_dir + "/ofl/testfamily")
        src_family = portable_path("data/test/varfont")
        shutil.copytree(src_family, family_dir)

        assert_results_contain(check(family_dir),
                               FAIL, 'missing',
                               'for a VF family which does not has a static dir.')

        static_dir = portable_path(family_dir + "/static")
        os.mkdir(static_dir)
        assert_results_contain(check(family_dir),
                               FAIL, 'empty',
                               'for a VF family which has a static dir but no fonts in the static dir.')

        static_fonts = portable_path("data/test/cabin")
        shutil.rmtree(static_dir)
        shutil.copytree(static_fonts, static_dir)
        assert_PASS(check(family_dir),
                    'for a VF family which has a static dir and static fonts')


def test_check_repo_fb_report():
    """ A font repository should not include fontbakery report files """
    from fontbakery.profiles.googlefonts import com_google_fonts_check_repo_fb_report as check
    import tempfile
    import shutil
    with tempfile.TemporaryDirectory() as tmp_dir:
        family_dir = portable_path(tmp_dir)
        src_family = portable_path("data/test/varfont")
        shutil.copytree(src_family, family_dir)

        assert_PASS(check(family_dir),
                    'for a repo without Font Bakery report files.')

        assert_PASS(check(family_dir),
                    'with a json file that is not a Font Bakery report.')

        # Add a json file that is not a FB report
        open(os.path.join(family_dir, "something_else.json"), "w+").write("this is not a FB report")

        FB_REPORT_SNIPPET = """
{
    "result": {
        "INFO": 8,
        "PASS": 81,
        "SKIP": 74,
        "WARN": 4
    },
    "sections": [
    """
        # Report files must be detected even if placed on subdirectories
        # and the check code shuld not rely only on filename (such as "Jura-Regular.fb-report.json")
        # but should instead inspect the contents of the file:
        open(os.path.join(family_dir,
                          "jura",
                          "static",
                          "my_fontfamily_name.json"), "w+").write(FB_REPORT_SNIPPET)
        assert_results_contain(check(family_dir),
                               WARN, 'fb-report',
                               'with an actual snippet of a report.')


def test_check_repo_zip_files():
    """ A font repository should not include ZIP files """
    from fontbakery.profiles.googlefonts import com_google_fonts_check_repo_zip_files as check
    import tempfile
    import shutil
    with tempfile.TemporaryDirectory() as tmp_dir:
        family_dir = portable_path(tmp_dir)
        src_family = portable_path("data/test/varfont")
        shutil.copytree(src_family, family_dir)

        assert_PASS(check(family_dir),
                    'for a repo without ZIP files.')

        for ext in ["zip", "rar", "7z"]:
            # ZIP files must be detected even if placed on subdirectories:
            filepath = os.path.join(family_dir,
                                    f"jura",
                                    f"static",
                                    f"fonts-release.{ext}")
            #create an empty file. The check won't care about the contents:
            open(filepath, "w+")
            assert_results_contain(check(family_dir),
                                   FAIL, 'zip-files',
                                   f"when a {ext} file is found.")
            # remove the file before testing the next one ;-)
            os.remove(filepath)


def test_check_vertical_metrics_regressions(cabin_ttFonts):
    from fontbakery.profiles.shared_conditions import family_directory
    from fontbakery.profiles.googlefonts \
        import (com_google_fonts_check_vertical_metrics_regressions as check,
                api_gfonts_ttFont,
                style,
                remote_styles,
                family_metadata)
    from copy import copy

    family_meta = family_metadata(family_directory(cabin_fonts[0]))
    remote = remote_styles(family_meta.name)
    if remote:
        ttFonts = [TTFont(f) for f in cabin_fonts]
        # Cabin test family should match by default
        assert_PASS(check(ttFonts, remote),
                    'with a good family...')

        ttFonts2 = copy(ttFonts)
        for ttfont in ttFonts2:
            ttfont['OS/2'].sTypoAscender = 0
        assert_results_contain(check(ttFonts2, remote),
                               FAIL, 'bad-typo-ascender',
                               'with a family which has an incorrect typoAscender...')

        # TODO:
        #   FAIL, "bad-typo-descender"
        #   FAIL, "bad-hhea-ascender"
        #   FAIL, "bad-hhea-descender"

        remote2 = copy(remote)
        for key, ttfont in remote2.items():
            ttfont["OS/2"].fsSelection = ttfont["OS/2"].fsSelection ^ 0b10000000
        assert_results_contain(check(ttFonts, remote2),
                               FAIL, None, # FIXME: This needs a message keyword!
                               'with a remote family which does not have'
                               ' typo metrics enabled and the fonts being checked'
                               ' don\'t take this fact into consideration...')

<<<<<<< HEAD
        ttFonts3 = copy(ttFonts)
        for ttfont in ttFonts3:
            ttfont["OS/2"].sTypoAscender = 1150
            ttfont["OS/2"].sTypoDescender = -315
            ttfont["hhea"].ascent = 1150
            ttfont["hhea"].descent = -315
        assert_PASS(check(ttFonts3, remote2),
                    'with a remote family which does not have typo metrics'
                    ' enabled but the checked fonts vertical metrics have been'
                    ' set so its typo and hhea metrics match the remote'
                    ' fonts win metrics.')
=======
        # FIXME!
        # By Sep 2, 2020 this started causing problems. I think Cabin was updated recently.
        #
        # ttFonts3 = copy(ttFonts)
        # for ttfont in ttFonts3:
        #     ttfont["OS/2"].sTypoAscender = 1139
        #     ttfont["OS/2"].sTypoDescender = -314
        #     ttfont["hhea"].ascent = 1139
        #     ttfont["hhea"].descent = -314
        # assert_PASS(check(ttFonts3, remote2),
        #             'with a remote family which does not have typo metrics'
        #             ' enabled but the checked fonts vertical metrics have been'
        #             ' set so its typo and hhea metrics match the remote'
        #             ' fonts win metrics.')
>>>>>>> 20923a56
    #
    #else:
    #  TODO: There should be a warning message here


def test_check_cjk_vertical_metrics():
    from fontbakery.profiles.googlefonts import com_google_fonts_check_cjk_vertical_metrics as check

    ttFont = TTFont(cjk_font)
    assert_PASS(check(ttFont),
                'for Source Han Sans')

    ttFont = TTFont(cjk_font)
    ttFont['OS/2'].fsSelection |= (1 << 7)
    assert_results_contain(check(ttFont),
                           FAIL, 'bad-fselection-bit7',
                           'for font where OS/2 fsSelection bit 7 is enabled')

    ttFont = TTFont(cjk_font)
    ttFont['OS/2'].sTypoAscender = float('inf')
    assert_results_contain(check(ttFont),
                           FAIL, 'bad-OS/2.sTypoAscender',
                           'for font with bad OS/2.sTypoAscender')

    ttFont = TTFont(cjk_font)
    ttFont['OS/2'].sTypoDescender = float('inf')
    assert_results_contain(check(ttFont),
                           FAIL, 'bad-OS/2.sTypoDescender',
                           'for font with bad OS/2.sTypoDescender')

    ttFont = TTFont(cjk_font)
    ttFont['OS/2'].sTypoLineGap = float('inf')
    assert_results_contain(check(ttFont),
                           FAIL, 'bad-OS/2.sTypoLineGap',
                           'for font where linegaps have been set (OS/2 table)')

    ttFont = TTFont(cjk_font)
    ttFont['hhea'].lineGap = float('inf')
    assert_results_contain(check(ttFont),
                           FAIL, 'bad-hhea.lineGap',
                           'for font where linegaps have been set (hhea table)')

    ttFont = TTFont(cjk_font)
    ttFont['OS/2'].usWinAscent = float('inf')
    assert_results_contain(check(ttFont),
                           FAIL, 'ascent-mismatch',
                           'for a font where typo ascender != 0.88 * upm')

    ttFont = TTFont(cjk_font)
    ttFont['OS/2'].usWinDescent = -float('inf')
    assert_results_contain(check(ttFont),
                           FAIL, 'descent-mismatch',
                           'for a font where typo descender != 0.12 * upm')

    ttFont = TTFont(cjk_font)
    ttFont['OS/2'].usWinAscent = float('inf')
    ttFont['hhea'].ascent = float('inf')
    assert_results_contain(check(ttFont),
                           WARN, 'bad-hhea-range',
                           'if font hhea and win metrics are greater than 1.5 * upm')


def test_check_varfont_instance_coordinates(vf_ttFont):
    from fontbakery.profiles.googlefonts import com_google_fonts_check_varfont_instance_coordinates as check
    from fontbakery.parse import instance_parse
    from copy import copy

    # OpenSans-Roman-VF is correct
    assert_PASS(check(vf_ttFont),
                'with a variable font which has correct instance coordinates.')

    vf_ttFont2 = copy(vf_ttFont)
    for instance in vf_ttFont2['fvar'].instances:
        for axis in instance.coordinates.keys():
            instance.coordinates[axis] = 0
    assert_results_contain(check(vf_ttFont2),
                           FAIL, None, # FIXME: This needs a message keyword
                           'with a variable font which does not have'
                           ' correct instance coordinates.')


def test_check_varfont_instance_names(vf_ttFont):
    from fontbakery.profiles.googlefonts import com_google_fonts_check_varfont_instance_names as check
    from fontbakery.parse import instance_parse
    from copy import copy

    assert_PASS(check(vf_ttFont),
                'with a variable font which has correct instance names.')

    vf_ttFont2 = copy(vf_ttFont)
    for instance in vf_ttFont2['fvar'].instances:
        instance.subfamilyNameID = 300
    broken_name ="ExtraBlack Condensed 300pt"
    vf_ttFont2['name'].setName(broken_name,
                               300,
                               PlatformID.MACINTOSH,
                               MacintoshEncodingID.ROMAN,
                               MacintoshLanguageID.ENGLISH)
    vf_ttFont2['name'].setName(broken_name,
                               300,
                               PlatformID.WINDOWS,
                               WindowsEncodingID.UNICODE_BMP,
                               WindowsLanguageID.ENGLISH_USA)
    assert_results_contain(check(vf_ttFont2),
                           FAIL, 'bad-instance-names',
                           'with a variable font which does not have correct instance names.')


def test_check_varfont_duplicate_instance_names(vf_ttFont):
    from fontbakery.profiles.googlefonts \
        import com_google_fonts_check_varfont_duplicate_instance_names as check
    from copy import copy

    assert_PASS(check(vf_ttFont),
                'with a variable font which has unique instance names.')

    vf_ttFont2 = copy(vf_ttFont)
    duplicate_instance_name = vf_ttFont2['name'].getName(
        vf_ttFont2['fvar'].instances[0].subfamilyNameID,
        PlatformID.WINDOWS,
        WindowsEncodingID.UNICODE_BMP,
        WindowsLanguageID.ENGLISH_USA
    ).toUnicode()
    vf_ttFont2['name'].setName(string=duplicate_instance_name, 
                               nameID=vf_ttFont2['fvar'].instances[1].subfamilyNameID,
                               platformID=PlatformID.WINDOWS,
                               platEncID=WindowsEncodingID.UNICODE_BMP,
                               langID=WindowsLanguageID.ENGLISH_USA)
    assert_results_contain(check(vf_ttFont2),
                           FAIL, 'duplicate-instance-names')


def test_check_varfont_unsupported_axes():
    """Ensure VFs do not contain opsz or ital axes."""
    from fontbakery.profiles.googlefonts import com_google_fonts_check_varfont_unsupported_axes as check
    from fontbakery.profiles.shared_conditions import slnt_axis, ital_axis
    from fontTools.ttLib.tables._f_v_a_r import Axis

    # Our reference varfont, CabinVFBeta.ttf, lacks 'ital' and 'slnt' variation axes.
    # So, should pass the check:
    ttFont = TTFont("data/test/cabinvfbeta/CabinVFBeta.ttf")
    assert_PASS(check(ttFont))

    # If we add 'ital' it must FAIL:
    new_axis = Axis()
    new_axis.axisTag = "ital"
    ttFont["fvar"].axes.append(new_axis)
    assert_results_contain(check(ttFont),
                           FAIL, 'unsupported-ital')

    # Then we reload the font and add 'opsz'
    # so it must also FAIL:
    ttFont = TTFont("data/test/cabinvfbeta/CabinVFBeta.ttf")
    new_axis = Axis()
    new_axis.axisTag = "slnt"
    ttFont["fvar"].axes.append(new_axis)
    assert_results_contain(check(ttFont),
                           FAIL, 'unsupported-slnt')
<|MERGE_RESOLUTION|>--- conflicted
+++ resolved
@@ -3314,7 +3314,6 @@
                                ' typo metrics enabled and the fonts being checked'
                                ' don\'t take this fact into consideration...')
 
-<<<<<<< HEAD
         ttFonts3 = copy(ttFonts)
         for ttfont in ttFonts3:
             ttfont["OS/2"].sTypoAscender = 1150
@@ -3326,22 +3325,6 @@
                     ' enabled but the checked fonts vertical metrics have been'
                     ' set so its typo and hhea metrics match the remote'
                     ' fonts win metrics.')
-=======
-        # FIXME!
-        # By Sep 2, 2020 this started causing problems. I think Cabin was updated recently.
-        #
-        # ttFonts3 = copy(ttFonts)
-        # for ttfont in ttFonts3:
-        #     ttfont["OS/2"].sTypoAscender = 1139
-        #     ttfont["OS/2"].sTypoDescender = -314
-        #     ttfont["hhea"].ascent = 1139
-        #     ttfont["hhea"].descent = -314
-        # assert_PASS(check(ttFonts3, remote2),
-        #             'with a remote family which does not have typo metrics'
-        #             ' enabled but the checked fonts vertical metrics have been'
-        #             ' set so its typo and hhea metrics match the remote'
-        #             ' fonts win metrics.')
->>>>>>> 20923a56
     #
     #else:
     #  TODO: There should be a warning message here
